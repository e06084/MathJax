--- conflicted
+++ resolved
@@ -24,11 +24,7 @@
  */
 
 MathJax.Extension.mml2jax = {
-<<<<<<< HEAD
-  varsion: "1.0.6",
-=======
-  varsion: "1.0.5",
->>>>>>> 7b5e5df5
+  varsion: "1.0.7",
   config: {
     element: null,          // The ID of the element to be processed
                             //   (defaults to full document)
