/* -*- Mode: Javascript; indent-tabs-mode:nil; js-indent-level: 2 -*- */
/* vim: set ts=2 et sw=2 tw=80: */

/*************************************************************
 *
 *  MathJax/extensions/MathMenu.js
 *  
 *  Implements a right-mouse (or CTRL-click) menu over mathematics
 *  elements that gives the user the ability to copy the source,
 *  change the math size, and zoom settings.
 *
 *  ---------------------------------------------------------------------
 *  
 *  Copyright (c) 2010-2012 Design Science, Inc.
 * 
 *  Licensed under the Apache License, Version 2.0 (the "License");
 *  you may not use this file except in compliance with the License.
 *  You may obtain a copy of the License at
 * 
 *      http://www.apache.org/licenses/LICENSE-2.0
 * 
 *  Unless required by applicable law or agreed to in writing, software
 *  distributed under the License is distributed on an "AS IS" BASIS,
 *  WITHOUT WARRANTIES OR CONDITIONS OF ANY KIND, either express or implied.
 *  See the License for the specific language governing permissions and
 *  limitations under the License.
 */

(function (HUB,HTML,AJAX,CALLBACK,OUTPUT) {
<<<<<<< HEAD
  var VERSION = "2.1.2";
=======
  var VERSION = "2.1.1";
>>>>>>> 8c16f656

  var SIGNAL = MathJax.Callback.Signal("menu")  // signal for menu events
  
  MathJax.Extension.MathMenu = {
    version: VERSION,
    signal: SIGNAL
  };

  var _ = function (id) {
    return MathJax.Localization._.apply(
      MathJax.Localization,
      [["MathMenu",id]].concat([].slice.call(arguments,1))
    );
  };

  var isPC = HUB.Browser.isPC, isMSIE = HUB.Browser.isMSIE, isIE9 = ((document.documentMode||0) > 8);
  var ROUND = (isPC ? null : "5px");
  
  var CONFIG = HUB.CombineConfig("MathMenu",{
    delay: 150,                                    // the delay for submenus
    closeImg: AJAX.fileURL(OUTPUT.imageDir+"/CloseX-31.png"), // image for close "X" for mobiles

    showRenderer: true,                            //  show the "Math Renderer" menu?
    showMathPlayer: true,                          //  show the "MathPlayer" menu?
    showFontMenu: false,                           //  show the "Font Preference" menu?
    showContext:  false,                           //  show the "Context Menu" menu?
    showDiscoverable: false,                       //  show the "Discoverable" menu?
    showLocale: true,                              //  show the "Locale" menu?

    windowSettings: {                              // for source window
      status: "no", toolbar: "no", locationbar: "no", menubar: "no",
      directories: "no", personalbar: "no", resizable: "yes", scrollbars: "yes",
      width: 400, height: 300,
      left: Math.round((screen.width - 400)/2),
      top:  Math.round((screen.height - 300)/3)
    },
    
    styles: {
      "#MathJax_About": {
        position:"fixed", left:"50%", width:"auto", "text-align":"center",
        border:"3px outset", padding:"1em 2em", "background-color":"#DDDDDD", color:"black",
        cursor: "default", "font-family":"message-box", "font-size":"120%",
        "font-style":"normal", "text-indent":0, "text-transform":"none",
        "line-height":"normal", "letter-spacing":"normal", "word-spacing":"normal",
        "word-wrap":"normal", "white-space":"nowrap", "float":"none", "z-index":201,

        "border-radius": "15px",                     // Opera 10.5 and IE9
        "-webkit-border-radius": "15px",             // Safari and Chrome
        "-moz-border-radius": "15px",                // Firefox
        "-khtml-border-radius": "15px",              // Konqueror

        "box-shadow":"0px 10px 20px #808080",         // Opera 10.5 and IE9
        "-webkit-box-shadow":"0px 10px 20px #808080", // Safari 3 and Chrome
        "-moz-box-shadow":"0px 10px 20px #808080",    // Forefox 3.5
        "-khtml-box-shadow":"0px 10px 20px #808080",  // Konqueror
        filter: "progid:DXImageTransform.Microsoft.dropshadow(OffX=2, OffY=2, Color='gray', Positive='true')" // IE
      },

      ".MathJax_Menu": {
        position:"absolute", "background-color":"white", color:"black",
        width:"auto", padding:(isPC ? "2px" : "5px 0px"),
        border:"1px solid #CCCCCC", margin:0, cursor:"default",
        font: "menu", "text-align":"left", "text-indent":0, "text-transform":"none",
        "line-height":"normal", "letter-spacing":"normal", "word-spacing":"normal",
        "word-wrap":"normal", "white-space":"nowrap", "float":"none", "z-index":201,

        "border-radius": ROUND,                     // Opera 10.5 and IE9
        "-webkit-border-radius": ROUND,             // Safari and Chrome
        "-moz-border-radius": ROUND,                // Firefox
        "-khtml-border-radius": ROUND,              // Konqueror

        "box-shadow":"0px 10px 20px #808080",         // Opera 10.5 and IE9
        "-webkit-box-shadow":"0px 10px 20px #808080", // Safari 3 and Chrome
        "-moz-box-shadow":"0px 10px 20px #808080",    // Forefox 3.5
        "-khtml-box-shadow":"0px 10px 20px #808080",  // Konqueror
        filter: "progid:DXImageTransform.Microsoft.dropshadow(OffX=2, OffY=2, Color='gray', Positive='true')" // IE
      },

      ".MathJax_MenuItem": {
        padding: (isPC ? "2px 2em" : "1px 2em"),
        background:"transparent"
      },

      ".MathJax_MenuTitle": {
        "background-color":"#CCCCCC",
        margin: (isPC ? "-1px -1px 1px -1px" : "-5px 0 0 0"),
        "text-align":"center", "font-style":"italic", "font-size":"80%", color:"#444444",
        padding:"2px 0", overflow:"hidden"
      },

      ".MathJax_MenuArrow": {
        position:"absolute", right:".5em", color:"#666666",
        "font-family": (isMSIE ? "'Arial unicode MS'" : null)
      },
      ".MathJax_MenuActive .MathJax_MenuArrow": {color:"white"},

      ".MathJax_MenuCheck": {
        position:"absolute", left:".7em",
        "font-family": (isMSIE ? "'Arial unicode MS'" : null)
      },

      ".MathJax_MenuRadioCheck": {
        position:"absolute", left: (isPC ? "1em" : ".7em")
      },

      ".MathJax_MenuLabel": {
        padding: (isPC ? "2px 2em 4px 1.33em" : "1px 2em 3px 1.33em"),
        "font-style":"italic"
      },
    
      ".MathJax_MenuRule": {
        "border-top": (isPC ? "1px solid #CCCCCC" : "1px solid #DDDDDD"),
        margin: (isPC ? "4px 1px 0px" : "4px 3px")
      },
     
      ".MathJax_MenuDisabled": {
        color:"GrayText"
      },
     
      ".MathJax_MenuActive": {
        "background-color": (isPC ? "Highlight" : "#606872"),
        color: (isPC ? "HighlightText" : "white")
      },
      
      ".MathJax_Menu_Close": {
          position:"absolute",
          width: "31px", height: "31px",
          top:"-15px", left:"-15px"
      }
    }
  });
  
  var FALSE, HOVER;
  HUB.Register.StartupHook("MathEvents Ready",function () {
    FALSE = MathJax.Extension.MathEvents.Event.False;
    HOVER = MathJax.Extension.MathEvents.Hover;
  });
  
  /*************************************************************/
  /*
   *  The main menu class
   */
  var MENU = MathJax.Menu = MathJax.Object.Subclass({
    version: VERSION,
    items: [],
    posted: false,
    title: null,
    margin: 5,
    
    Init: function (def) {this.items = [].slice.call(arguments,0)},
    With: function (def) {if (def) {HUB.Insert(this,def)}; return this},

    /*
     *  Display the menu
     */
    Post: function (event,parent) {
      if (!event) {event = window.event};
      var div = document.getElementById("MathJax_MenuFrame");
      if (!div) {
        div = MENU.Background(this);
        delete ITEM.lastItem; delete ITEM.lastMenu;
        delete MENU.skipUp;
        SIGNAL.Post(["post",MENU.jax]);
      }
      var menu = HTML.addElement(div,"div",{
        onmouseup: MENU.Mouseup, ondblclick: FALSE,
        ondragstart: FALSE, onselectstart: FALSE, oncontextmenu: FALSE,
        menuItem: this, className: "MathJax_Menu"
      });
      MathJax.Localization.setCSS(menu);

      for (var i = 0, m = this.items.length; i < m; i++) {this.items[i].Create(menu)}
      if (MENU.isMobile) {
        HTML.addElement(menu,"span",{
          className: "MathJax_Menu_Close", menu: parent,
          ontouchstart: MENU.Close, ontouchend: FALSE, onmousedown: MENU.Close, onmouseup: FALSE
        },[["img",{src: CONFIG.closeImg, style:{width:"100%",height:"100%"}}]]);
      }
      this.posted = true;
      
      menu.style.width = (menu.offsetWidth+2) + "px";
      var x = event.pageX, y = event.pageY;
      if (!x && !y) {
        x = event.clientX + document.body.scrollLeft + document.documentElement.scrollLeft;
        y = event.clientY + document.body.scrollTop  + document.documentElement.scrollTop;
      }
      if (!parent) {
        if (x + menu.offsetWidth > document.body.offsetWidth - this.margin)
           {x = document.body.offsetWidth - menu.offsetWidth - this.margin}
        if (MENU.isMobile) {x = Math.max(5,x-Math.floor(menu.offsetWidth/2)); y -= 20}
        MENU.skipUp = event.isContextMenu;
      } else {
        var side = "left", mw = parent.offsetWidth;
        x = (MENU.isMobile ? 30 : mw - 2); y = 0;
        while (parent && parent !== div) {
          x += parent.offsetLeft; y += parent.offsetTop;
          parent = parent.parentNode;
        }
        if (x + menu.offsetWidth > document.body.offsetWidth - this.margin && !MENU.isMobile)
          {side = "right"; x = Math.max(this.margin,x - mw - menu.offsetWidth + 6)}
        if (!isPC) {
          // in case these ever get implemented
          menu.style["borderRadiusTop"+side] = 0;       // Opera 10.5
          menu.style["WebkitBorderRadiusTop"+side] = 0; // Safari and Chrome
          menu.style["MozBorderRadiusTop"+side] = 0;    // Firefox
          menu.style["KhtmlBorderRadiusTop"+side] = 0;  // Konqueror
        }
      }
      
      menu.style.left = x+"px"; menu.style.top = y+"px";
      
      if (document.selection && document.selection.empty) {document.selection.empty()}
      return FALSE(event);
    },

    /*
     *  Remove the menu from the screen
     */
    Remove: function (event,menu) {
      SIGNAL.Post(["unpost",MENU.jax]);
      var div = document.getElementById("MathJax_MenuFrame");
      if (div) {
        div.parentNode.removeChild(div);
        if (this.msieFixedPositionBug) {detachEvent("onresize",MENU.Resize)}
      }
      if (MENU.jax.hover) {
        delete MENU.jax.hover.nofade;
        HOVER.UnHover(MENU.jax);
      }
      return FALSE(event);
    },

    /*
     *  Find an item in a menu (or submenu) by name (Find) or ID (FindID).
     *  A list of names or IDs means descend into submenus.
     */
    Find: function (name) {return this.FindN(1,name,[].slice.call(arguments,1))},
    FindId: function (name) {return this.FindN(0,name,[].slice.call(arguments,1))},
    FindN: function (n,name,names) {
      for (var i = 0, m = this.items.length; i < m; i++) {
        if (this.items[i].name[n] === name) {
          if (names.length) {
            if (!this.items[i].menu) {return null}
            return this.items[i].menu.FindN(n,names[0],names.slice(1));
          }
          return this.items[i];
        }
      }
      return null;
    },
    
    /*
     *  Find the index of a menu item (so we can insert before or after it)
     */
    IndexOf: function (name) {return this.IndexOfN(1,name)},
    IndexOfId: function (name) {return this.IndexOfN(0,name)},
    IndexOfN: function (n,name) {
      for (var i = 0, m = this.items.length; i < m; i++)
        {if (this.items[i].name[n] === name) {return i}}
      return null;
    }
    
  },{
    
    config: CONFIG,

    div: null,     // the DOM elements for the menu and submenus

    Close:      function (event)
      {return MENU.Event(event,this.menu||this.parentNode,(this.menu?"Touchend":"Remove"))},
    Remove:     function (event) {return MENU.Event(event,this,"Remove")},
    Mouseover:  function (event) {return MENU.Event(event,this,"Mouseover")},
    Mouseout:   function (event) {return MENU.Event(event,this,"Mouseout")},
    Mousedown:  function (event) {return MENU.Event(event,this,"Mousedown")},
    Mouseup:    function (event) {return MENU.Event(event,this,"Mouseup")},
    Touchstart: function (event) {return MENU.Event(event,this,"Touchstart")},
    Touchend:   function (event) {return MENU.Event(event,this,"Touchend")},
    Event: function (event,menu,type,force) {
      if (MENU.skipMouseover && type === "Mouseover" && !force) {return FALSE(event)}
      if (MENU.skipUp) {
        if (type.match(/Mouseup|Touchend/)) {delete MENU.skipUp; return FALSE(event)}
        if (type === "Touchstart" ||
           (type === "Mousedown" && !MENU.skipMousedown)) {delete MENU.skipUp}
      }
      if (!event) {event = window.event}
      var item = menu.menuItem;
      if (item && item[type]) {return item[type](event,menu)}
      return null;
    },

    /*
     *  Style for the background DIV
     */
    BGSTYLE: {
      position:"absolute", left:0, top:0, "z-index":200,
      width:"100%", height:"100%", border:0, padding:0, margin:0
    },

    Background: function (menu) {
      var div = HTML.addElement(document.body,"div",{style:this.BGSTYLE, id:"MathJax_MenuFrame"},
                    [["div",{style: this.BGSTYLE, menuItem: menu, onmousedown: this.Remove}]]);
      var bg = div.firstChild;
      if (MENU.msieBackgroundBug) {
        //  MSIE doesn't allow transparent background to be hit boxes, so
        //  fake it using opacity with solid background color
        bg.style.backgroundColor = "white"; bg.style.filter = "alpha(opacity=0)";
      }
      if (MENU.msieFixedPositionBug) {
        //  MSIE can't do fixed position, so use a full-sized background
        //  and an onresize handler to update it (stupid, but necessary)
        div.width = div.height = 0; this.Resize();
        attachEvent("onresize",this.Resize);
      } else {
        // otherwise, use a fixed position DIV to cover the viewport
        bg.style.position = "fixed";
      }
      return div;
    },
    Resize: function () {setTimeout(MENU.SetWH,0)},
    SetWH: function () {
      var bg = document.getElementById("MathJax_MenuFrame");
      if (bg) {
        bg = bg.firstChild;
        bg.style.width = bg.style.height = "1px"; // so scrollWidth/Height will be right below
        bg.style.width = document.body.scrollWidth + "px";
        bg.style.height = document.body.scrollHeight + "px";
      }
    },
    
    saveCookie: function () {HTML.Cookie.Set("menu",this.cookie)},
    getCookie: function () {this.cookie = HTML.Cookie.Get("menu")},
    
    //
    //  Preload images so they show up with the menu
    //
    getImages: function () {
      if (MENU.isMobile) {var close = new Image(); close.src = CONFIG.closeImg}
    }

  });

  /*************************************************************/
  /*
   *  The menu item root subclass
   */
  var ITEM = MENU.ITEM = MathJax.Object.Subclass({
    name: "", // the menu item's label as [id,label] pair

    Create: function (menu) {
      if (!this.hidden) {
        var def = {
          onmouseover: MENU.Mouseover, onmouseout: MENU.Mouseout,
          onmouseup: MENU.Mouseup, onmousedown: MENU.Mousedown,
          ondragstart: FALSE, onselectstart: FALSE, onselectend: FALSE,
          ontouchstart: MENU.Touchstart, ontouchend: MENU.Touchend,
          className: "MathJax_MenuItem", menuItem: this
        };
        if (this.disabled) {def.className += " MathJax_MenuDisabled"}
        HTML.addElement(menu,"div",def,this.Label(def,menu));
      }
    },
    Name: function () {return _(this.name[0],this.name[1])},

    Mouseover: function (event,menu) {
      if (!this.disabled) {this.Activate(menu)}
      if (!this.menu || !this.menu.posted) {
        var menus = document.getElementById("MathJax_MenuFrame").childNodes,
            items = menu.parentNode.childNodes;
        for (var i = 0, m = items.length; i < m; i++) {
          var item = items[i].menuItem;
          if (item && item.menu && item.menu.posted) {item.Deactivate(items[i])}
        }
        m = menus.length-1;
        while (m >= 0 && menu.parentNode.menuItem !== menus[m].menuItem) {
          menus[m].menuItem.posted = false;
          menus[m].parentNode.removeChild(menus[m]);
          m--;
        }
        if (this.Timer && !MENU.isMobile) {this.Timer(event,menu)}
      }
    },
    Mouseout: function (event,menu) {
      if (!this.menu || !this.menu.posted) {this.Deactivate(menu)}
      if (this.timer) {clearTimeout(this.timer); delete this.timer}
    },
    Mouseup: function (event,menu) {return this.Remove(event,menu)},
    
    Touchstart: function (event,menu) {return this.TouchEvent(event,menu,"Mousedown")},
    Touchend: function (event,menu)   {return this.TouchEvent(event,menu,"Mouseup")},
    TouchEvent: function (event,menu,type) {
      if (this !== ITEM.lastItem) {
        if (ITEM.lastMenu) {MENU.Event(event,ITEM.lastMenu,"Mouseout")}
        MENU.Event(event,menu,"Mouseover",true);
        ITEM.lastItem = this; ITEM.lastMenu = menu;
      }
      if (this.nativeTouch) {return null}
      MENU.Event(event,menu,type);
      return false;
    },
    
    Remove: function (event,menu) {
      menu = menu.parentNode.menuItem;
      return menu.Remove(event,menu);
    },

    Activate: function (menu) {this.Deactivate(menu); menu.className += " MathJax_MenuActive"},
    Deactivate: function (menu) {menu.className = menu.className.replace(/ MathJax_MenuActive/,"")},

    With: function (def) {if (def) {HUB.Insert(this,def)}; return this}
  });

  /*************************************************************/
  /*
   *  A menu item that performs a command when selected
   */
  MENU.ITEM.COMMAND = MENU.ITEM.Subclass({
    action: function () {},

    Init: function (name,action,def) {
      if (!(name instanceof Array)) {name = [name,name]}  // make [id,label] pair
      this.name = name; this.action = action;
      this.With(def);
    },
    
    Label: function (def,menu) {return [this.Name()]},
    Mouseup: function (event,menu) {
      if (!this.disabled) {
        this.Remove(event,menu);
        SIGNAL.Post(["command",this]);
        this.action.call(this,event);
      }
      return FALSE(event);
    }
  });

  /*************************************************************/
  /*
   *  A menu item that posts a submenu
   */
  MENU.ITEM.SUBMENU = MENU.ITEM.Subclass({
    menu: null,        // the submenu
    marker: (isPC && !HUB.Browser.isSafari ? "\u25B6" : "\u25B8"),  // the menu arrow

    Init: function (name,def) {
      if (!(name instanceof Array)) {name = [name,name]}  // make [id,label] pair
      this.name = name; var i = 1;
      if (!(def instanceof MENU.ITEM)) {this.With(def), i++}
      this.menu = MENU.apply(MENU,[].slice.call(arguments,i));
    },
    Label: function (def,menu) {
      this.menu.posted = false;
      return [this.Name()+" ",["span",{className:"MathJax_MenuArrow"},[this.marker]]];
    },
    Timer: function (event,menu) {
      if (this.timer) {clearTimeout(this.timer)}
      event = {clientX: event.clientX, clientY: event.clientY}; // MSIE can't pass the event below
      this.timer = setTimeout(CALLBACK(["Mouseup",this,event,menu]),CONFIG.delay);
    },
    Touchend: function (event,menu) {
      var forceout = this.menu.posted;
      var result = this.SUPER(arguments).Touchend.apply(this,arguments);
      if (forceout) {this.Deactivate(menu); delete ITEM.lastItem; delete ITEM.lastMenu}
      return result;
    },
    Mouseup: function (event,menu) {
      if (!this.disabled) {
        if (!this.menu.posted) {
          if (this.timer) {clearTimeout(this.timer); delete this.timer}
          this.menu.Post(event,menu);
        } else {
         var menus = document.getElementById("MathJax_MenuFrame").childNodes,
              m = menus.length-1;
          while (m >= 0) {
            var child = menus[m];
            child.menuItem.posted = false;
            child.parentNode.removeChild(child);
            if (child.menuItem === this.menu) {break};
            m--;
          }
        }
      }
      return FALSE(event);
    }
  });

  /*************************************************************/
  /*
   *  A menu item that is one of several radio buttons
   */
  MENU.ITEM.RADIO = MENU.ITEM.Subclass({
    variable: null,     // the variable name
    marker: (isPC ? "\u25CF" : "\u2713"),   // the checkmark

    Init: function (name,variable,def) {
      if (!(name instanceof Array)) {name = [name,name]}  // make [id,label] pair
      this.name = name; this.variable = variable; this.With(def);
      if (this.value == null) {this.value = this.name[0]}
    },
    Label: function (def,menu) {
      var span = {className:"MathJax_MenuRadioCheck"};
      if (CONFIG.settings[this.variable] !== this.value) {span = {style:{display:"none"}}}
      return [["span",span,[this.marker]]," "+this.Name()];
    },
    Mouseup: function (event,menu) {
      if (!this.disabled) {
        var child = menu.parentNode.childNodes;
        for (var i = 0, m = child.length; i < m; i++) {
          var item = child[i].menuItem;
          if (item && item.variable === this.variable)
            {child[i].firstChild.style.display = "none"}
        }
        menu.firstChild.display = ""; 
        CONFIG.settings[this.variable] = this.value;
        MENU.cookie[this.variable] = CONFIG.settings[this.variable]; MENU.saveCookie();
        SIGNAL.Post(["radio button",this]);
      }
      this.Remove(event,menu);
      if (this.action && !this.disabled) {this.action.call(MENU,this)}
      return FALSE(event);
    }
  });

  /*************************************************************/
  /*
   *  A menu item that is checkable
   */
  MENU.ITEM.CHECKBOX = MENU.ITEM.Subclass({
    variable: null,     // the variable name
    marker: "\u2713",   // the checkmark

    Init: function (name,variable,def) {
      if (!(name instanceof Array)) {name = [name,name]}  // make [id,label] pair
      this.name = name; this.variable = variable; this.With(def);
    },
    Label: function (def,menu) {
      var span = {className:"MathJax_MenuCheck"};
      if (!CONFIG.settings[this.variable]) {span = {style:{display:"none"}}}
      return [["span",span,[this.marker]]," "+this.Name()];
    },
    Mouseup: function (event,menu) {
      if (!this.disabled) {
        menu.firstChild.display = (CONFIG.settings[this.variable] ? "none" : "");
        CONFIG.settings[this.variable] = !CONFIG.settings[this.variable];
        MENU.cookie[this.variable] = CONFIG.settings[this.variable]; MENU.saveCookie();
        SIGNAL.Post(["checkbox",this]);
      }
      this.Remove(event,menu);
      if (this.action && !this.disabled) {this.action.call(MENU,this)}
      return FALSE(event);
    }
  });

  /*************************************************************/
  /*
   *  A menu item that is a label
   */
  MENU.ITEM.LABEL = MENU.ITEM.Subclass({
    Init: function (name,def) {
      if (!(name instanceof Array)) {name = [name,name]}  // make [id,label] pair
      this.name = name; this.With(def);
    },
    Label: function (def,menu) {
      delete def.onmouseover, delete def.onmouseout; delete def.onmousedown;
      def.className += " MathJax_MenuLabel";
      return [this.Name()];
    }
  });

  /*************************************************************/
  /*
   *  A rule in a menu
   */
  MENU.ITEM.RULE = MENU.ITEM.Subclass({
    Label: function (def,menu) {
      delete def.onmouseover, delete def.onmouseout; delete def.onmousedown;
      def.className += " MathJax_MenuRule";
      return null;
    }
  });
  
  /*************************************************************/
  /*************************************************************/

  /*
   *  Handle the ABOUT box
   */
  MENU.About = function () {
    var HTMLCSS = OUTPUT["HTML-CSS"] || {};
    var font = 
       (HTMLCSS.imgFonts ? "image" :
       (HTMLCSS.fontInUse ?
         (HTMLCSS.webFonts ? "web" : "local")+" "+HTMLCSS.fontInUse :
       (OUTPUT.SVG ? "web SVG" : "generic")) ) + " fonts";
    var format = (!HTMLCSS.webFonts || HTMLCSS.imgFonts ? null :
        HTMLCSS.allowWebFonts.replace(/otf/,"woff or otf") + " fonts");
    var jax = ["MathJax.js v"+MathJax.fileversion,["br"]];
    jax.push(["div",{style:{"border-top":"groove 2px",margin:".25em 0"}}]);
    MENU.About.GetJax(jax,MathJax.InputJax,["InputJax","%1 Input Jax v%2"]);
    MENU.About.GetJax(jax,MathJax.OutputJax,["OutputJax","%1 Output Jax v%2"]);
    MENU.About.GetJax(jax,MathJax.ElementJax,["ElementJax","%1 Element Jax v%2"]);
    jax.push(["div",{style:{"border-top":"groove 2px",margin:".25em 0"}}]);
    MENU.About.GetJax(jax,MathJax.Extension,["Extension","%1 Extension v%2"],true);
    jax.push(["div",{style:{"border-top":"groove 2px",margin:".25em 0"}}],["center",{},[
      HUB.Browser + " v"+HUB.Browser.version + (format ? 
        " \u2014 " + _(format.replace(/ /g,""),format) : "")
    ]]);
    MENU.About.div = MENU.Background(MENU.About);
    var about = HTML.addElement(MENU.About.div,"div",{
      id: "MathJax_About"
    },[
      ["b",{style:{fontSize:"120%"}},["MathJax"]]," v"+MathJax.version,["br"],
      _(font.replace(/ /g,""),"using "+font),["br"],["br"],
      ["span",{style:{
        display:"inline-block", "text-align":"left", "font-size":"80%",
        "max-height":"20em", overflow:"auto", 
        "background-color":"#E4E4E4", padding:".4em .6em", border:"1px inset"
      }},jax],["br"],["br"],
      ["a",{href:"http://www.mathjax.org/"},["www.mathjax.org"]],
      ["img", {
        src: CONFIG.closeImg,
        style: {width:"21px", height:"21px", position:"absolute", top:".2em", right:".2em"},
        onclick: MENU.About.Remove
      }]
    ]);
    MathJax.Localization.setCSS(about);
    var doc = (document.documentElement||{});
    var H = window.innerHeight || doc.clientHeight || doc.scrollHeight || 0;
    if (MENU.prototype.msieAboutBug) {
      about.style.width = "20em"; about.style.position = "absolute";
      about.style.left = Math.floor((document.documentElement.scrollWidth - about.offsetWidth)/2)+"px";
      about.style.top = (Math.floor((H-about.offsetHeight)/3)+document.body.scrollTop)+"px";
    } else {
      about.style.marginLeft = Math.floor(-about.offsetWidth/2)+"px";
      about.style.top = Math.floor((H-about.offsetHeight)/3)+"px";
    }
  };
  MENU.About.Remove = function (event) {
    if (MENU.About.div) {document.body.removeChild(MENU.About.div); delete MENU.About.div}
  };
  MENU.About.GetJax = function (jax,JAX,type,noTypeCheck) {
    var info = [];
    for (var id in JAX) {if (JAX.hasOwnProperty(id) && JAX[id]) {
      if ((noTypeCheck && JAX[id].version) || (JAX[id].isa && JAX[id].isa(JAX)))
        {info.push(_(type[0],type[1],(JAX[id].id||id),JAX[id].version))}
    }}
    info.sort();
    for (var i = 0, m = info.length; i < m; i++) {jax.push(info[i],["br"])}
    return jax;
  };

  
  /*
   *  Handle the MathJax HELP menu
   */
  MENU.Help = function () {
    AJAX.Require("[MathJax]/extensions/HelpDialog.js",
                 function () {MathJax.Extension.Help.Dialog()});
  };
  
  /*
   *  Handle showing of element's source
   */
  MENU.ShowSource = function (event) {
    if (!event) {event = window.event}
    var EVENT = {screenX:event.screenX, screenY:event.screenY};
    if (!MENU.jax) return;
    if (this.format === "MathML") {
      var MML = MathJax.ElementJax.mml;
      if (MML && typeof(MML.mbase.prototype.toMathML) !== "undefined") {
        // toMathML() can call MathJax.Hub.RestartAfter, so trap errors and check
        try {MENU.ShowSource.Text(MENU.jax.root.toMathML(),event)} catch (err) {
          if (!err.restart) {throw err}
          CALLBACK.After([this,MENU.ShowSource,EVENT],err.restart);
        }
      } else if (!AJAX.loadingToMathML) {
        AJAX.loadingToMathML = true;
        MENU.ShowSource.Window(event); // WeBKit needs to open window on click event
        CALLBACK.Queue(
          AJAX.Require("[MathJax]/extensions/toMathML.js"),
          function () {
            delete AJAX.loadingToMathML;
            if (!MML.mbase.prototype.toMathML) {MML.mbase.prototype.toMathML = function () {}}
          },
          [this,MENU.ShowSource,EVENT]  // call this function again
        );
        return;
      }
    } else if (this.format === "Error") {
      MENU.ShowSource.Text(MENU.jax.errorText,event);
    } else {
      if (MENU.jax.originalText == null) {
        alert(_("NoOriginalForm","No original form available"));
        return;
      }
      MENU.ShowSource.Text(MENU.jax.originalText,event);
    }
  };
  MENU.ShowSource.Window = function (event) {
    if (!MENU.ShowSource.w) {
      var def = [], DEF = CONFIG.windowSettings;
      for (var id in DEF) {if (DEF.hasOwnProperty(id)) {def.push(id+"="+DEF[id])}}
      MENU.ShowSource.w = window.open("","_blank",def.join(","));
    }
    return MENU.ShowSource.w;
  };
  MENU.ShowSource.Text = function (text,event) {
    var w = MENU.ShowSource.Window(event); delete MENU.ShowSource.w;
    text = text.replace(/^\s*/,"").replace(/\s*$/,"");
    text = text.replace(/&/g,"&amp;").replace(/</g,"&lt;").replace(/>/g,"&gt;");
    var title = _("EqSource","MathJax Equation Source");
    if (MENU.isMobile) {
      w.document.open();
      w.document.write("<html><head><meta name='viewport' content='width=device-width, initial-scale=1.0' /><title>"+title+"</title></head><body style='font-size:85%'>");
      w.document.write("<pre>"+text+"</pre>");
      w.document.write("<hr><input type='button' value='"+_("Close","Close")+"' onclick='window.close()' />");
      w.document.write("</body></html>");
      w.document.close();
    } else {
      w.document.open();
      w.document.write("<html><head><title>"+title+"</title></head><body style='font-size:85%'>");
      w.document.write("<table><tr><td><pre>"+text+"</pre></td></tr></table>");
      w.document.write("</body></html>");
      w.document.close();
      var table = w.document.body.firstChild;
      setTimeout(function () {
        var H = (w.outerHeight-w.innerHeight)||30, W = (w.outerWidth-w.innerWidth)||30, x, y;
        W = Math.max(100,Math.min(Math.floor(.5*screen.width),table.offsetWidth+W+25));
        H = Math.max(40,Math.min(Math.floor(.5*screen.height),table.offsetHeight+H+25));
        w.resizeTo(W,H);
        if (event && event.screenX != null) {
          x = Math.max(0,Math.min(event.screenX-Math.floor(W/2), screen.width-W-20));
          y = Math.max(0,Math.min(event.screenY-Math.floor(H/2), screen.height-H-20));
          w.moveTo(x,y);
        }
      },50);
    }
  };
  
  /*
   *  Handle rescaling all the math
   */
  MENU.Scale = function () {
    var HTMLCSS = OUTPUT["HTML-CSS"], nMML = OUTPUT.NativeMML, SVG = OUTPUT.SVG;
    var SCALE = (HTMLCSS||nMML||SVG||{config:{scale:100}}).config.scale;
    var scale = prompt(_("ScaleMath","Scale all mathematics (compared to surrounding text) by"),SCALE+"%");
    if (scale) {
      if (scale.match(/^\s*\d+(\.\d*)?\s*%?\s*$/)) {
        scale = parseFloat(scale);
        if (scale) {
          if (scale !== SCALE) {
            if (HTMLCSS) {HTMLCSS.config.scale = scale}
            if (nMML)    {nMML.config.scale = scale}
            if (SVG)     {SVG.config.scale = scale}
            MENU.cookie.scale = scale;
            MENU.saveCookie(); HUB.Reprocess();
          }
        } else {alert(_("NonZeroScale","The scale should not be zero"))}
      } else {alert(_("PercentScale",
                      "The scale should be a percentage (e.g., 120%%)"))}
    }
  };
  
  /*
   *  Handle loading the zoom code
   */
  MENU.Zoom = function () {
    if (!MathJax.Extension.MathZoom) {AJAX.Require("[MathJax]/extensions/MathZoom.js")}
  };
  
  /*
   *  Handle changing the renderer
   */
  MENU.Renderer = function () {
    var jax = HUB.outputJax["jax/mml"];
    if (jax[0] !== CONFIG.settings.renderer) {
      var BROWSER = HUB.Browser, message, MESSAGE = MENU.Renderer.Messages, warned;
      //
      //  Check that the new renderer is appropriate for the browser
      //
      switch (CONFIG.settings.renderer) {
        case "NativeMML":
          if (!CONFIG.settings.warnedMML) {
            if (BROWSER.isChrome && BROWSER.version.substr(0,3) !== "24.") {message = MESSAGE.MML.WebKit} 
            else if (BROWSER.isSafari && !BROWSER.versionAtLeast("5.0")) {message = MESSAGE.MML.WebKit}
            else if (BROWSER.isMSIE) {if (!BROWSER.hasMathPlayer) {message = MESSAGE.MML.MSIE}}
            else {message = MESSAGE.MML[BROWSER]}
            warned = "warnedMML";
          }
          break;

        case "SVG":
          if (!CONFIG.settings.warnedSVG) {
            if (BROWSER.isMSIE && !isIE9) {message = MESSAGE.SVG.MSIE}
          }
          break;  
      }
      if (message) {
        message = _(message[0],message[1]);
        message += "\n\n";
        message += _("SwitchAnyway",
                     "Switch the renderer anyway?\n\n" +
                     "(Press OK to switch, CANCEL to continue with the current renderer)");
        MENU.cookie.renderer = jax[0].id; MENU.saveCookie();
        if (!confirm(message)) {
          MENU.cookie.renderer = CONFIG.settings.renderer = HTML.Cookie.Get("menu").renderer;
          MENU.saveCookie();
          return;
        }
        if (warned) {MENU.cookie.warned  = CONFIG.settings.warned = true}
        MENU.cookie.renderer = CONFIG.settings.renderer; MENU.saveCookie();
      }
      HUB.Queue(
        ["setRenderer",HUB,CONFIG.settings.renderer,"jax/mml"],
        ["Rerender",HUB]
      );
    }
  };
  MENU.Renderer.Messages = {
    MML: {
      WebKit:  ["WebkitNativeMMLWarning",
                 "Your browser doesn't seem to support MathML natively, " +
                 "so switching to MathML output may cause the mathematics " +
                 "on the page to become unreadable."],

      MSIE:    ["MSIENativeMMLWarning",
                 "Internet Explorer requires the MathPlayer plugin " +
                 "in order to process MathML output."],
      
      Opera:   ["OperaNativeMMLWarning",
                 "Opera's support for MathML is limited, so switching to " +
                 "MathML output may cause some expressions to render poorly."],

      Safari:  ["SafariNativeMMLWarning",
                 "Your browser's native MathML does not implement all the features " +
                 "used by MathJax, so some expressions may not render properly."],

      Firefox: ["FirefoxNativeMMLWarning",
                 "Your browser's native MathML does not implement all the features " +
                 "used by MathJax, so some expressions may not render properly."]
    },
    
    SVG: {
      MSIE:    ["MSIESVGWarning",
                 "SVG is not implemented in Internet Explorer prior to " +
                 "IE9 or when it is emulating IE8 or below. " +
                 "Switching to SVG output will cause the mathematics to " +
                 "not display properly."]
    }
  };
  
  /*
   *  Handle setting the HTMLCSS fonts
   */
  MENU.Font = function () {
    var HTMLCSS = OUTPUT["HTML-CSS"]; if (!HTMLCSS) return;
    document.location.reload();
  };
  
  /*
   *  Handle selection of locale and rerender the page
   */
  MENU.Locale = function () {
    MathJax.Localization.setLocale(CONFIG.settings.locale);
    MathJax.Hub.Queue(["Reprocess",MathJax.Hub]); // FIXME: Just reprocess error messages?
  };
  MENU.LoadLocale = function () {
    var url = prompt(_("LoadURL","Load translation data from this URL:"));
    if (url) {
      if (!url.match(/\.js$/)) {
        alert(_("BadURL",
          "The URL should be for a javascript file that defines MathJax translation data.  " +
          "Javascript file names should end with '.js'"
        ));
      }
      AJAX.Require(url,function (status) {
        if (status != AJAX.STATUS.OK) {alert(_("BadData","Failed to load translation data from %1",url))}
      });
    }
  };
  
  /*
   *  Handle setting MathPlayer events
   */
  MENU.MPEvents = function (item) {
    var discoverable = CONFIG.settings.discoverable,
        MESSAGE = MENU.MPEvents.Messages;
    if (!isIE9) {
      if (CONFIG.settings.mpMouse && !confirm(_.apply(_,MESSAGE.IE8warning))) {
        delete MENU.cookie.mpContext; delete CONFIG.settings.mpContext;
        delete MENU.cookie.mpMouse; delete CONFIG.settings.mpMouse;
        MENU.saveCookie();
        return;
      }
      CONFIG.settings.mpContext = CONFIG.settings.mpMouse;
      MENU.cookie.mpContext = MENU.cookie.mpMouse = CONFIG.settings.mpMouse;
      MENU.saveCookie();
      MathJax.Hub.Queue(["Rerender",MathJax.Hub])
    } else if (!discoverable && item.name[1] === "Menu Events" && CONFIG.settings.mpContext) {
      alert(_.apply(_,MESSAGE.IE9warning));
    }
  };

  MENU.MPEvents.Messages = {
    IE8warning: ["IE8warning",
      "This will disable the MathJax menu and zoom features, " +
      "but you can Alt-Click on an expression to obtain the MathJax " +
      "menu instead.\n\nReally change the MathPlayer settings?"],

    IE9warning: ["IE9warning",
      "The MathJax contextual menu will be disabled, but you can " +
      "Alt-Click on an expression to obtain the MathJax menu instead."]
  };

  /*************************************************************/
  /*************************************************************/

  HUB.Browser.Select({
    MSIE: function (browser) {
      var quirks = (document.compatMode === "BackCompat");
      var isIE8 = browser.versionAtLeast("8.0") && document.documentMode > 7;
      MENU.Augment({
        margin: 20,
        msieBackgroundBug: (document.documentMode < 9),
        msieFixedPositionBug: (quirks || !isIE8),
        msieAboutBug: quirks
      });
      if (isIE9) {
        delete CONFIG.styles["#MathJax_About"].filter;
        delete CONFIG.styles[".MathJax_Menu"].filter;
      }
    },
    Firefox: function (browser) {
      MENU.skipMouseover = browser.isMobile && browser.versionAtLeast("6.0");
      MENU.skipMousedown = browser.isMobile;
    }
  });
  MENU.isMobile      = HUB.Browser.isMobile;
  MENU.noContextMenu = HUB.Browser.noContextMenu;

  /*************************************************************/

  HUB.Register.StartupHook("End Config",function () {

    /*
     *  Get the menu settings from the HUB (which includes the
     *  data from the cookie already), and add the format, if
     *  it wasn't set in the cookie.
     */
    CONFIG.settings = HUB.config.menuSettings;
    if (typeof(CONFIG.settings.showRenderer) !== "undefined") {CONFIG.showRenderer = CONFIG.settings.showRenderer}
    if (typeof(CONFIG.settings.showFontMenu) !== "undefined") {CONFIG.showFontMenu = CONFIG.settings.showFontMenu}
    if (typeof(CONFIG.settings.showContext)  !== "undefined") {CONFIG.showContext  = CONFIG.settings.showContext}
    MENU.getCookie();

    /*
     *  The main menu
     */
    // Localization: items used as key, should be refactored.
    MENU.menu = MENU(
      ITEM.SUBMENU(["Show","Show Math As"],
        ITEM.COMMAND(["MathMLcode","MathML Code"],  MENU.ShowSource, {nativeTouch: true, format: "MathML"}),
        ITEM.COMMAND(["Original","Original Form"],  MENU.ShowSource, {nativeTouch: true}),
        ITEM.RULE(),
        ITEM.CHECKBOX(["texHints","Show TeX hints in MathML"], "texHints")
      ),
      ITEM.RULE(),
      ITEM.SUBMENU(["Settings","Math Settings"],
        ITEM.SUBMENU(["ZoomTrigger","Zoom Trigger"],
          ITEM.RADIO(["Hover","Hover"],               "zoom", {action: MENU.Zoom}),
          ITEM.RADIO(["Click","Click"],               "zoom", {action: MENU.Zoom}),
          ITEM.RADIO(["DoubleClick","Double-Click"],  "zoom", {action: MENU.Zoom}),
          ITEM.RADIO(["NoZoom","No Zoom"],            "zoom", {value: "None"}),
          ITEM.RULE(),
          ITEM.LABEL(["TriggerRequires","Trigger Requires:"]),
          ITEM.CHECKBOX((HUB.Browser.isMac ? ["Option","Option"] : ["Alt","Alt"]), "ALT"),
          ITEM.CHECKBOX(["Command","Command"],    "CMD",  {hidden: !HUB.Browser.isMac}),
          ITEM.CHECKBOX(["Control","Control"],    "CTRL", {hidden:  HUB.Browser.isMac}),
          ITEM.CHECKBOX(["Shift","Shift"],        "Shift")
        ),
        ITEM.SUBMENU(["ZoomFactor","Zoom Factor"],
          ITEM.RADIO("125%", "zscale"),
          ITEM.RADIO("133%", "zscale"),
          ITEM.RADIO("150%", "zscale"),
          ITEM.RADIO("175%", "zscale"),
          ITEM.RADIO("200%", "zscale"),
          ITEM.RADIO("250%", "zscale"),
          ITEM.RADIO("300%", "zscale"),
          ITEM.RADIO("400%", "zscale")
        ),
        ITEM.RULE(),
        ITEM.SUBMENU(["Renderer","Math Renderer"],    {hidden:!CONFIG.showRenderer},
          ITEM.RADIO("HTML-CSS",  "renderer", {action: MENU.Renderer}),
          ITEM.RADIO("MathML",    "renderer", {action: MENU.Renderer, value:"NativeMML"}),
          ITEM.RADIO("SVG",       "renderer", {action: MENU.Renderer})
        ),
        ITEM.SUBMENU("MathPlayer",  {hidden:!HUB.Browser.isMSIE || !CONFIG.showMathPlayer,
                                                    disabled:!HUB.Browser.hasMathPlayer},
          ITEM.LABEL(["MPHandles","Let MathPlayer Handle:"]),
          ITEM.CHECKBOX(["MenuEvents","Menu Events"],             "mpContext", {action: MENU.MPEvents, hidden:!isIE9}),
          ITEM.CHECKBOX(["MouseEvents","Mouse Events"],           "mpMouse",   {action: MENU.MPEvents, hidden:!isIE9}),
          ITEM.CHECKBOX(["MenuAndMouse","Mouse and Menu Events"], "mpMouse", {action: MENU.MPEvents, hidden:isIE9})
        ),
        ITEM.SUBMENU(["FontPrefs","Font Preference"],       {hidden:!CONFIG.showFontMenu},
          ITEM.LABEL(["ForHTMLCSS","For HTML-CSS:"]),
          ITEM.RADIO(["Auto","Auto"],          "font", {action: MENU.Font}),
          ITEM.RULE(),
          ITEM.RADIO(["TeXLocal","TeX (local)"],   "font", {action: MENU.Font}),
          ITEM.RADIO(["TeXWeb","TeX (web)"],       "font", {action: MENU.Font}),
          ITEM.RADIO(["TeXImage","TeX (image)"],   "font", {action: MENU.Font}),
          ITEM.RULE(),
          ITEM.RADIO(["STIXlocal","STIX (local)"], "font", {action: MENU.Font})
        ),
        ITEM.SUBMENU(["ContextMenu","Contextual Menu"],    {hidden:!CONFIG.showContext},
          ITEM.RADIO("MathJax", "context"),
          ITEM.RADIO(["Browser","Browser"], "context")
        ),
        ITEM.COMMAND(["Scale","Scale All Math ..."],MENU.Scale),
        ITEM.RULE().With({hidden:!CONFIG.showDiscoverable, name:["","discover_rule"]}),
        ITEM.CHECKBOX(["Discoverable","Highlight on Hover"], "discoverable", {hidden:!CONFIG.showDiscoverable})
      ),
      ITEM.SUBMENU(["Locale","Language"],                  {hidden:!CONFIG.showLocale},
        ITEM.RADIO("en", "locale",  {action: MENU.Locale}),
        ITEM.RULE(),
        ITEM.COMMAND(["LoadLocale","Load from URL ..."], MENU.LoadLocale)
      ),
      ITEM.RULE(),
      ITEM.COMMAND(["About","About MathJax"],MENU.About),
      ITEM.COMMAND(["Help","MathJax Help"],MENU.Help)
    );

    if (MENU.isMobile) {
      (function () {
        var settings = CONFIG.settings;
        var trigger = MENU.menu.Find("Math Settings","Zoom Trigger").menu;
        trigger.items[0].disabled = trigger.items[1].disabled = true;
        if (settings.zoom === "Hover" || settings.zoom == "Click") {settings.zoom = "None"}
        trigger.items = trigger.items.slice(0,4);
    
        if (navigator.appVersion.match(/[ (]Android[) ]/)) {
          MENU.ITEM.SUBMENU.Augment({marker: "\u00BB"});
        }
      })();
    }

  });
  
  //
  //  Creates the locale menu from the list of locales in MathJax.Localization.strings
  //
  MENU.CreateLocaleMenu = function () {
    var menu = MENU.menu.Find("Language").menu, items = menu.items;
    //
    //  Get the names of the languages and sort them
    //
    var locales = [], LOCALE = MathJax.Localization.strings;
    for (var id in LOCALE) {if (LOCALE.hasOwnProperty(id)) {locales.push(id)}}
    locales = locales.sort(); menu.items = [];
    //
    //  Add a menu item for each
    //
    for (var i = 0, m = locales.length; i < m; i++) {
      var title = LOCALE[locales[i]].menuTitle;
      if (title) {title += " ("+locales[i]+")"} else {title = locales[i]}
      menu.items.push(ITEM.RADIO([locales[i],title],"locale",{action:MENU.Locale}));
    }
    //
    //  Add the rule and "Load from URL" items
    //
    menu.items.push(items[items.length-2],items[items.length-1]);
  };
  MENU.CreateLocaleMenu();

  MENU.showRenderer = function (show) {
    MENU.cookie.showRenderer = CONFIG.showRenderer = show; MENU.saveCookie();
    MENU.menu.Find("Math Settings","Math Renderer").hidden = !show;
  };
  MENU.showMathPlayer = function (show) {
    MENU.cookie.showMathPlayer = CONFIG.showMathPlayer = show; MENU.saveCookie();
    MENU.menu.Find("Math Settings","MathPlayer").hidden = !show;
  };
  MENU.showFontMenu = function (show) {
    MENU.cookie.showFontMenu = CONFIG.showFontMenu = show; MENU.saveCookie();
    MENU.menu.Find("Math Settings","Font Preference").hidden = !show;
  };
  MENU.showContext = function (show) {
    MENU.cookie.showContext = CONFIG.showContext = show; MENU.saveCookie();
    MENU.menu.Find("Math Settings","Contextual Menu").hidden = !show;
  };
  MENU.showDiscoverable = function (show) {
    MENU.cookie.showDiscoverable = CONFIG.showDiscoverable = show; MENU.saveCookie();
    MENU.menu.Find("Math Settings","Highlight on Hover").hidden = !show;
    MENU.menu.Find("Math Settings","discover_rule").hidden = !show;
  };
  MENU.showLocale = function (show) {
    MENU.cookie.showLocale = CONFIG.showLocale = show; MENU.saveCookie();
    MENU.menu.Find("Language").hidden = !show;
  };
  
  MathJax.Hub.Register.StartupHook("HTML-CSS Jax Ready",function () {
    if (!MathJax.OutputJax["HTML-CSS"].config.imageFont)
      {MENU.menu.Find("Math Settings","Font Preference","TeX (image)").disabled = true}
  });
  
  /*************************************************************/

  CALLBACK.Queue(
    HUB.Register.StartupHook("End Config",{}), // wait until config is complete
    ["getImages",MENU],
    ["Styles",AJAX,CONFIG.styles],
    ["Post",HUB.Startup.signal,"MathMenu Ready"],
    ["loadComplete",AJAX,"[MathJax]/extensions/MathMenu.js"]
  );

})(MathJax.Hub,MathJax.HTML,MathJax.Ajax,MathJax.CallBack,MathJax.OutputJax);<|MERGE_RESOLUTION|>--- conflicted
+++ resolved
@@ -27,11 +27,7 @@
  */
 
 (function (HUB,HTML,AJAX,CALLBACK,OUTPUT) {
-<<<<<<< HEAD
   var VERSION = "2.1.2";
-=======
-  var VERSION = "2.1.1";
->>>>>>> 8c16f656
 
   var SIGNAL = MathJax.Callback.Signal("menu")  // signal for menu events
   
