/* -*- Mode: Javascript; indent-tabs-mode:nil; js-indent-level: 2 -*- */
/* vim: set ts=2 et sw=2 tw=80: */

/*************************************************************
 *
 *  MathJax/extensions/MathMenu.js
 *
 *  Implements a right-mouse (or CTRL-click) menu over mathematics
 *  elements that gives the user the ability to copy the source,
 *  change the math size, and zoom settings.
 *
 *  ---------------------------------------------------------------------
 *
 *  Copyright (c) 2010-2015 The MathJax Consortium
 *
 *  Licensed under the Apache License, Version 2.0 (the "License");
 *  you may not use this file except in compliance with the License.
 *  You may obtain a copy of the License at
 *
 *      http://www.apache.org/licenses/LICENSE-2.0
 *
 *  Unless required by applicable law or agreed to in writing, software
 *  distributed under the License is distributed on an "AS IS" BASIS,
 *  WITHOUT WARRANTIES OR CONDITIONS OF ANY KIND, either express or implied.
 *  See the License for the specific language governing permissions and
 *  limitations under the License.
 */

(function (HUB,HTML,AJAX,CALLBACK,OUTPUT) {
  var VERSION = "2.5.0";

  var SIGNAL = MathJax.Callback.Signal("menu");  // signal for menu events

  MathJax.Extension.MathMenu = {
    version: VERSION,
    signal: SIGNAL
  };

  var _ = function (id) {
    return MathJax.Localization._.apply(
      MathJax.Localization,
      [["MathMenu",id]].concat([].slice.call(arguments,1))
    );
  };
  
  var isPC = HUB.Browser.isPC, isMSIE = HUB.Browser.isMSIE, isIE9 = ((document.documentMode||0) > 8);
  var ROUND = (isPC ? null : "5px");

  var CONFIG = HUB.CombineConfig("MathMenu",{
    delay: 150,                                    // the delay for submenus

    showRenderer: true,                            //  show the "Math Renderer" menu?
    showMathPlayer: true,                          //  show the "MathPlayer" menu?
    showFontMenu: false,                           //  show the "Font Preference" menu?
    showContext:  false,                           //  show the "Context Menu" menu?
    showDiscoverable: false,                       //  show the "Discoverable" menu?
    showLocale: true,                              //  show the "Locale" menu?
    showLocaleURL: false,                          //  show the "Load from URL" menu?

    semanticsAnnotations: {
      "TeX": ["TeX", "LaTeX", "application/x-tex"],
      "StarMath": ["StarMath 5.0"],
      "Maple": ["Maple"],
      "ContentMathML": ["MathML-Content", "application/mathml-content+xml"],
      "OpenMath": ["OpenMath"]
    },

    windowSettings: {                              // for source window
      status: "no", toolbar: "no", locationbar: "no", menubar: "no",
      directories: "no", personalbar: "no", resizable: "yes", scrollbars: "yes",
      width: 400, height: 300,
      left: Math.round((screen.width - 400)/2),
      top:  Math.round((screen.height - 300)/3)
    },

    styles: {
      "#MathJax_About": {
        position:"fixed", left:"50%", width:"auto", "text-align":"center",
        border:"3px outset", padding:"1em 2em", "background-color":"#DDDDDD", color:"black",
        cursor: "default", "font-family":"message-box", "font-size":"120%",
        "font-style":"normal", "text-indent":0, "text-transform":"none",
        "line-height":"normal", "letter-spacing":"normal", "word-spacing":"normal",
        "word-wrap":"normal", "white-space":"nowrap", "float":"none", "z-index":201,

        "border-radius": "15px",                     // Opera 10.5 and IE9
        "-webkit-border-radius": "15px",             // Safari and Chrome
        "-moz-border-radius": "15px",                // Firefox
        "-khtml-border-radius": "15px",              // Konqueror

        "box-shadow":"0px 10px 20px #808080",         // Opera 10.5 and IE9
        "-webkit-box-shadow":"0px 10px 20px #808080", // Safari 3 and Chrome
        "-moz-box-shadow":"0px 10px 20px #808080",    // Forefox 3.5
        "-khtml-box-shadow":"0px 10px 20px #808080",  // Konqueror
        filter: "progid:DXImageTransform.Microsoft.dropshadow(OffX=2, OffY=2, Color='gray', Positive='true')" // IE
      },

      ".MathJax_Menu": {
        position:"absolute", "background-color":"white", color:"black",
        width:"auto", padding:(isPC ? "2px" : "5px 0px"),
        border:"1px solid #CCCCCC", margin:0, cursor:"default",
        font: "menu", "text-align":"left", "text-indent":0, "text-transform":"none",
        "line-height":"normal", "letter-spacing":"normal", "word-spacing":"normal",
        "word-wrap":"normal", "white-space":"nowrap", "float":"none", "z-index":201,

        "border-radius": ROUND,                     // Opera 10.5 and IE9
        "-webkit-border-radius": ROUND,             // Safari and Chrome
        "-moz-border-radius": ROUND,                // Firefox
        "-khtml-border-radius": ROUND,              // Konqueror

        "box-shadow":"0px 10px 20px #808080",         // Opera 10.5 and IE9
        "-webkit-box-shadow":"0px 10px 20px #808080", // Safari 3 and Chrome
        "-moz-box-shadow":"0px 10px 20px #808080",    // Forefox 3.5
        "-khtml-box-shadow":"0px 10px 20px #808080",  // Konqueror
        filter: "progid:DXImageTransform.Microsoft.dropshadow(OffX=2, OffY=2, Color='gray', Positive='true')" // IE
      },

      ".MathJax_MenuItem": {
        padding: (isPC ? "2px 2em" : "1px 2em"),
        background:"transparent"
      },

      ".MathJax_MenuArrow": {
        position:"absolute", right:".5em", "padding-top":".25em", color:"#666666",
        "font-family": (isMSIE ? "'Arial unicode MS'" : null), "font-size": ".75em"
      },
      ".MathJax_MenuActive .MathJax_MenuArrow": {color:"white"},
      ".MathJax_MenuArrow.RTL": {left:".5em", right:"auto"},

      ".MathJax_MenuCheck": {
        position:"absolute", left:".7em",
        "font-family": (isMSIE ? "'Arial unicode MS'" : null)
      },
      ".MathJax_MenuCheck.RTL": {right:".7em", left:"auto"},

      ".MathJax_MenuRadioCheck": {
        position:"absolute", left: (isPC ? "1em" : ".7em")
      },
      ".MathJax_MenuRadioCheck.RTL": {
        right: (isPC ? "1em" : ".7em"), left:"auto"
      },

      ".MathJax_MenuLabel": {
        padding: (isPC ? "2px 2em 4px 1.33em" : "1px 2em 3px 1.33em"),
        "font-style":"italic"
      },

      ".MathJax_MenuRule": {
        "border-top": (isPC ? "1px solid #CCCCCC" : "1px solid #DDDDDD"),
        margin: (isPC ? "4px 1px 0px" : "4px 3px")
      },

      ".MathJax_MenuDisabled": {
        color:"GrayText"
      },

      ".MathJax_MenuActive": {
        "background-color": (isPC ? "Highlight" : "#606872"),
        color: (isPC ? "HighlightText" : "white")
      },

      "#MathJax_AboutClose": {
        top:".2em", right:".2em"
      },
      ".MathJax_Menu .MathJax_MenuClose": {
        top:"-10px", left:"-10px"
      },

      ".MathJax_MenuClose": {
        position:"absolute",
        cursor:"pointer",
        display:"inline-block",
        border:"2px solid #AAA",
        "border-radius":"18px",
        "-webkit-border-radius": "18px",             // Safari and Chrome
        "-moz-border-radius": "18px",                // Firefox
        "-khtml-border-radius": "18px",              // Konqueror
        "font-family":"'Courier New',Courier",
        "font-size":"24px",
        color:"#F0F0F0"
      },
      ".MathJax_MenuClose span": {
        display:"block", "background-color":"#AAA", border:"1.5px solid",
        "border-radius":"18px",
        "-webkit-border-radius": "18px",             // Safari and Chrome
        "-moz-border-radius": "18px",                // Firefox
        "-khtml-border-radius": "18px",              // Konqueror
        "line-height":0,
        padding:"8px 0 6px"     // may need to be browser-specific
      },
      ".MathJax_MenuClose:hover": {
        color:"white!important",
        border:"2px solid #CCC!important"
      },
      ".MathJax_MenuClose:hover span": {
        "background-color":"#CCC!important"
      }
    }
  });

  var FALSE, HOVER, KEY;
  HUB.Register.StartupHook("MathEvents Ready",function () {
    FALSE = MathJax.Extension.MathEvents.Event.False;
    HOVER = MathJax.Extension.MathEvents.Hover;
    KEY = MathJax.Extension.MathEvents.Event.KEY;
  });


  /*************************************************************/
  /*
   *  Abstract class of all keyboard navigatable objects.
   */
  var NAV = MathJax.Object.Subclass({
    /*
     * Moving in the list of items.
     */
    Keydown: function(event, menu) {
      switch (event.keyCode) {
      case KEY.ESCAPE:
        this.Remove(event, menu);
        break;
      case KEY.RIGHT:
        this.Right(event, menu);
        break;
      case KEY.LEFT:
        this.Left(event, menu);
        break;
      case KEY.UP:
        this.Up(event, menu);
        break;
      case KEY.DOWN:
        this.Down(event, menu);
        break;
      case KEY.RETURN:
      case KEY.SPACE:
        this.Space(event, menu);
        break;
      default:
        return;
        break;
      }
      return FALSE(event);
    },
    Escape: function(event, menu) { },
    Right: function(event, menu) { },
    Left: function(event, menu) { },
    Up: function(event, menu) { },
    Down: function(event, menu) { },
    Space: function(event, menu) { }
  }, {});


  /*************************************************************/
  /*
   *  The main menu class
   */
  var MENU = MathJax.Menu = NAV.Subclass({
    version: VERSION,
    items: [],
    posted: false,
    title: null,
    margin: 5,

    Init: function (def) {this.items = [].slice.call(arguments,0)},
    With: function (def) {if (def) {HUB.Insert(this,def)}; return this},

    /*
     *  Display the menu
     */
    Post: function (event,parent,forceLTR) {
      if (!event) {event = window.event};
      var div = document.getElementById("MathJax_MenuFrame");
      if (!div) {
        div = MENU.Background(this);
        delete ITEM.lastItem; delete ITEM.lastMenu;
        delete MENU.skipUp;
        SIGNAL.Post(["post",MENU.jax]);
        MENU.isRTL = (MathJax.Localization.fontDirection() === "rtl");
      }
      var menu = HTML.Element("div",{
        onmouseup: MENU.Mouseup, ondblclick: FALSE,
        ondragstart: FALSE, onselectstart: FALSE, oncontextmenu: FALSE,
        menuItem: this, className: "MathJax_Menu", onkeydown: MENU.Keydown,
        role: "navigation"
      });
      if (!forceLTR) {MathJax.Localization.setCSS(menu)}

      for (var i = 0, m = this.items.length; i < m; i++) {this.items[i].Create(menu)}
      if (MENU.isMobile) {
        HTML.addElement(menu,"span",{
          className: "MathJax_MenuClose", menu: parent,
          ontouchstart: MENU.Close, ontouchend: FALSE, onmousedown: MENU.Close, onmouseup: FALSE
        },[["span",{},"\u00D7"]]);
      }

      div.appendChild(menu);
      this.posted = true;
      menu.style.width = (menu.offsetWidth+2) + "px";
      if (event) {
        var x = event.pageX, y = event.pageY;
      }
      if (!x && !y && event && event.clientX && event.clientY) {
        x = event.clientX + document.body.scrollLeft + document.documentElement.scrollLeft;
        y = event.clientY + document.body.scrollTop  + document.documentElement.scrollTop;
      }
      if (!parent) {
        var node = MENU.CurrentNode() || event.target;
        if (!x && !y && node) {
          var offsetX = window.pageXOffset || document.documentElement.scrollLeft;
          var offsetY = window.pageYOffset || document.documentElement.scrollTop;
          var rect = node.getBoundingClientRect();
          x = (rect.right + rect.left) / 2 + offsetX;
          y = (rect.bottom + rect.top) / 2 + offsetY;
        }
        if (x + menu.offsetWidth > document.body.offsetWidth - this.margin)
           {x = document.body.offsetWidth - menu.offsetWidth - this.margin}
        if (MENU.isMobile) {x = Math.max(5,x-Math.floor(menu.offsetWidth/2)); y -= 20}
        if (event) {MENU.skipUp = event.isContextMenu;}
      } else {
        var side = "left", mw = parent.offsetWidth;
        x = (MENU.isMobile ? 30 : mw - 2); y = 0;
        while (parent && parent !== div) {
          x += parent.offsetLeft; y += parent.offsetTop;
          parent = parent.parentNode;
        }
        if (!MENU.isMobile) {
          if ((MENU.isRTL && x - mw - menu.offsetWidth > this.margin) ||
              (!MENU.isRTL && x + menu.offsetWidth > document.body.offsetWidth - this.margin))
            {side = "right"; x = Math.max(this.margin,x - mw - menu.offsetWidth + 6)}
        }
        if (!isPC) {
          // in case these ever get implemented
          menu.style["borderRadiusTop"+side] = 0;       // Opera 10.5
          menu.style["WebkitBorderRadiusTop"+side] = 0; // Safari and Chrome
          menu.style["MozBorderRadiusTop"+side] = 0;    // Firefox
          menu.style["KhtmlBorderRadiusTop"+side] = 0;  // Konqueror
        }
      }

      menu.style.left = x+"px"; menu.style.top = y+"px";
      if (document.selection && document.selection.empty) {document.selection.empty()}

      // Focusing while keeping the scroll position.
      var oldX = window.pageXOffset || document.documentElement.scrollLeft;
      var oldY = window.pageYOffset || document.documentElement.scrollTop;
      MENU.Focus(menu);
      if (event.type === "keydown") {
        MENU.skipMouseoverFromKey = true;
        setTimeout(function() {delete MENU.skipMouseoverFromKey;}, CONFIG.delay);
      }
      window.scrollTo(oldX, oldY);
      return FALSE(event);
    },

    /*
     *  Remove the menu from the screen
     */
    Remove: function (event,menu) {
      SIGNAL.Post(["unpost",MENU.jax]);
      var div = document.getElementById("MathJax_MenuFrame");
      if (div) {
        div.parentNode.removeChild(div);
        if (this.msieFixedPositionBug) {detachEvent("onresize",MENU.Resize)}
      }
      if (MENU.jax.hover) {
        delete MENU.jax.hover.nofade;
        HOVER.UnHover(MENU.jax);
      }
      MENU.Unfocus(menu);
      return FALSE(event);
    },

    /*
     *  Find an item in a menu (or submenu) by name (Find) or ID (FindID).
     *  A list of names or IDs means descend into submenus.
     */
    Find: function (name) {return this.FindN(1,name,[].slice.call(arguments,1))},
    FindId: function (name) {return this.FindN(0,name,[].slice.call(arguments,1))},
    FindN: function (n,name,names) {
      for (var i = 0, m = this.items.length; i < m; i++) {
        if (this.items[i].name[n] === name) {
          if (names.length) {
            if (!this.items[i].submenu) {return null}
            return this.items[i].submenu.FindN(n,names[0],names.slice(1));
          }
          return this.items[i];
        }
      }
      return null;
    },

    /*
     *  Find the index of a menu item (so we can insert before or after it)
     */
    IndexOf: function (name) {return this.IndexOfN(1,name)},
    IndexOfId: function (name) {return this.IndexOfN(0,name)},
    IndexOfN: function (n,name) {
      for (var i = 0, m = this.items.length; i < m; i++)
        {if (this.items[i].name[n] === name) {return i}}
      return null;
    },

    Right: function(event, menu) {
      MENU.Right(event, menu);
    },
    Left: function(event, menu) {
      MENU.Left(event, menu);
    },
    Up: function(event, menu) {
      var node = menu.lastChild;
      node.menuItem.Activate(event, node);
    },
    Down: function(event, menu) {
      var node = menu.firstChild;
      node.menuItem.Activate(event, node);
    },
    Space: function(event, menu) {
      this.Remove(event, menu);
    }
  },{

    config: CONFIG,

    Remove:     function (event) {return MENU.Event(event,this,"Remove")},
    Mouseover:  function (event) {return MENU.Event(event,this,"Mouseover")},
    Mouseout:   function (event) {return MENU.Event(event,this,"Mouseout")},
    Mousedown:  function (event) {return MENU.Event(event,this,"Mousedown")},
    Mouseup:    function (event) {return MENU.Event(event,this,"Mouseup")},
    Keydown:    function (event) {return MENU.Event(event,this,"Keydown")},
    /*
     *  Events for mobile devices.
     */
    Touchstart: function (event) {return MENU.Event(event,this,"Touchstart")},
    Touchend:   function (event) {return MENU.Event(event,this,"Touchend")},
    Close:      function (event) {
      return MENU.Event(event,this.menu||this.parentNode,(this.menu?"Touchend":"Remove"));
    },
    Event: function (event,menu,type,force) {
      if (MENU.skipMouseover && type === "Mouseover" && !force) {return FALSE(event)}
      if (MENU.skipMouseoverFromKey && type === "Mouseover") {
        delete MENU.skipMouseoverFromKey;
        return FALSE(event);
      }
      if (MENU.skipUp) {
        if (type.match(/Mouseup|Touchend/)) {delete MENU.skipUp; return FALSE(event)}
        if (type === "Touchstart" ||
           (type === "Mousedown" && !MENU.skipMousedown)) {delete MENU.skipUp}
      }
      if (!event) {event = window.event}
      var item = menu.menuItem;
      if (item && item[type]) {return item[type](event,menu)}
      return null;
    },
    /*
     *  Style for the background DIV
     */
    BGSTYLE: {
      position:"absolute", left:0, top:0, "z-index":200,
      width:"100%", height:"100%", border:0, padding:0, margin:0
    },

    Background: function (menu) {
      var div = HTML.addElement(document.body,"div",
                    {style:this.BGSTYLE, id:"MathJax_MenuFrame"},
                    [["div",{style: this.BGSTYLE, menuItem: menu, onmousedown: this.Remove}]]);
      var bg = div.firstChild;
      if (MENU.msieBackgroundBug) {
        //  MSIE doesn't allow transparent background to be hit boxes, so
        //  fake it using opacity with solid background color
        bg.style.backgroundColor = "white"; bg.style.filter = "alpha(opacity=0)";
      }
      if (MENU.msieFixedPositionBug) {
        //  MSIE can't do fixed position, so use a full-sized background
        //  and an onresize handler to update it (stupid, but necessary)
        div.width = div.height = 0; this.Resize();
        attachEvent("onresize",this.Resize);
      } else {
        // otherwise, use a fixed position DIV to cover the viewport
        bg.style.position = "fixed";
      }
      return div;
    },
    Resize: function () {setTimeout(MENU.SetWH,0)},
    SetWH: function () {
      var bg = document.getElementById("MathJax_MenuFrame");
      if (bg) {
        bg = bg.firstChild;
        bg.style.width = bg.style.height = "1px"; // so scrollWidth/Height will be right below
        bg.style.width = document.body.scrollWidth + "px";
        bg.style.height = document.body.scrollHeight + "px";
      }
    },

    /*************************************************************/
    /*
     *  Keyboard navigation of menu.
     */
    posted: false,  // Is a menu open?
    active: null,   // The focused in HTML node in the menu.

    GetNode: function(jax) {
      var node = document.getElementById(jax.inputID + "-Frame");
      return node.isMathJax ? node : node.firstChild;
    },
    CurrentNode: function() {
      return MENU.GetNode(MENU.jax);
    },
    AllNodes: function() {
      var jaxs = MathJax.Hub.getAllJax();
      var nodes = [];
      for (var i = 0, jax; jax = jaxs[i]; i++) {
        nodes.push(MENU.GetNode(jax));
      }
      return nodes;
    },
    ActiveNode: function() {
      return MENU.active;
    },
    FocusNode: function(node) {
      MENU.active = node;
      node.focus();
    },
    //
    // Focus is a global affair, since we only ever want a single focused item.
    //
    Focus: function(menu) {
      !MENU.posted ? MENU.Activate(menu) : MENU.ActiveNode().tabIndex = -1;
      menu.tabIndex = 0;
      MENU.FocusNode(menu);
    },
    Activate: function(event, menu) {
      var jaxs = MENU.AllNodes();
      for (var j = 0, jax; jax = jaxs[j]; j++) {
        jax.tabIndex = -1;
      }
      MENU.posted = true;
    },
    Unfocus: function() {
      MENU.ActiveNode().tabIndex = -1;
      var jaxs = MENU.AllNodes();
      for (var j = 0, jax; jax = jaxs[j]; j++) {
        jax.tabIndex = 0;
      }
      MENU.FocusNode(MENU.CurrentNode());
      MENU.posted = false;
    },
    MoveHorizontal: function(event, menu, move) {
      if (!event.shiftKey) return;
      var jaxs = MENU.AllNodes();
      var len = jaxs.length;
      if (len === 0) return;
      var next = jaxs[MENU.Mod(move(MENU.IndexOf(jaxs, MENU.CurrentNode())), len)];
      if (next === MENU.CurrentNode()) return;
      MENU.menu.Remove(event, menu);
      MENU.jax = MathJax.Hub.getJaxFor(next);
      MENU.FocusNode(next);
      MENU.menu.Post(null);
    },
    Right: function(event, menu) {
      MENU.MoveHorizontal(event, menu, function(x) {return x + 1;});
    },
    Left: function(event, menu) {
      MENU.MoveHorizontal(event, menu, function(x) {return x - 1;});
    },

    //TODO: Move to utility class.
    // Computes a mod n.
    Mod: function(a, n) {
      return ((a % n) + n) % n;
    },
    IndexOf: (Array.prototype.indexOf ?
              function (A, item, start) {return A.indexOf(item, start);} :
              function (A, item, start) {
                for (var i = (start || 0), j = A.length; i < j; i++) {
                  if (item === A[i]) return i;
                }
                return -1;
              }),
    
    saveCookie: function () {HTML.Cookie.Set("menu",this.cookie)},
    getCookie: function () {this.cookie = HTML.Cookie.Get("menu")}

  });

  MathJax.Menu.NAV = NAV;

  /*************************************************************/
  /*
   *  Abstract class of menu items.
   */
  var ITEM = MENU.ITEM = NAV.Subclass({

    name: "", // The menu item's label as [id,label] pair.
    node: null,  // The HTML node of the item.
    menu: null,  // The parent menu containing that item. HTML node.

    Attributes: function(def) {
      return HUB.Insert(
        {onmouseup: MENU.Mouseup,
         ondragstart: FALSE, onselectstart: FALSE, onselectend: FALSE,
         ontouchstart: MENU.Touchstart, ontouchend: MENU.Touchend,
         className: "MathJax_MenuItem", menuItem: this},
        def);
    },

    Create: function (menu) {
      if (!this.hidden) {
        var def = this.Attributes();
        var label = this.Label(def,menu);
        var node = HTML.addElement(menu, "div", def, label);
      }
    },
    Name: function () {return _(this.name[0],this.name[1])},

    Mouseover: function (event,menu) {
      if (menu.parentNode === MENU.ActiveNode().parentNode) {
       this.Deactivate(MENU.ActiveNode());
      }
      this.Activate(event, menu);
    },
    Mouseout: function (event,menu) {
      this.Deactivate(menu);
    },
    Mouseup: function (event,menu) {return this.Remove(event,menu)},


    DeactivateSubmenus: function(menu) {
      var menus = document.getElementById("MathJax_MenuFrame").childNodes,
          items = ITEM.GetMenuNode(menu).childNodes;
      for (var i = 0, m = items.length; i < m; i++) {
        var item = items[i].menuItem;
        // Deactivates submenu items.
        if (item && item.submenu && item.submenu.posted &&
            item !== menu.menuItem) {
          item.Deactivate(items[i]);
        }
      }
      this.RemoveSubmenus(menu, menus);
    },
    RemoveSubmenus: function(menu, menus) {
      menus = menus || document.getElementById("MathJax_MenuFrame").childNodes;
      var m = menus.length-1;
      while (m >= 0 && ITEM.GetMenuNode(menu).menuItem !== menus[m].menuItem) {
        menus[m].menuItem.posted = false;
        menus[m].parentNode.removeChild(menus[m]);
        m--;
      }
    },

    Touchstart: function (event,menu) {return this.TouchEvent(event,menu,"Mousedown")},
    Touchend: function (event,menu)   {return this.TouchEvent(event,menu,"Mouseup")},
    TouchEvent: function (event,menu,type) {
      if (this !== ITEM.lastItem) {
        if (ITEM.lastMenu) {MENU.Event(event,ITEM.lastMenu,"Mouseout")}
        MENU.Event(event,menu,"Mouseover",true);
        ITEM.lastItem = this; ITEM.lastMenu = menu;
      }
      if (this.nativeTouch) {return null}
      MENU.Event(event,menu,type);
      return false;
    },

    Remove: function (event,menu) {
      menu = menu.parentNode.menuItem;
      return menu.Remove(event,menu);
    },

    With: function (def) {if (def) {HUB.Insert(this,def)}; return this},

    isRTL: function () {return MENU.isRTL},
    rtlClass: function () {return (this.isRTL() ? " RTL" : "")}
  }, {
    GetMenuNode: function(item) {
      return item.parentNode;
    }
  });

  /*************************************************************/
  /*
   *  Abstract class of menu items that are focusable and perform some action
   */
  MENU.ENTRY = MENU.ITEM.Subclass({

    role: "menuitem",  // Aria role.

    Attributes: function(def) {
      def = HUB.Insert(
        {onmouseover: MENU.Mouseover, onmouseout: MENU.Mouseout,
         onmousedown: MENU.Mousedown, role: this.role,
         onkeydown: MENU.Keydown,
         "aria-disabled": !!this.disabled},
        def);
      def = this.SUPER(arguments).Attributes.call(this, def);
      if (this.disabled) {
        def.className += " MathJax_MenuDisabled";
      }
      return def;
    },
    MoveVertical: function(event, item, move) {
      var menuNode = ITEM.GetMenuNode(item);
      var items = [];
      for (var i = 0, allItems = menuNode.menuItem.items, it;
           it = allItems[i]; i++) {
        if (!it.hidden) {
          items.push(it);
        }
      }
      var index = MENU.IndexOf(items, this);
      if (index === -1) return;
      var len = items.length;
      var children = menuNode.childNodes;
      do {
        index = MENU.Mod(move(index), len);
      } while (items[index].hidden || !children[index].role);
      this.Deactivate(item);
      items[index].Activate(event, children[index]);
    },
    Up: function(event, item) {
      this.MoveVertical(event, item, function(x) { return x - 1; });
    },
    Down: function(event, item) {
      this.MoveVertical(event, item, function(x) { return x + 1; });
    },
    Right: function(event, item) {
      this.MoveHorizontal(event, item, MENU.Right, !this.isRTL());
    },
    Left: function(event, item) {
      this.MoveHorizontal(event, item, MENU.Left, this.isRTL());
    },
    MoveHorizontal: function(event, item, move, rtl) {
      var menuNode = ITEM.GetMenuNode(item);
      if (menuNode.menuItem === MENU.menu && event.shiftKey) {
        move(event, item);
      }
      if (rtl) return;
      if (menuNode.menuItem !== MENU.menu) {
        this.Deactivate(item);
      }
      var parentNodes = menuNode.previousSibling.childNodes;
      var length = parentNodes.length;
      while (length--) {
        var parent = parentNodes[length];
        if (parent.menuItem.submenu &&
            parent.menuItem.submenu === menuNode.menuItem) {
          MENU.Focus(parent);
          break;
        }
      }
      this.RemoveSubmenus(item);
    },
    Space: function (event, menu) {
      this.Mouseup(event, menu);
    },

    Activate: function (event, menu) {
      this.Deactivate(menu);
      if (!this.disabled) {
        menu.className += " MathJax_MenuActive";
      }
      this.DeactivateSubmenus(menu);
      MENU.Focus(menu);
    },
    Deactivate: function (menu) {
      menu.className = menu.className.replace(/ MathJax_MenuActive/,"");
    }

  });

  /*************************************************************/
  /*
   *  A menu item that performs a command when selected
   */
  MENU.ITEM.COMMAND = MENU.ENTRY.Subclass({
    action: function () {},

    Init: function (name,action,def) {
      if (!(name instanceof Array)) {name = [name,name]}  // make [id,label] pair
      this.name = name; this.action = action;
      this.With(def);
    },

    Label: function (def,menu) {return [this.Name()]},
    Mouseup: function (event,menu) {
      if (!this.disabled) {
        this.Remove(event,menu);
        SIGNAL.Post(["command",this]);
        this.action.call(this,event);
      }
      return FALSE(event);
    }
  });

  /*************************************************************/
  /*
   *  A menu item that posts a submenu
   */
  MENU.ITEM.SUBMENU = MENU.ENTRY.Subclass({
    submenu: null,        // the submenu
    marker: "\u25BA",  // the submenu arrow
    markerRTL: "\u25C4", // the submenu arrow for RTL

    Init: function (name,def) {
      if (!(name instanceof Array)) {name = [name,name]}  // make [id,label] pair
      this.name = name; var i = 1;
      if (!(def instanceof MENU.ITEM)) {this.With(def), i++}
      this.submenu = MENU.apply(MENU,[].slice.call(arguments,i));
    },
    Label: function (def,menu) {
      this.submenu.posted = false;
      return [this.Name()+" ",["span",{
        className:"MathJax_MenuArrow" + this.rtlClass()
      },[this.isRTL() ? this.markerRTL : this.marker]]];
    },
    Timer: function (event,menu) {
      this.ClearTimer();
      event = {type: event.type,
               clientX: event.clientX, clientY: event.clientY}; // MSIE can't pass the event below
      this.timer = setTimeout(CALLBACK(["Mouseup",this,event,menu]),CONFIG.delay);
    },
    ClearTimer: function() {
      if (this.timer) {
        clearTimeout(this.timer);
      }
    },
    Touchend: function (event,menu) {
      var forceout = this.submenu.posted;
      var result = this.SUPER(arguments).Touchend.apply(this,arguments);
      if (forceout) {this.Deactivate(menu); delete ITEM.lastItem; delete ITEM.lastMenu}
      return result;
    },
    Mouseout: function(event, menu) {
      if (!this.submenu.posted) {
        this.Deactivate(menu);
      }
      this.ClearTimer();
    },
    Mouseover: function(event, menu) {
      this.Activate(event, menu);
    },
    Mouseup: function (event,menu) {
      if (!this.disabled) {
        if (!this.submenu.posted) {
          this.ClearTimer();
          this.submenu.Post(event, menu, this.ltr);
          MENU.Focus(menu);
        } else {
          this.DeactivateSubmenus(menu);
        }
      }
      return FALSE(event);
    },
    Activate: function (event, menu) {
      if (!this.disabled) {
        this.Deactivate(menu);
        menu.className += " MathJax_MenuActive";
      }
      if (!this.submenu.posted) {
        this.DeactivateSubmenus(menu);
        if (!MENU.isMobile) {
          this.Timer(event,menu);
        }
      }
      MENU.Focus(menu);
    },
    MoveVertical: function(event, item, move) {
      this.ClearTimer();
      this.SUPER(arguments).MoveVertical.apply(this, arguments);
    },
    MoveHorizontal: function(event, menu, move, rtl) {
      if (!rtl) {
        this.SUPER(arguments).MoveHorizontal.apply(this, arguments);
        return;
      }
      if (this.disabled) return;
      if (!this.submenu.posted) {
        this.Activate(event, menu);
        return;
      }
      var submenuNodes = ITEM.GetMenuNode(menu).nextSibling.childNodes;
      if (submenuNodes.length > 0) {
        this.submenu.items[0].Activate(event, submenuNodes[0]);
      }
    }
  });

  /*************************************************************/
  /*
   *  A menu item that is one of several radio buttons
   */
  MENU.ITEM.RADIO = MENU.ENTRY.Subclass({
    variable: null,     // the variable name
    marker: (isPC ? "\u25CF" : "\u2713"),   // the checkmark
    role: "menuitemradio",

    Init: function (name,variable,def) {
      if (!(name instanceof Array)) {name = [name,name]}  // make [id,label] pair
      this.name = name; this.variable = variable; this.With(def);
      if (this.value == null) {this.value = this.name[0]}
    },
    Label: function (def,menu) {
      var span = {className:"MathJax_MenuRadioCheck" + this.rtlClass()};
      if (CONFIG.settings[this.variable] !== this.value) {span = {style:{display:"none"}}}
      return [["span",span,[this.marker]]," "+this.Name()];
    },
    Mouseup: function (event,menu) {
      if (!this.disabled) {
        var child = menu.parentNode.childNodes;
        for (var i = 0, m = child.length; i < m; i++) {
          var item = child[i].menuItem;
          if (item && item.variable === this.variable)
            {child[i].firstChild.style.display = "none"}
        }
        menu.firstChild.display = "";
        CONFIG.settings[this.variable] = this.value;
        MENU.cookie[this.variable] = CONFIG.settings[this.variable]; MENU.saveCookie();
        SIGNAL.Post(["radio button",this]);
      }
      this.Remove(event,menu);
      if (this.action && !this.disabled) {this.action.call(MENU,this)}
      return FALSE(event);
    }
  });

  /*************************************************************/
  /*
   *  A menu item that is checkable
   */
  MENU.ITEM.CHECKBOX = MENU.ENTRY.Subclass({
    variable: null,     // the variable name
    marker: "\u2713",   // the checkmark
    role: "menuitemcheckbox",

    Init: function (name,variable,def) {
      if (!(name instanceof Array)) {name = [name,name]}  // make [id,label] pair
      this.name = name; this.variable = variable; this.With(def);
    },
    Label: function (def,menu) {
      var span = {className:"MathJax_MenuCheck" + this.rtlClass()};
      if (!CONFIG.settings[this.variable]) {span = {style:{display:"none"}}}
      return [["span",span,[this.marker]]," "+this.Name()];
    },
    Mouseup: function (event,menu) {
      if (!this.disabled) {
        menu.firstChild.display = (CONFIG.settings[this.variable] ? "none" : "");
        CONFIG.settings[this.variable] = !CONFIG.settings[this.variable];
        MENU.cookie[this.variable] = CONFIG.settings[this.variable]; MENU.saveCookie();
        SIGNAL.Post(["checkbox",this]);
      }
      this.Remove(event,menu);
      if (this.action && !this.disabled) {this.action.call(MENU,this)}
      return FALSE(event);
    }
  });

  /*************************************************************/
  /*
   *  A menu item that is a label
   */
  MENU.ITEM.LABEL = MENU.ENTRY.Subclass({
    role: "menuitem",  // Aria role.

    Init: function (name,def) {
      if (!(name instanceof Array)) {name = [name,name]}  // make [id,label] pair
      this.name = name; this.With(def);
    },
    Label: function (def,menu) {
      def.className += " MathJax_MenuLabel";
      return [this.Name()];
    },
    Activate: function(event, menu) {
      this.Deactivate(menu);
      MENU.Focus(menu);
    },
    Mouseup: function (event,menu) { }
  });

  /*************************************************************/
  /*
   *  A rule in a menu
   */
  MENU.ITEM.RULE = MENU.ITEM.Subclass({
    Label: function (def,menu) {
      def.className += " MathJax_MenuRule";
      return null;
    }
  });

  /*************************************************************/
  /*************************************************************/

  /*
   *  Handle the ABOUT box
   */
  MENU.About = function () {
    var HTMLCSS = OUTPUT["HTML-CSS"] || {};
    var font = MENU.About.GetFont();
    var format = MENU.About.GetFormat();
    var jax = ["MathJax.js v"+MathJax.fileversion,["br"]];
    jax.push(["div",{style:{"border-top":"groove 2px",margin:".25em 0"}}]);
    MENU.About.GetJax(jax,MathJax.InputJax,["InputJax","%1 Input Jax v%2"]);
    MENU.About.GetJax(jax,MathJax.OutputJax,["OutputJax","%1 Output Jax v%2"]);
    MENU.About.GetJax(jax,MathJax.ElementJax,["ElementJax","%1 Element Jax v%2"]);
    jax.push(["div",{style:{"border-top":"groove 2px",margin:".25em 0"}}]);
    MENU.About.GetJax(jax,MathJax.Extension,["Extension","%1 Extension v%2"],true);
    jax.push(["div",{style:{"border-top":"groove 2px",margin:".25em 0"}}],["center",{},[
      HUB.Browser + " v"+HUB.Browser.version + (format ?
        " \u2014 " + _(format.replace(/ /g,""),format) : "")
    ]]);
    MENU.About.div = MENU.Background(MENU.About);
    var about = HTML.addElement(MENU.About.div,"div",{
      id: "MathJax_About", tabIndex: 0, onkeydown: MENU.About.Keydown
    },[
      ["b",{style:{fontSize:"120%"}},["MathJax"]]," v"+MathJax.version,["br"],
      _(font.replace(/ /g,""),"using "+font),["br"],["br"],
      ["span",{style:{
        display:"inline-block", "text-align":"left", "font-size":"80%",
        "max-height":"20em", overflow:"auto",
        "background-color":"#E4E4E4", padding:".4em .6em", border:"1px inset"
      }, tabIndex: 0},jax],["br"],["br"],
      ["a",{href:"http://www.mathjax.org/"},["www.mathjax.org"]],
      ["span",{className:"MathJax_MenuClose",id:"MathJax_AboutClose",
               onclick:MENU.About.Remove,
               onkeydown: MENU.About.Keydown, tabIndex: 0,
               "aria-label": "Close", "aria-describedby": "Close window"},
        [["span",{},"\u00D7"]]]
    ]);
    about.focus();
    MathJax.Localization.setCSS(about);
    var doc = (document.documentElement||{});
    var H = window.innerHeight || doc.clientHeight || doc.scrollHeight || 0;
    if (MENU.prototype.msieAboutBug) {
      about.style.width = "20em"; about.style.position = "absolute";
      about.style.left = Math.floor((document.documentElement.scrollWidth - about.offsetWidth)/2)+"px";
      about.style.top = (Math.floor((H-about.offsetHeight)/3)+document.body.scrollTop)+"px";
    } else {
      about.style.marginLeft = Math.floor(-about.offsetWidth/2)+"px";
      about.style.top = Math.floor((H-about.offsetHeight)/3)+"px";
    }
  };
  MENU.About.Remove = function (event) {
    if (MENU.About.div) {document.body.removeChild(MENU.About.div); delete MENU.About.div}
  };
  MENU.About.Keydown = function(event) {
    if (event.keyCode === KEY.ESCAPE ||
        (this.id === "MathJax_AboutClose" &&
         (event.keyCode === KEY.SPACE || event.keyCode === KEY.RETURN))) {
      MENU.About.Remove(event);
      MENU.CurrentNode().focus();
      FALSE(event);
    }
  },
  MENU.About.GetJax = function (jax,JAX,type,noTypeCheck) {
    var info = [];
    for (var id in JAX) {if (JAX.hasOwnProperty(id) && JAX[id]) {
      if ((noTypeCheck && JAX[id].version) || (JAX[id].isa && JAX[id].isa(JAX)))
        {info.push(_(type[0],type[1],(JAX[id].id||id),JAX[id].version))}
    }}
    info.sort();
    for (var i = 0, m = info.length; i < m; i++) {jax.push(info[i],["br"])}
    return jax;
  };
  MENU.About.GetFont = function () {
    var jax = MathJax.Hub.outputJax["jax/mml"][0] || {};
    var font = {
      SVG: "web SVG",
      CommonHTML: "web TeX",
      "HTML-CSS": (jax.imgFonts ? "image" : (jax.webFonts ? "web" : "local")+" "+jax.fontInUse)
    }[jax.id] || "generic";
    return font + " fonts";
  };
  MENU.About.GetFormat = function () {
    var jax = MathJax.Hub.outputJax["jax/mml"][0] || {};
    if (jax.id !== "HTML-CSS"|| !jax.webFonts || jax.imgFonts) return;
    return jax.allowWebFonts.replace(/otf/,"woff or otf") + " fonts";
  };


  /*
   *  Handle the MathJax HELP menu
   */
  MENU.Help = function () {
    AJAX.Require("[MathJax]/extensions/HelpDialog.js",
                 function () {MathJax.Extension.Help.Dialog()});
  };

  /*
   *  Handle showing of element's source
   */
  MENU.ShowSource = function (event) {
    if (!event) {event = window.event}
    var EVENT = {screenX:event.screenX, screenY:event.screenY};
    if (!MENU.jax) return;
    if (this.format === "MathML") {
      var MML = MathJax.ElementJax.mml;
      if (MML && typeof(MML.mbase.prototype.toMathML) !== "undefined") {
        // toMathML() can call MathJax.Hub.RestartAfter, so trap errors and check
        try {MENU.ShowSource.Text(MENU.jax.root.toMathML("",MENU.jax),event)} catch (err) {
          if (!err.restart) {throw err}
          CALLBACK.After([this,MENU.ShowSource,EVENT],err.restart);
        }
      } else if (!AJAX.loadingToMathML) {
        AJAX.loadingToMathML = true;
        MENU.ShowSource.Window(event); // WeBKit needs to open window on click event
        CALLBACK.Queue(
          AJAX.Require("[MathJax]/extensions/toMathML.js"),
          function () {
            delete AJAX.loadingToMathML;
            if (!MML.mbase.prototype.toMathML) {MML.mbase.prototype.toMathML = function () {}}
          },
          [this,MENU.ShowSource,EVENT]  // call this function again
        );
        return;
      }
    } else if (this.format === "Error") {
      MENU.ShowSource.Text(MENU.jax.errorText,event);
    } else if (CONFIG.semanticsAnnotations[this.format]) {
      var annotation = MENU.jax.root.getAnnotation(this.format);
      if (annotation.data[0]) MENU.ShowSource.Text(annotation.data[0].toString());
    } else {
      if (MENU.jax.originalText == null) {
        alert(_("NoOriginalForm","No original form available"));
        return;
      }
      MENU.ShowSource.Text(MENU.jax.originalText,event);
    }
  };
  MENU.ShowSource.Window = function (event) {
    if (!MENU.ShowSource.w) {
      var def = [], DEF = CONFIG.windowSettings;
      for (var id in DEF) {if (DEF.hasOwnProperty(id)) {def.push(id+"="+DEF[id])}}
      MENU.ShowSource.w = window.open("","_blank",def.join(","));
    }
    return MENU.ShowSource.w;
  };
  MENU.ShowSource.Text = function (text,event) {
    var w = MENU.ShowSource.Window(event); delete MENU.ShowSource.w;
    text = text.replace(/^\s*/,"").replace(/\s*$/,"");
    text = text.replace(/&/g,"&amp;").replace(/</g,"&lt;").replace(/>/g,"&gt;");
    var title = _("EqSource","MathJax Equation Source");
    if (MENU.isMobile) {
      w.document.open();
      w.document.write("<html><head><meta name='viewport' content='width=device-width, initial-scale=1.0' /><title>"+title+"</title></head><body style='font-size:85%'>");
      w.document.write("<pre>"+text+"</pre>");
      w.document.write("<hr><input type='button' value='"+_("Close","Close")+"' onclick='window.close()' />");
      w.document.write("</body></html>");
      w.document.close();
    } else {
      w.document.open();
      w.document.write("<html><head><title>"+title+"</title></head><body style='font-size:85%'>");
      w.document.write("<table><tr><td><pre>"+text+"</pre></td></tr></table>");
      w.document.write("</body></html>");
      w.document.close();
      var table = w.document.body.firstChild;
      setTimeout(function () {
        var H = (w.outerHeight-w.innerHeight)||30, W = (w.outerWidth-w.innerWidth)||30, x, y;
        W = Math.max(140,Math.min(Math.floor(.5*screen.width),table.offsetWidth+W+25));
        H = Math.max(40,Math.min(Math.floor(.5*screen.height),table.offsetHeight+H+25));
        if (MENU.prototype.msieHeightBug) {H += 35}; // for title bar in XP
        w.resizeTo(W,H);
        var X; try {X = event.screenX} catch (e) {}; // IE8 throws an error accessing screenX
        if (event && X != null) {
          x = Math.max(0,Math.min(event.screenX-Math.floor(W/2), screen.width-W-20));
          y = Math.max(0,Math.min(event.screenY-Math.floor(H/2), screen.height-H-20));
          w.moveTo(x,y);
        }
      },50);
    }
  };

  /*
   *  Handle rescaling all the math
   */
  MENU.Scale = function () {
    var HTMLCSS = OUTPUT["HTML-CSS"], nMML = OUTPUT.NativeMML, SVG = OUTPUT.SVG;
    var SCALE = (HTMLCSS||nMML||SVG||{config:{scale:100}}).config.scale;
    var scale = prompt(_("ScaleMath","Scale all mathematics (compared to surrounding text) by"),SCALE+"%");
    if (scale) {
      if (scale.match(/^\s*\d+(\.\d*)?\s*%?\s*$/)) {
        scale = parseFloat(scale);
        if (scale) {
          if (scale !== SCALE) {
            if (HTMLCSS) {HTMLCSS.config.scale = scale}
            if (nMML)    {nMML.config.scale = scale}
            if (SVG)     {SVG.config.scale = scale}
            MENU.cookie.scale = scale;
            MENU.saveCookie(); HUB.Rerender();
          }
        } else {alert(_("NonZeroScale","The scale should not be zero"))}
      } else {alert(_("PercentScale",
                      "The scale should be a percentage (e.g., 120%%)"))}
    }
  };

  /*
   *  Handle loading the zoom code
   */
  MENU.Zoom = function () {
    if (!MathJax.Extension.MathZoom) {AJAX.Require("[MathJax]/extensions/MathZoom.js")}
  };

  /*
   *  Handle changing the renderer
   */
  MENU.Renderer = function () {
    var jax = HUB.outputJax["jax/mml"];
    if (jax[0] !== CONFIG.settings.renderer) {
      var BROWSER = HUB.Browser, message, MESSAGE = MENU.Renderer.Messages, warned;
      //
      //  Check that the new renderer is appropriate for the browser
      //
      switch (CONFIG.settings.renderer) {
        case "NativeMML":
          if (!CONFIG.settings.warnedMML) {
            if (BROWSER.isChrome && BROWSER.version.substr(0,3) !== "24.") {message = MESSAGE.MML.WebKit}
            else if (BROWSER.isSafari && !BROWSER.versionAtLeast("5.0")) {message = MESSAGE.MML.WebKit}
            else if (BROWSER.isMSIE) {if (!BROWSER.hasMathPlayer) {message = MESSAGE.MML.MSIE}}
            else {message = MESSAGE.MML[BROWSER]}
            warned = "warnedMML";
          }
          break;

        case "SVG":
          if (!CONFIG.settings.warnedSVG) {
            if (BROWSER.isMSIE && !isIE9) {message = MESSAGE.SVG.MSIE}
          }
          break;
      }
      if (message) {
        message = _(message[0],message[1]);
        message += "\n\n";
        message += _("SwitchAnyway",
                     "Switch the renderer anyway?\n\n" +
                     "(Press OK to switch, CANCEL to continue with the current renderer)");
        MENU.cookie.renderer = jax[0].id; MENU.saveCookie();
        if (!confirm(message)) {
          MENU.cookie.renderer = CONFIG.settings.renderer = HTML.Cookie.Get("menu").renderer;
          MENU.saveCookie();
          return;
        }
        if (warned) {MENU.cookie.warned  = CONFIG.settings.warned = true}
        MENU.cookie.renderer = CONFIG.settings.renderer; MENU.saveCookie();
      }
      HUB.Queue(
        ["setRenderer",HUB,CONFIG.settings.renderer,"jax/mml"],
        ["Rerender",HUB]
      );
    }
  };
  MENU.Renderer.Messages = {
    MML: {
      WebKit:  ["WebkitNativeMMLWarning",
                 "Your browser doesn't seem to support MathML natively, " +
                 "so switching to MathML output may cause the mathematics " +
                 "on the page to become unreadable."],

      MSIE:    ["MSIENativeMMLWarning",
                 "Internet Explorer requires the MathPlayer plugin " +
                 "in order to process MathML output."],

      Opera:   ["OperaNativeMMLWarning",
                 "Opera's support for MathML is limited, so switching to " +
                 "MathML output may cause some expressions to render poorly."],

      Safari:  ["SafariNativeMMLWarning",
                 "Your browser's native MathML does not implement all the features " +
                 "used by MathJax, so some expressions may not render properly."],

      Firefox: ["FirefoxNativeMMLWarning",
                 "Your browser's native MathML does not implement all the features " +
                 "used by MathJax, so some expressions may not render properly."]
    },

    SVG: {
      MSIE:    ["MSIESVGWarning",
                 "SVG is not implemented in Internet Explorer prior to " +
                 "IE9 or when it is emulating IE8 or below. " +
                 "Switching to SVG output will cause the mathematics to " +
                 "not display properly."]
    }
  };

  /*
   *  Handle setting the HTMLCSS fonts
   */
  MENU.Font = function () {
    var HTMLCSS = OUTPUT["HTML-CSS"]; if (!HTMLCSS) return;
    document.location.reload();
  };

  /*
   *  Handle selection of locale and rerender the page
   */
  MENU.Locale = function () {
    MathJax.Localization.setLocale(CONFIG.settings.locale);
    MathJax.Hub.Queue(["Reprocess",MathJax.Hub]); // FIXME: Just reprocess error messages?
  };
  MENU.LoadLocale = function () {
    var url = prompt(_("LoadURL","Load translation data from this URL:"));
    if (url) {
      if (!url.match(/\.js$/)) {
        alert(_("BadURL",
          "The URL should be for a javascript file that defines MathJax translation data.  " +
          "Javascript file names should end with '.js'"
        ));
      }
      AJAX.Require(url,function (status) {
        if (status != AJAX.STATUS.OK) {alert(_("BadData","Failed to load translation data from %1",url))}
      });
    }
  };

  /*
   *  Handle setting MathPlayer events
   */
  MENU.MPEvents = function (item) {
    var discoverable = CONFIG.settings.discoverable,
        MESSAGE = MENU.MPEvents.Messages;
    if (!isIE9) {
      if (CONFIG.settings.mpMouse && !confirm(_.apply(_,MESSAGE.IE8warning))) {
        delete MENU.cookie.mpContext; delete CONFIG.settings.mpContext;
        delete MENU.cookie.mpMouse; delete CONFIG.settings.mpMouse;
        MENU.saveCookie();
        return;
      }
      CONFIG.settings.mpContext = CONFIG.settings.mpMouse;
      MENU.cookie.mpContext = MENU.cookie.mpMouse = CONFIG.settings.mpMouse;
      MENU.saveCookie();
      MathJax.Hub.Queue(["Rerender",MathJax.Hub])
    } else if (!discoverable && item.name[1] === "Menu Events" && CONFIG.settings.mpContext) {
      alert(_.apply(_,MESSAGE.IE9warning));
    }
  };

  MENU.MPEvents.Messages = {
    IE8warning: ["IE8warning",
      "This will disable the MathJax menu and zoom features, " +
      "but you can Alt-Click on an expression to obtain the MathJax " +
      "menu instead.\n\nReally change the MathPlayer settings?"],

    IE9warning: ["IE9warning",
      "The MathJax contextual menu will be disabled, but you can " +
      "Alt-Click on an expression to obtain the MathJax menu instead."]
  };

  /*************************************************************/
  /*************************************************************/

  HUB.Browser.Select({
    MSIE: function (browser) {
      var quirks = (document.compatMode === "BackCompat");
      var isIE8 = browser.versionAtLeast("8.0") && document.documentMode > 7;
      MENU.Augment({
        margin: 20,
        msieBackgroundBug: ((document.documentMode||0) < 9),
        msieFixedPositionBug: (quirks || !isIE8),
        msieAboutBug: quirks,
        msieHeightBug: ((document.documentMode||0) < 9)
           // height of window doesn't include title bar in XP
      });
      if (isIE9) {
        delete CONFIG.styles["#MathJax_About"].filter;
        delete CONFIG.styles[".MathJax_Menu"].filter;
      }
    },
    Firefox: function (browser) {
      MENU.skipMouseover = browser.isMobile && browser.versionAtLeast("6.0");
      MENU.skipMousedown = browser.isMobile;
    }
  });
  MENU.isMobile      = HUB.Browser.isMobile;
  MENU.noContextMenu = HUB.Browser.noContextMenu;

  /*************************************************************/

  //
  //  Creates the locale menu from the list of locales in MathJax.Localization.strings
  //
  MENU.CreateLocaleMenu = function () {
    if (!MENU.menu) return;
    var menu = MENU.menu.Find("Language").submenu, items = menu.items;
    //
    //  Get the names of the languages and sort them
    //
    var locales = [], LOCALE = MathJax.Localization.strings;
    for (var id in LOCALE) {if (LOCALE.hasOwnProperty(id)) {locales.push(id)}}
    locales = locales.sort(); menu.items = [];
    //
    //  Add a menu item for each
    //
    for (var i = 0, m = locales.length; i < m; i++) {
      var title = LOCALE[locales[i]].menuTitle;
      if (title) {title += " ("+locales[i]+")"} else {title = locales[i]}
      menu.items.push(ITEM.RADIO([locales[i],title],"locale",{action:MENU.Locale}));
    }
    //
    //  Add the rule and "Load from URL" items
    //
    menu.items.push(items[items.length-2],items[items.length-1]);
  };

  //
  // Create the annotation menu from MathJax.Hub.config.semanticsAnnotations
  //
  MENU.CreateAnnotationMenu = function () {
    if (!MENU.menu) return;
    var menu = MENU.menu.Find("Show Math As","Annotation").submenu;
    var annotations = CONFIG.semanticsAnnotations;
    for (var a in annotations) {
      if (annotations.hasOwnProperty(a)) {
        menu.items.push(ITEM.COMMAND([a,a], MENU.ShowSource, {hidden: true, nativeTouch: true, format: a}));
      }
    }
  };

  /*************************************************************/

  HUB.Register.StartupHook("End Config",function () {

    /*
     *  Get the menu settings from the HUB (which includes the
     *  data from the cookie already), and add the format, if
     *  it wasn't set in the cookie.
     */
    CONFIG.settings = HUB.config.menuSettings;
    if (typeof(CONFIG.settings.showRenderer) !== "undefined") {CONFIG.showRenderer = CONFIG.settings.showRenderer}
    if (typeof(CONFIG.settings.showFontMenu) !== "undefined") {CONFIG.showFontMenu = CONFIG.settings.showFontMenu}
    if (typeof(CONFIG.settings.showContext)  !== "undefined") {CONFIG.showContext  = CONFIG.settings.showContext}
    MENU.getCookie();

    /*
     *  The main menu
     */
    // Localization: items used as key, should be refactored.
    MENU.menu = MENU(
      ITEM.SUBMENU(["Show","Show Math As"],
        ITEM.COMMAND(["MathMLcode","MathML Code"],  MENU.ShowSource, {nativeTouch: true, format: "MathML"}),
        ITEM.COMMAND(["Original","Original Form"],  MENU.ShowSource, {nativeTouch: true}),
        ITEM.SUBMENU(["Annotation","Annotation"], {disabled:true}),
        ITEM.RULE(),
        ITEM.CHECKBOX(["texHints","Show TeX hints in MathML"], "texHints"),
        ITEM.CHECKBOX(["semantics","Add original form as annotation"], "semantics")
      ),
      ITEM.RULE(),
      ITEM.SUBMENU(["Settings","Math Settings"],
        ITEM.SUBMENU(["ZoomTrigger","Zoom Trigger"],
          ITEM.RADIO(["Hover","Hover"],               "zoom", {action: MENU.Zoom}),
          ITEM.RADIO(["Click","Click"],               "zoom", {action: MENU.Zoom}),
          ITEM.RADIO(["DoubleClick","Double-Click"],  "zoom", {action: MENU.Zoom}),
          ITEM.RADIO(["NoZoom","No Zoom"],            "zoom", {value: "None"}),
          ITEM.RULE(),
          ITEM.LABEL(["TriggerRequires","Trigger Requires:"]),
          ITEM.CHECKBOX((HUB.Browser.isMac ? ["Option","Option"] : ["Alt","Alt"]), "ALT"),
          ITEM.CHECKBOX(["Command","Command"],    "CMD",  {hidden: !HUB.Browser.isMac}),
          ITEM.CHECKBOX(["Control","Control"],    "CTRL", {hidden:  HUB.Browser.isMac}),
          ITEM.CHECKBOX(["Shift","Shift"],        "Shift")
        ),
        ITEM.SUBMENU(["ZoomFactor","Zoom Factor"],
          ITEM.RADIO("125%", "zscale"),
          ITEM.RADIO("133%", "zscale"),
          ITEM.RADIO("150%", "zscale"),
          ITEM.RADIO("175%", "zscale"),
          ITEM.RADIO("200%", "zscale"),
          ITEM.RADIO("250%", "zscale"),
          ITEM.RADIO("300%", "zscale"),
          ITEM.RADIO("400%", "zscale")
        ),
        ITEM.RULE(),
        ITEM.SUBMENU(["Renderer","Math Renderer"],    {hidden:!CONFIG.showRenderer},
          ITEM.RADIO("HTML-CSS",   "renderer", {action: MENU.Renderer}),
          ITEM.RADIO("Common HTML","renderer", {action: MENU.Renderer, value:"CommonHTML"}),
          ITEM.RADIO("Fast HTML",  "renderer", {action: MENU.Renderer, value:"PreviewHTML"}),
          ITEM.RADIO("MathML",     "renderer", {action: MENU.Renderer, value:"NativeMML"}),
          ITEM.RADIO("SVG",        "renderer", {action: MENU.Renderer}),
          ITEM.RULE(),
<<<<<<< HEAD
          ITEM.CHECKBOX("Fast Preview", "FastPreview")
=======
          ITEM.CHECKBOX("Fast Preview", "CHTMLpreview"),
          ITEM.CHECKBOX("Assistive MathML", "assistiveMML", {hidden:!CONFIG.showAssistiveMML})
>>>>>>> 89f15693
        ),
        ITEM.SUBMENU("MathPlayer",  {hidden:!HUB.Browser.isMSIE || !CONFIG.showMathPlayer,
                                                    disabled:!HUB.Browser.hasMathPlayer},
          ITEM.LABEL(["MPHandles","Let MathPlayer Handle:"]),
          ITEM.CHECKBOX(["MenuEvents","Menu Events"],             "mpContext", {action: MENU.MPEvents, hidden:!isIE9}),
          ITEM.CHECKBOX(["MouseEvents","Mouse Events"],           "mpMouse",   {action: MENU.MPEvents, hidden:!isIE9}),
          ITEM.CHECKBOX(["MenuAndMouse","Mouse and Menu Events"], "mpMouse",   {action: MENU.MPEvents, hidden:isIE9})
        ),
        ITEM.SUBMENU(["FontPrefs","Font Preference"],       {hidden:!CONFIG.showFontMenu},
          ITEM.LABEL(["ForHTMLCSS","For HTML-CSS:"]),
          ITEM.RADIO(["Auto","Auto"],          "font", {action: MENU.Font}),
          ITEM.RULE(),
          ITEM.RADIO(["TeXLocal","TeX (local)"],   "font", {action: MENU.Font}),
          ITEM.RADIO(["TeXWeb","TeX (web)"],       "font", {action: MENU.Font}),
          ITEM.RADIO(["TeXImage","TeX (image)"],   "font", {action: MENU.Font}),
          ITEM.RULE(),
          ITEM.RADIO(["STIXLocal","STIX (local)"], "font", {action: MENU.Font}),
          ITEM.RADIO(["STIXWeb","STIX (web)"], "font", {action: MENU.Font}),
          ITEM.RULE(),
          ITEM.RADIO(["AsanaMathWeb","Asana Math (web)"], "font", {action: MENU.Font}),
          ITEM.RADIO(["GyrePagellaWeb","Gyre Pagella (web)"], "font", {action: MENU.Font}),
          ITEM.RADIO(["GyreTermesWeb","Gyre Termes (web)"], "font", {action: MENU.Font}),
          ITEM.RADIO(["LatinModernWeb","Latin Modern (web)"], "font", {action: MENU.Font}),
          ITEM.RADIO(["NeoEulerWeb","Neo Euler (web)"], "font", {action: MENU.Font})
        ),
        ITEM.SUBMENU(["ContextMenu","Contextual Menu"],    {hidden:!CONFIG.showContext},
          ITEM.RADIO("MathJax", "context"),
          ITEM.RADIO(["Browser","Browser"], "context")
        ),
        ITEM.COMMAND(["Scale","Scale All Math ..."],MENU.Scale),
        ITEM.RULE().With({hidden:!CONFIG.showDiscoverable, name:["","discover_rule"]}),
        ITEM.CHECKBOX(["Discoverable","Highlight on Hover"], "discoverable", {hidden:!CONFIG.showDiscoverable})
      ),
      ITEM.SUBMENU(["Locale","Language"],                  {hidden:!CONFIG.showLocale, ltr:true},
        ITEM.RADIO("en", "locale",  {action: MENU.Locale}),
        ITEM.RULE().With({hidden:!CONFIG.showLocaleURL, name:["","localURL_rule"]}),
        ITEM.COMMAND(["LoadLocale","Load from URL ..."], MENU.LoadLocale, {hidden:!CONFIG.showLocaleURL})
      ),
      ITEM.RULE(),
      ITEM.COMMAND(["About","About MathJax"],MENU.About),
      ITEM.COMMAND(["Help","MathJax Help"],MENU.Help)
    );

    if (MENU.isMobile) {
      (function () {
        var settings = CONFIG.settings;
        var trigger = MENU.menu.Find("Math Settings","Zoom Trigger").submenu;
        trigger.items[0].disabled = trigger.items[1].disabled = true;
        if (settings.zoom === "Hover" || settings.zoom == "Click") {settings.zoom = "None"}
        trigger.items = trigger.items.slice(0,4);

        if (navigator.appVersion.match(/[ (]Android[) ]/)) {
          MENU.ITEM.SUBMENU.Augment({marker: "\u00BB"});
        }
      })();
    }

    MENU.CreateLocaleMenu();
    MENU.CreateAnnotationMenu();
  });

  MENU.showRenderer = function (show) {
    MENU.cookie.showRenderer = CONFIG.showRenderer = show; MENU.saveCookie();
    MENU.menu.Find("Math Settings","Math Renderer").hidden = !show;
  };
  MENU.showMathPlayer = function (show) {
    MENU.cookie.showMathPlayer = CONFIG.showMathPlayer = show; MENU.saveCookie();
    MENU.menu.Find("Math Settings","MathPlayer").hidden = !show;
  };
  MENU.showFontMenu = function (show) {
    MENU.cookie.showFontMenu = CONFIG.showFontMenu = show; MENU.saveCookie();
    MENU.menu.Find("Math Settings","Font Preference").hidden = !show;
  };
  MENU.showContext = function (show) {
    MENU.cookie.showContext = CONFIG.showContext = show; MENU.saveCookie();
    MENU.menu.Find("Math Settings","Contextual Menu").hidden = !show;
  };
  MENU.showDiscoverable = function (show) {
    MENU.cookie.showDiscoverable = CONFIG.showDiscoverable = show; MENU.saveCookie();
    MENU.menu.Find("Math Settings","Highlight on Hover").hidden = !show;
    MENU.menu.Find("Math Settings","discover_rule").hidden = !show;
  };
  MENU.showLocale = function (show) {
    MENU.cookie.showLocale = CONFIG.showLocale = show; MENU.saveCookie();
    MENU.menu.Find("Language").hidden = !show;
  };
<<<<<<< HEAD

=======
  MENU.showAssistiveMML = function (show) {
    MENU.cookie.showAssistiveMML = CONFIG.showAssistiveMML = show; MENU.saveCookie();
    MENU.menu.Find("Math Settings","Math Renderer","Assistive MathML").hidden = !show;
  };
  
>>>>>>> 89f15693
  MathJax.Hub.Register.StartupHook("HTML-CSS Jax Ready",function () {
    if (!MathJax.OutputJax["HTML-CSS"].config.imageFont)
      {MENU.menu.Find("Math Settings","Font Preference","TeX (image)").disabled = true}
  });

  /*************************************************************/

  CALLBACK.Queue(
    HUB.Register.StartupHook("End Config",{}), // wait until config is complete
    ["Styles",AJAX,CONFIG.styles],
    ["Post",HUB.Startup.signal,"MathMenu Ready"],
    ["loadComplete",AJAX,"[MathJax]/extensions/MathMenu.js"]
  );

})(MathJax.Hub,MathJax.HTML,MathJax.Ajax,MathJax.CallBack,MathJax.OutputJax);<|MERGE_RESOLUTION|>--- conflicted
+++ resolved
@@ -1471,12 +1471,8 @@
           ITEM.RADIO("MathML",     "renderer", {action: MENU.Renderer, value:"NativeMML"}),
           ITEM.RADIO("SVG",        "renderer", {action: MENU.Renderer}),
           ITEM.RULE(),
-<<<<<<< HEAD
-          ITEM.CHECKBOX("Fast Preview", "FastPreview")
-=======
-          ITEM.CHECKBOX("Fast Preview", "CHTMLpreview"),
+          ITEM.CHECKBOX("Fast Preview", "FastPreview"),
           ITEM.CHECKBOX("Assistive MathML", "assistiveMML", {hidden:!CONFIG.showAssistiveMML})
->>>>>>> 89f15693
         ),
         ITEM.SUBMENU("MathPlayer",  {hidden:!HUB.Browser.isMSIE || !CONFIG.showMathPlayer,
                                                     disabled:!HUB.Browser.hasMathPlayer},
@@ -1563,15 +1559,11 @@
     MENU.cookie.showLocale = CONFIG.showLocale = show; MENU.saveCookie();
     MENU.menu.Find("Language").hidden = !show;
   };
-<<<<<<< HEAD
-
-=======
   MENU.showAssistiveMML = function (show) {
     MENU.cookie.showAssistiveMML = CONFIG.showAssistiveMML = show; MENU.saveCookie();
     MENU.menu.Find("Math Settings","Math Renderer","Assistive MathML").hidden = !show;
   };
   
->>>>>>> 89f15693
   MathJax.Hub.Register.StartupHook("HTML-CSS Jax Ready",function () {
     if (!MathJax.OutputJax["HTML-CSS"].config.imageFont)
       {MENU.menu.Find("Math Settings","Font Preference","TeX (image)").disabled = true}
