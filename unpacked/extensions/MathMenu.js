/*************************************************************
 *
 *  MathJax/extensions/MathMenu.js
 *  
 *  Implements a right-mouse (or CTRL-click) menu over mathematics
 *  elements that gives the user the ability to copy the source,
 *  change the math size, and zoom settings.
 *
 *  ---------------------------------------------------------------------
 *  
 *  Copyright (c) 2010-2011 Design Science, Inc.
 * 
 *  Licensed under the Apache License, Version 2.0 (the "License");
 *  you may not use this file except in compliance with the License.
 *  You may obtain a copy of the License at
 * 
 *      http://www.apache.org/licenses/LICENSE-2.0
 * 
 *  Unless required by applicable law or agreed to in writing, software
 *  distributed under the License is distributed on an "AS IS" BASIS,
 *  WITHOUT WARRANTIES OR CONDITIONS OF ANY KIND, either express or implied.
 *  See the License for the specific language governing permissions and
 *  limitations under the License.
 */

(function (HUB,HTML,AJAX,CALLBACK,OUTPUT) {
  var VERSION = "1.1.8";
  
  MathJax.Extension.MathMenu = {version: VERSION};

  var isPC = HUB.Browser.isPC, isMSIE = HUB.Browser.isMSIE;
  var ROUND = (isPC ? null : "5px");
  
  var CONFIG = HUB.CombineConfig("MathMenu",{
    delay: 150,                                    // the delay for submenus
    helpURL: "http://www.mathjax.org/help/user/",  // the URL for the "MathJax Help" menu
    closeImg: AJAX.fileURL(OUTPUT.imageDir+"/CloseX-31.png"), // image for close "X" for mobiles

    showRenderer: true,                            //  show the "Math Renderer" menu?
    showFontMenu: false,                           //  show the "Font Preference" menu?
    showContext:  false,                           //  show the "Context Menu" menu?

    windowSettings: {                              // for source window
      status: "no", toolbar: "no", locationbar: "no", menubar: "no",
      directories: "no", personalbar: "no", resizable: "yes", scrollbars: "yes",
      width: 100, height: 50
    },
    
    styles: {
      "#MathJax_About": {
        position:"fixed", left:"50%", width:"auto", "text-align":"center",
        border:"3px outset", padding:"1em 2em", "background-color":"#DDDDDD", color:"black",
        cursor: "default", "font-family":"message-box", "font-size":"120%",
        "font-style":"normal", "text-indent":0, "text-transform":"none",
        "line-height":"normal", "letter-spacing":"normal", "word-spacing":"normal",
        "word-wrap":"normal", "white-space":"nowrap", "float":"none", "z-index":201,

        "border-radius": "15px",                     // Opera 10.5 and IE9
        "-webkit-border-radius": "15px",             // Safari and Chrome
        "-moz-border-radius": "15px",                // Firefox
        "-khtml-border-radius": "15px",              // Konqueror

        "box-shadow":"0px 10px 20px #808080",         // Opera 10.5 and IE9
        "-webkit-box-shadow":"0px 10px 20px #808080", // Safari 3 and Chrome
        "-moz-box-shadow":"0px 10px 20px #808080",    // Forefox 3.5
        "-khtml-box-shadow":"0px 10px 20px #808080",  // Konqueror
        filter: "progid:DXImageTransform.Microsoft.dropshadow(OffX=2, OffY=2, Color='gray', Positive='true')" // IE
      },

      ".MathJax_Menu": {
        position:"absolute", "background-color":"white", color:"black",
        width:"auto", padding:(isPC ? "2px" : "5px 0px"),
        border:"1px solid #CCCCCC", margin:0, cursor:"default",
        font: "menu", "text-align":"left", "text-indent":0, "text-transform":"none",
        "line-height":"normal", "letter-spacing":"normal", "word-spacing":"normal",
        "word-wrap":"normal", "white-space":"nowrap", "float":"none", "z-index":201,

        "border-radius": ROUND,                     // Opera 10.5 and IE9
        "-webkit-border-radius": ROUND,             // Safari and Chrome
        "-moz-border-radius": ROUND,                // Firefox
        "-khtml-border-radius": ROUND,              // Konqueror

        "box-shadow":"0px 10px 20px #808080",         // Opera 10.5 and IE9
        "-webkit-box-shadow":"0px 10px 20px #808080", // Safari 3 and Chrome
        "-moz-box-shadow":"0px 10px 20px #808080",    // Forefox 3.5
        "-khtml-box-shadow":"0px 10px 20px #808080",  // Konqueror
        filter: "progid:DXImageTransform.Microsoft.dropshadow(OffX=2, OffY=2, Color='gray', Positive='true')" // IE
      },

      ".MathJax_MenuItem": {
        padding: (isPC ? "2px 2em" : "1px 2em"),
        background:"transparent"
      },

      ".MathJax_MenuTitle": {
        "background-color":"#CCCCCC",
        margin: (isPC ? "-1px -1px 1px -1px" : "-5px 0 0 0"),
        "text-align":"center", "font-style":"italic", "font-size":"80%", color:"#444444",
        padding:"2px 0", overflow:"hidden"
      },

      ".MathJax_MenuArrow": {
        position:"absolute", right:".5em", color:"#666666",
        "font-family": (isMSIE ? "'Arial unicode MS'" : null)
      },
      ".MathJax_MenuActive .MathJax_MenuArrow": {color:"white"},

      ".MathJax_MenuCheck": {
        position:"absolute", left:".7em",
        "font-family": (isMSIE ? "'Arial unicode MS'" : null)
      },

      ".MathJax_MenuRadioCheck": {
        position:"absolute", left: (isPC ? "1em" : ".7em")
      },

      ".MathJax_MenuLabel": {
        padding: (isPC ? "2px 2em 4px 1.33em" : "1px 2em 3px 1.33em"),
        "font-style":"italic"
      },
    
      ".MathJax_MenuRule": {
        "border-top": (isPC ? "1px solid #CCCCCC" : "1px solid #DDDDDD"),
        margin: (isPC ? "4px 1px 0px" : "4px 3px")
      },
     
      ".MathJax_MenuDisabled": {
        color:"GrayText"
      },
     
      ".MathJax_MenuActive": {
        "background-color": (isPC ? "Highlight" : "#606872"),
        color: (isPC ? "HighlightText" : "white")
      },
      
      ".MathJax_Menu_Close": {
          position:"absolute",
          width: "31px", height: "31px",
          top:"-15px", left:"-15px"
      },
    }
  });
  
  var FALSE, HOVER;
  HUB.Register.StartupHook("MathEvents Ready",function () {
    FALSE = MathJax.Extension.MathEvents.Event.False;
    HOVER = MathJax.Extension.MathEvents.Hover;
  });
  
  /*************************************************************/
  /*
   *  The main menu class
   */
  var MENU = MathJax.Menu = MathJax.Object.Subclass({
    version: VERSION,
    items: [],
    posted: false,
    title: null,
    margin: 5,

    Init: function (def) {this.items = [].slice.call(arguments,0)},
    With: function (def) {if (def) {HUB.Insert(this,def)}; return this},

    /*
     *  Display the menu
     */
    Post: function (event,parent) {
      if (!event) {event = window.event};
      var title = (!this.title ? null : [["div",{className: "MathJax_MenuTitle"},[this.title]]]);
      var div = document.getElementById("MathJax_MenuFrame");
      if (!div) {
        div = MENU.Background(this);
        delete ITEM.lastItem; delete ITEM.lastMenu;
        delete MENU.skipUp;
      }
      var menu = HTML.addElement(div,"div",{
        onmouseup: MENU.Mouseup, ondblclick: FALSE,
        ondragstart: FALSE, onselectstart: FALSE, oncontextmenu: FALSE,
        menuItem: this, className: "MathJax_Menu"
      },title);

      for (var i = 0, m = this.items.length; i < m; i++) {this.items[i].Create(menu)}
      if (MENU.isMobile) {
        HTML.addElement(menu,"img",{
          className: "MathJax_Menu_Close", menu: parent, src: CONFIG.closeImg,
          ontouchstart: MENU.Close, ontouchend: FALSE, onmousedown: MENU.Close
        });
      }
      this.posted = true;
      
      menu.style.width = (menu.offsetWidth+2) + "px";
      var x = event.pageX, y = event.pageY;
      if (!x && !y) {
        x = event.clientX + document.body.scrollLeft + document.documentElement.scrollLeft;
        y = event.clientY + document.body.scrollTop  + document.documentElement.scrollTop;
      }
      if (!parent) {
        if (x + menu.offsetWidth > document.body.offsetWidth - this.margin)
           {x = document.body.offsetWidth - menu.offsetWidth - this.margin}
        if (MENU.isMobile) {x = Math.max(5,x-Math.floor(menu.offsetWidth/2)); y -= 20}
        MENU.skipUp = event.isContextMenu;
      } else {
        var side = "left", mw = parent.offsetWidth;
        x = (MENU.isMobile ? 30 : mw - 2); y = 0;
        while (parent && parent !== div) {
          x += parent.offsetLeft; y += parent.offsetTop;
          parent = parent.parentNode;
        }
        if (x + menu.offsetWidth > document.body.offsetWidth - this.margin && !MENU.isMobile)
          {side = "right"; x = Math.max(this.margin,x - mw - menu.offsetWidth + 6)}
        if (!isPC) {
          // in case these ever get implemented
          menu.style["borderRadiusTop"+side] = 0;       // Opera 10.5
          menu.style["WebkitBorderRadiusTop"+side] = 0; // Safari and Chrome
          menu.style["MozBorderRadiusTop"+side] = 0;    // Firefox
          menu.style["KhtmlBorderRadiusTop"+side] = 0;  // Konqueror
        }
      }
      
      menu.style.left = x+"px"; menu.style.top = y+"px";
      
      if (document.selection && document.selection.empty) {document.selection.empty()}
      return FALSE(event);
    },

    /*
     *  Remove the menu from the screen
     */
    Remove: function (event,menu) {
      var div = document.getElementById("MathJax_MenuFrame");
      if (div) {
        div.parentNode.removeChild(div);
        if (this.msieBackgroundBug) {detachEvent("onresize",MENU.Resize)}
      }
      if (MENU.jax.hover) {
        delete MENU.jax.hover.nofade;
        HOVER.UnHover(MENU.jax);
      }
    },

    /*
     *  Find a named item in a menu (or submenu).
     *  A lsit of names means descend into submenus.
     */
    Find: function (name) {
      var names = [].slice.call(arguments,1);
      for (var i = 0, m = this.items.length; i < m; i++) {
        if (this.items[i].name === name) {
          if (names.length) {
            if (!this.items[i].menu) {return null}
            return this.items[i].menu.Find.apply(this.items[i].menu,names);
          }
          return this.items[i];
        }
      }
      return null;
    }
    
  },{
    
    config: CONFIG,

    div: null,     // the DOM elements for the menu and submenus

    Close:      function (event)
      {return MENU.Event(event,this.menu||this.parentNode,(this.menu?"Touchend":"Remove"))},
    Remove:     function (event) {return MENU.Event(event,this,"Remove")},
    Mouseover:  function (event) {return MENU.Event(event,this,"Mouseover")},
    Mouseout:   function (event) {return MENU.Event(event,this,"Mouseout")},
    Mousedown:  function (event) {return MENU.Event(event,this,"Mousedown")},
    Mouseup:    function (event) {return MENU.Event(event,this,"Mouseup")},
    Touchstart: function (event) {return MENU.Event(event,this,"Touchstart")},
    Touchend:   function (event) {return MENU.Event(event,this,"Touchend")},
    Event: function (event,menu,type,force) {
      if (MENU.skipMouseover && type === "Mouseover" && !force) {return FALSE(event)}
      if (MENU.skipUp) {
        if (type.match(/Mouseup|Touchend/)) {delete MENU.skipUp; return FALSE(event)}
        if (type === "Touchstart" ||
           (type === "Mousedown" && !MENU.skipMousedown)) {delete MENU.skipUp}
      }
      if (!event) {event = window.event}
      var item = menu.menuItem;
      if (item && item[type]) {return item[type](event,menu)}
      return null;
    },

    /*
     *  Style for the background DIV
     */
    BGSTYLE: {
      position:"absolute", left:0, top:0, "z-index":200,
      width:"100%", height:"100%", border:0, padding:0, margin:0
    },

    Background: function (menu) {
      var div = HTML.addElement(document.body,"div",{style:this.BGSTYLE, id:"MathJax_MenuFrame"},
                    [["div",{style: this.BGSTYLE, menuItem: menu, onmousedown: this.Remove}]]);
      var bg = div.firstChild;
      if (menu.msieBackgroundBug) {
        //  MSIE doesn't allow transparent background to be hit boxes, so
        //  fake it using opacity with solid background color
        bg.style.backgroundColor = "white"; bg.style.filter = "alpha(opacity=0)";
        //  MSIE can't do fixed position, so use a full-sized background
        //  and an onresize handler to update it (stupid, but necessary)
        div.width = div.height = 0; this.Resize();
        attachEvent("onresize",this.Resize);
      } else {
        // otherwise, use a fixed position DIV to cover the viewport
        bg.style.position = "fixed";
      }
      return div;
    },
    Resize: function () {setTimeout(MENU.SetWH,0)},
    SetWH: function () {
      var bg = document.getElementById("MathJax_MenuFrame");
      if (bg) {
        bg = bg.firstChild;
        bg.style.width = bg.style.height = "1px"; // so scrollWidth/Height will be right below
        bg.style.width = document.body.scrollWidth + "px";
        bg.style.height = document.body.scrollHeight + "px";
      }
    },
    
    saveCookie: function () {HTML.Cookie.Set("menu",this.cookie)},
    getCookie: function () {this.cookie = HTML.Cookie.Get("menu")},
    
    //
    //  Preload images so they show up with the menu
    //
    getImages: function () {
      if (MENU.isMobile) {var close = new Image(); close.src = CONFIG.closeImg}
    }

  });

  /*************************************************************/
  /*
   *  The menu item root subclass
   */
  var ITEM = MENU.ITEM = MathJax.Object.Subclass({
    name: "", // the menu item's label

    Create: function (menu) {
      if (!this.hidden) {
        var def = {
          onmouseover: MENU.Mouseover, onmouseout: MENU.Mouseout,
          onmouseup: MENU.Mouseup, onmousedown: MENU.Mousedown,
          ondragstart: FALSE, onselectstart: FALSE, onselectend: FALSE,
          ontouchstart: MENU.Touchstart, ontouchend: MENU.Touchend,
          className: "MathJax_MenuItem", menuItem: this
        };
        if (this.disabled) {def.className += " MathJax_MenuDisabled"}
        HTML.addElement(menu,"div",def,this.Label(def,menu));
      }
    },

    Mouseover: function (event,menu) {
      if (!this.disabled) {this.Activate(menu)}
      if (!this.menu || !this.menu.posted) {
        var menus = document.getElementById("MathJax_MenuFrame").childNodes,
            items = menu.parentNode.childNodes;
        for (var i = 0, m = items.length; i < m; i++) {
          var item = items[i].menuItem;
          if (item && item.menu && item.menu.posted) {item.Deactivate(items[i])}
        }
        m = menus.length-1;
        while (m >= 0 && menu.parentNode.menuItem !== menus[m].menuItem) {
          menus[m].menuItem.posted = false;
          menus[m].parentNode.removeChild(menus[m]);
          m--;
        }
        if (this.Timer && !MENU.isMobile) {this.Timer(event,menu)}
      }
    },
    Mouseout: function (event,menu) {
      if (!this.menu || !this.menu.posted) {this.Deactivate(menu)}
      if (this.timer) {clearTimeout(this.timer); delete this.timer}
    },
    Mouseup: function (event,menu) {return this.Remove(event,menu)},
    
    Touchstart: function (event,menu) {return this.TouchEvent(event,menu,"Mousedown")},
    Touchend: function (event,menu)   {return this.TouchEvent(event,menu,"Mouseup")},
    TouchEvent: function (event,menu,type) {
      if (this !== ITEM.lastItem) {
        if (ITEM.lastMenu) {MENU.Event(event,ITEM.lastMenu,"Mouseout")}
        MENU.Event(event,menu,"Mouseover",true);
        ITEM.lastItem = this; ITEM.lastMenu = menu;
      }
      if (this.nativeTouch) {return null}
      MENU.Event(event,menu,type);
      return false;
    },
    
    Remove: function (event,menu) {
      menu = menu.parentNode.menuItem;
      return menu.Remove(event,menu);
    },

    Activate: function (menu) {this.Deactivate(menu); menu.className += " MathJax_MenuActive"},
    Deactivate: function (menu) {menu.className = menu.className.replace(/ MathJax_MenuActive/,"")},

    With: function (def) {if (def) {HUB.Insert(this,def)}; return this}
  });

  /*************************************************************/
  /*
   *  A menu item that performs a command when selected
   */
  MENU.ITEM.COMMAND = MENU.ITEM.Subclass({
    action: function () {},

    Init: function (name,action,def) {
      this.name = name; this.action = action;
      this.With(def);
    },
    
    Label: function (def,menu) {return [this.name]},
    Mouseup: function (event,menu) {
      if (!this.disabled) {this.Remove(event,menu); this.action.call(this,event);}
      return FALSE(event);
    }
  });

  /*************************************************************/
  /*
   *  A menu item that posts a submenu
   */
  MENU.ITEM.SUBMENU = MENU.ITEM.Subclass({
    menu: null,        // the submenu
    marker: (isPC && !HUB.Browser.isSafari ? "\u25B6" : "\u25B8"),  // the menu arrow

    Init: function (name,def) {
      this.name = name; var i = 1;
      if (!(def instanceof MENU.ITEM)) {this.With(def), i++}
      this.menu = MENU.apply(MENU,[].slice.call(arguments,i));
    },
    Label: function (def,menu) {
      this.menu.posted = false;
      return [this.name+" ",["span",{className:"MathJax_MenuArrow"},[this.marker]]];
    },
    Timer: function (event,menu) {
      if (this.timer) {clearTimeout(this.timer)}
      event = {clientX: event.clientX, clientY: event.clientY}; // MSIE can't pass the event below
      this.timer = setTimeout(CALLBACK(["Mouseup",this,event,menu]),CONFIG.delay);
    },
    Touchend: function (event,menu) {
      var forceout = this.menu.posted;
      var result = this.SUPER(arguments).Touchend.apply(this,arguments);
      if (forceout) {this.Deactivate(menu); delete ITEM.lastItem; delete ITEM.lastMenu}
      return result;
    },
    Mouseup: function (event,menu) {
      if (!this.disabled) {
        if (!this.menu.posted) {
          if (this.timer) {clearTimeout(this.timer); delete this.timer}
          this.menu.Post(event,menu);
        } else {
          var menus = document.getElementById("MathJax_MenuFrame").childNodes,
              m = menus.length-1;
          while (m >= 0) {
            var child = menus[m];
            child.menuItem.posted = false;
            child.parentNode.removeChild(child);
            if (child.menuItem === this.menu) {break};
            m--;
          }
        }
      }
      return FALSE(event);
    }
  });

  /*************************************************************/
  /*
   *  A menu item that is one of several radio buttons
   */
  MENU.ITEM.RADIO = MENU.ITEM.Subclass({
    variable: null,     // the variable name
    marker: (isPC ? "\u25CF" : "\u2713"),   // the checkmark

    Init: function (name,variable,def) {
      this.name = name; this.variable = variable; this.With(def);
      if (this.value == null) {this.value = this.name}
    },
    Label: function (def,menu) {
      var span = {className:"MathJax_MenuRadioCheck"};
      if (CONFIG.settings[this.variable] !== this.value) {span = {style:{display:"none"}}}
      return [["span",span,[this.marker]]," "+this.name];
    },
    Mouseup: function (event,menu) {
      if (!this.disabled) {
        var child = menu.parentNode.childNodes;
        for (var i = 0, m = child.length; i < m; i++) {
          var item = child[i].menuItem;
          if (item && item.variable === this.variable)
            {child[i].firstChild.style.display = "none"}
        }
        menu.firstChild.display = ""; 
        CONFIG.settings[this.variable] = this.value;
        MENU.cookie[this.variable] = CONFIG.settings[this.variable]; MENU.saveCookie();
        if (this.action) {this.action.call(MENU)}
      }
      this.Remove(event,menu);
      return FALSE(event);
    }
  });

  /*************************************************************/
  /*
   *  A menu item that is checkable
   */
  MENU.ITEM.CHECKBOX = MENU.ITEM.Subclass({
    variable: null,     // the variable name
    marker: "\u2713",   // the checkmark

    Init: function (name,variable,def) {
      this.name = name; this.variable = variable; this.With(def);
    },
    Label: function (def,menu) {
      var span = {className:"MathJax_MenuCheck"};
      if (!CONFIG.settings[this.variable]) {span = {style:{display:"none"}}}
      return [["span",span,[this.marker]]," "+this.name];
    },
    Mouseup: function (event,menu) {
      if (!this.disabled) {
        menu.firstChild.display = (CONFIG.settings[this.variable] ? "none" : "");
        CONFIG.settings[this.variable] = !CONFIG.settings[this.variable];
        MENU.cookie[this.variable] = CONFIG.settings[this.variable]; MENU.saveCookie();
        if (this.action) {this.action.call(MENU)}
      }
      this.Remove(event,menu);
      return FALSE(event);
    }
  });

  /*************************************************************/
  /*
   *  A menu item that is a label
   */
  MENU.ITEM.LABEL = MENU.ITEM.Subclass({
    Init: function (name,def) {this.name = name; this.With(def)},
    Label: function (def,menu) {
      delete def.onmouseover, delete def.onmouseout; delete def.onmousedown;
      def.className += " MathJax_MenuLabel";
      return [this.name];
    }
  });

  /*************************************************************/
  /*
   *  A rule in a menu
   */
  MENU.ITEM.RULE = MENU.ITEM.Subclass({
    Label: function (def,menu) {
      delete def.onmouseover, delete def.onmouseout; delete def.onmousedown;
      def.className += " MathJax_MenuRule";
      return null;
    }
  });
  
  /*************************************************************/
  /*************************************************************/

  /*
   *  Handle the ABOUT box
   */
  MENU.About = function () {
    var HTMLCSS = OUTPUT["HTML-CSS"] || {fontInUse: ""};
    var local = (HTMLCSS.webFonts ? "" : "local "), web = (HTMLCSS.webFonts ? " web" : "");
    var font = (HTMLCSS.imgFonts ? "Image" : local+HTMLCSS.fontInUse+web) + " fonts";
    var jax = ["MathJax.js v"+MathJax.fileversion,["br"]];
    jax.push(["div",{style:{"border-top":"groove 2px",margin:".25em 0"}}]);
    MENU.About.GetJax(jax,MathJax.InputJax,"Input Jax");
    MENU.About.GetJax(jax,MathJax.OutputJax,"Output Jax");
    MENU.About.GetJax(jax,MathJax.ElementJax,"Element Jax");
    jax.push(["div",{style:{"border-top":"groove 2px",margin:".25em 0"}}]);
    MENU.About.GetJax(jax,MathJax.Extension,"Extension",true);
    jax.push(["div",{style:{"border-top":"groove 2px",margin:".25em 0"}}],["center",{},[
      HUB.Browser + " v"+HUB.Browser.version +
      (HTMLCSS.webFonts ? " \u2014 "+HTMLCSS.allowWebFonts+" fonts" : "")
    ]]);
    MENU.About.div = MENU.Background(MENU.About);
    var about = HTML.addElement(MENU.About.div,"div",{
      id: "MathJax_About", onclick: MENU.About.Remove
    },[
      ["b",{style:{fontSize:"120%"}},["MathJax"]]," v"+MathJax.version,["br"],
      "using "+font,["br"],["br"],
      ["span",{style:{
        display:"inline-block", "text-align":"left", "font-size":"80%",
        "background-color":"#E4E4E4", padding:".4em .6em", border:"1px inset"
      }},jax],["br"],["br"],
      ["a",{href:"http://www.mathjax.org/"},["www.mathjax.org"]]
    ]);
    var doc = (document.documentElement||{});
    var H = window.innerHeight || doc.clientHeight || doc.scrollHeight || 0;
    if (MENU.prototype.msieAboutBug) {
      about.style.width = "20em"; about.style.position = "absolute";
      about.style.left = Math.floor((document.documentElement.scrollWidth - about.offsetWidth)/2)+"px";
      about.style.top = (Math.floor((H-about.offsetHeight)/3)+document.body.scrollTop)+"px";
    } else {
      about.style.marginLeft = Math.floor(-about.offsetWidth/2)+"px";
      about.style.top = Math.floor((H-about.offsetHeight)/3)+"px";
    }
  };
  MENU.About.Remove = function (event) {
    if (MENU.About.div) {document.body.removeChild(MENU.About.div); delete MENU.About.div}
  };
  MENU.About.GetJax = function (jax,JAX,type,noTypeCheck) {
    var info = [];
    for (var id in JAX) {if (JAX.hasOwnProperty(id) && JAX[id]) {
      if ((noTypeCheck && JAX[id].version) || (JAX[id].isa && JAX[id].isa(JAX)))
        {info.push((JAX[id].id||id)+" "+type+" v"+JAX[id].version)}
    }}
    info.sort();
    for (var i = 0, m = info.length; i < m; i++) {jax.push(info[i],["br"])}
    return jax;
  };

  
  /*
   *  Handle the MathJax HELP menu
   */
  MENU.Help = function () {
    window.open(CONFIG.helpURL,"MathJaxHelp");
  };
  
  /*
   *  Handle showing of element's source
   */
  MENU.ShowSource = function (event) {
    if (!event) {event = window.event}
    var EVENT = {screenX:event.screenX, screenY:event.screenY};
    if (!MENU.jax) return;
    if (this.format === "MathML") {
      var MML = MathJax.ElementJax.mml;
      if (MML && typeof(MML.mbase.prototype.toMathML) !== "undefined") {
        // toMathML() can call MathJax.Hub.RestartAfter, so trap errors and check
        try {MENU.ShowSource.Text(MENU.jax.root.toMathML(),event)} catch (err) {
          if (!err.restart) {throw err}
          CALLBACK.After([this,MENU.ShowSource,EVENT]);
        }
      } else if (!AJAX.loadingToMathML) {
        AJAX.loadingToMathML = true;
        MENU.ShowSource.Window(event); // WeBKit needs to open window on click event
        CALLBACK.Queue(
          AJAX.Require("[MathJax]/extensions/toMathML.js"),
          function () {
            delete AJAX.loadingToMathML;
            if (!MML.mbase.prototype.toMathML) {MML.mbase.prototype.toMathML = function () {}}
          },
          [this,MENU.ShowSource,EVENT]  // call this function again
        );
        return;
      }
    } else {
      if (MENU.jax.originalText == null) {alert("No TeX form available"); return}
      MENU.ShowSource.Text(MENU.jax.originalText,event);
    }
  };
  MENU.ShowSource.Window = function (event) {
    if (!MENU.ShowSource.w) {
      var def = [], DEF = CONFIG.windowSettings;
      for (var id in DEF) {if (DEF.hasOwnProperty(id)) {def.push(id+"="+DEF[id])}}
      MENU.ShowSource.w = window.open("","_blank",def.join(","));
    }
    return MENU.ShowSource.w;
  };
  MENU.ShowSource.Text = function (text,event) {
    var w = MENU.ShowSource.Window(event);
    text = text.replace(/^\s*/,"").replace(/\s*$/,"");
    text = text.replace(/&/g,"&amp;").replace(/</g,"&lt;").replace(/>/g,"&gt;");
    if (MENU.isMobile) {
      w.document.open();
      w.document.write("<html><head><meta name='viewport' content='width=device-width, initial-scale=1.0' /><title>MathJax Equation Source</title></head><body style='font-size:85%'>");
      w.document.write("<pre>"+text+"</pre>");
      w.document.write("<hr><input type='button' value='Close' onclick='window.close()' />");
      w.document.write("</body></html>");
      w.document.close();
    } else {
      w.document.open();
      w.document.write("<html><head><title>MathJax Equation Source</title></head><body style='font-size:85%'>");
      w.document.write("<table><tr><td><pre>"+text+"</pre></td></tr></table>");
      w.document.write("</body></html>");
      w.document.close();
      var table = w.document.body.firstChild;
      var H = (w.outerHeight-w.innerHeight)||30, W = (w.outerWidth-w.innerWidth)||30;
      W = Math.min(Math.floor(.5*screen.width),table.offsetWidth+W+25);
      H = Math.min(Math.floor(.5*screen.height),table.offsetHeight+H+25);
      w.resizeTo(W,H);
      if (event && event.screenX != null) {
        var x = Math.max(0,Math.min(event.screenX-Math.floor(W/2), screen.width-W-20)),
            y = Math.max(0,Math.min(event.screenY-Math.floor(H/2), screen.height-H-20));
        w.moveTo(x,y);
      }
    }
    delete MENU.ShowSource.w;
  };
  
  /*
   *  Handle rescaling all the math
   */
  MENU.Scale = function () {
    var HTMLCSS = OUTPUT["HTML-CSS"], nMML = OUTPUT.NativeMML;
    var SCALE = (HTMLCSS ? HTMLCSS.config.scale : nMML.config.scale);
    var scale = prompt("Scale all mathematics (compared to surrounding text) by",SCALE+"%");
    if (scale) {
      if (scale.match(/^\s*\d+\s*%?\s*$/)) {
        scale = parseInt(scale);
        if (scale) {
          if (scale !== SCALE) {
            if (HTMLCSS) {HTMLCSS.config.scale = scale}
            if (nMML)    {nMML.config.scale = scale}
            MENU.cookie.scale = scale;
            MENU.saveCookie(); HUB.Reprocess();
          }
        } else {alert("The scale should not be zero")}
      } else {alert("The scale should be a perentage (e.g., 120%)")}
    }
  };
  
  /*
   *  Handle loading the zoom code
   */
  MENU.Zoom = function () {
    if (!MathJax.Extension.MathZoom) {AJAX.Require("[MathJax]/extensions/MathZoom.js")}
  };
  
  /*
   *  Handle changing the renderer
   */
  MENU.Renderer = function () {
    var jax = HUB.config.outputJax["jax/mml"];
    if (jax[0] !== CONFIG.settings.renderer) {
      CALLBACK.Queue(
        ["Require",AJAX,"[MathJax]/jax/output/"+CONFIG.settings.renderer+"/config.js"],
        ["Post",HUB.Startup.signal,CONFIG.settings.renderer+" output selected"],
        [function () {
          var JAX = OUTPUT[CONFIG.settings.renderer];
          for (var i = 0, m = jax.length; i < m; i++)
            {if (jax[i] === JAX) {jax.splice(i,1); break}}
          jax.unshift(JAX);
        }],
        ["Reprocess",HUB]
      );
    }
  };
  
  /*
   *  Handle setting the HTMLCSS fonts
   */
  MENU.Font = function () {
    var HTMLCSS = OUTPUT["HTML-CSS"]; if (!HTMLCSS) return;
    document.location.reload();
  };

  /*************************************************************/
  /*************************************************************/

  HUB.Browser.Select({
    MSIE: function (browser) {
      var quirks = (document.compatMode === "BackCompat");
      var isIE8 = browser.versionAtLeast("8.0") && document.documentMode > 7;
      MENU.Augment({
        margin: 20,
        msieBackgroundBug: (quirks || !isIE8),
        msieAboutBug: quirks
      });
      if (document.documentMode >= 9) {
        delete CONFIG.styles["#MathJax_About"].filter;
        delete CONFIG.styles[".MathJax_Menu"].filter;
      }
    },
    Firefox: function (browser) {
      MENU.skipMouseover = browser.isMobile && browser.versionAtLeast("6.0");
      MENU.skipMousedown = browser.isMobile;
    }
  });
  MENU.isMobile      = HUB.Browser.isMobile;
  MENU.noContextMenu = HUB.Browser.noContextMenu;

  /*************************************************************/

  HUB.Register.StartupHook("End Config",function () {

    /*
     *  Get the menu settings from the HUB (which includes the
     *  data from the cookie already), and add the format, if
     *  it wasn't set in the cookie.
     */
    CONFIG.settings = HUB.config.menuSettings;
    if (typeof(CONFIG.settings.showRenderer) !== "undefined") {CONFIG.showRenderer = CONFIG.settings.showRenderer}
    if (typeof(CONFIG.settings.showFontMenu) !== "undefined") {CONFIG.showFontMenu = CONFIG.settings.showFontMenu}
    if (typeof(CONFIG.settings.showContext)  !== "undefined") {CONFIG.showContext  = CONFIG.settings.showContext}
    MENU.getCookie();

    /*
     *  The main menu
     */
    MENU.menu = MENU(
      ITEM.SUBMENU("Show Math As",
        ITEM.COMMAND("MathML Code",    MENU.ShowSource, {nativeTouch: true, format: "MathML"}),
        ITEM.COMMAND("Original Form",  MENU.ShowSource, {nativeTouch: true})
      ),
      ITEM.RULE(),
      ITEM.SUBMENU("Math Settings",
        ITEM.SUBMENU("Zoom Trigger",
          ITEM.RADIO("Hover",         "zoom", {action: MENU.Zoom}),
          ITEM.RADIO("Click",         "zoom", {action: MENU.Zoom}),
          ITEM.RADIO("Double-Click",  "zoom", {action: MENU.Zoom}),
          ITEM.RADIO("No Zoom",       "zoom", {value: "None"}),
          ITEM.RULE(),
          ITEM.LABEL("Trigger Requires:"),
          ITEM.CHECKBOX((HUB.Browser.isMac ? "Option" : "Alt"), "ALT"),
          ITEM.CHECKBOX("Command",    "CMD",  {hidden: !HUB.Browser.isMac}),
          ITEM.CHECKBOX("Control",    "CTRL", {hidden:  HUB.Browser.isMac}),
          ITEM.CHECKBOX("Shift",      "Shift")
        ),
        ITEM.SUBMENU("Zoom Factor",
          ITEM.RADIO("125%", "zscale"),
          ITEM.RADIO("133%", "zscale"),
          ITEM.RADIO("150%", "zscale"),
          ITEM.RADIO("175%", "zscale"),
          ITEM.RADIO("200%", "zscale"),
          ITEM.RADIO("250%", "zscale"),
          ITEM.RADIO("300%", "zscale"),
          ITEM.RADIO("400%", "zscale")
        ),
        ITEM.RULE(),
        ITEM.SUBMENU("Math Renderer",         {hidden:!CONFIG.showRenderer},
          ITEM.RADIO("HTML-CSS",  "renderer", {action: MENU.Renderer}),
          ITEM.RADIO("MathML",    "renderer", {action: MENU.Renderer, value:"NativeMML"})
        ),
        ITEM.SUBMENU("Font Preference",       {hidden:!CONFIG.showFontMenu},
          ITEM.LABEL("For HTML-CSS:"),
          ITEM.RADIO("Auto",          "font", {action: MENU.Font}),
          ITEM.RULE(),
          ITEM.RADIO("TeX (local)",   "font", {action: MENU.Font}),
          ITEM.RADIO("TeX (web)",     "font", {action: MENU.Font}),
          ITEM.RADIO("TeX (image)",   "font", {action: MENU.Font}),
          ITEM.RULE(),
          ITEM.RADIO("STIX (local)",  "font", {action: MENU.Font})
        ),
        ITEM.SUBMENU("Contextual Menu",       {hidden:!CONFIG.showContext},
          ITEM.RADIO("MathJax", "context"),
          ITEM.RADIO("Browser", "context")
        ),
        ITEM.COMMAND("Scale All Math ...",MENU.Scale),
        ITEM.RULE(),
        ITEM.CHECKBOX("Highlight on Hover", "discoverable")
      ),
      ITEM.RULE(),
      ITEM.COMMAND("About MathJax",MENU.About),
      ITEM.COMMAND("MathJax Help",MENU.Help)
    );

  });

  MENU.showRenderer = function (show) {
    MENU.cookie.showRenderer = CONFIG.showRenderer = show; MENU.saveCookie();
    MENU.menu.Find("Math Settings","Math Renderer").hidden = !show;
  };
  MENU.showFontMenu = function (show) {
    MENU.cookie.showFontMenu = CONFIG.showFontMenu = show; MENU.saveCookie();
    MENU.menu.Find("Math Settings","Font Preference").hidden = !show;
  };
  MENU.showContext = function (show) {
    MENU.cookie.showContext = CONFIG.showContext = show; MENU.saveCookie();
    MENU.menu.Find("Math Settings","Contextual Menu").hidden = !show;
  };
  
  if (MENU.isMobile) {
    (function () {
      var settings = CONFIG.settings;
      var trigger = MENU.menu.Find("Math Settings","Zoom Trigger").menu;
      trigger.items[0].disabled = trigger.items[1].disabled = true;
      if (settings.zoom === "Hover" || settings.zoom == "Click") {settings.zoom = "None"}
      trigger.items = trigger.items.slice(0,4);
    
      if (navigator.appVersion.match(/[ (]Android[) ]/)) {
        MENU.ITEM.SUBMENU.Augment({marker: "\u00BB"});
      }
    })();
  }

  /*************************************************************/

<<<<<<< HEAD
  MathJax.Callback.Queue(
    ["StartupHook",MathJax.Hub.Register,"Begin Styles",{}],
=======
  CALLBACK.Queue(
    HUB.Register.StartupHook("End Config",{}), // wait until config is complete
    ["getImages",MENU],
>>>>>>> a7fd90af
    ["Styles",AJAX,CONFIG.styles],
    ["Post",HUB.Startup.signal,"MathMenu Ready"],
    ["loadComplete",AJAX,"[MathJax]/extensions/MathMenu.js"]
  );

})(MathJax.Hub,MathJax.HTML,MathJax.Ajax,MathJax.CallBack,MathJax.OutputJax);<|MERGE_RESOLUTION|>--- conflicted
+++ resolved
@@ -884,14 +884,9 @@
 
   /*************************************************************/
 
-<<<<<<< HEAD
-  MathJax.Callback.Queue(
-    ["StartupHook",MathJax.Hub.Register,"Begin Styles",{}],
-=======
   CALLBACK.Queue(
     HUB.Register.StartupHook("End Config",{}), // wait until config is complete
     ["getImages",MENU],
->>>>>>> a7fd90af
     ["Styles",AJAX,CONFIG.styles],
     ["Post",HUB.Startup.signal,"MathMenu Ready"],
     ["loadComplete",AJAX,"[MathJax]/extensions/MathMenu.js"]
