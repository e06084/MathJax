--- conflicted
+++ resolved
@@ -1061,13 +1061,8 @@
       ["a",{href:"http://www.mathjax.org/"},["www.mathjax.org"]],
       ["span",{className:"MathJax_MenuClose",id:"MathJax_AboutClose",
                onclick:MENU.About.Remove,
-<<<<<<< HEAD
-               onkeydown: MENU.About.Keydown, tabIndex: 0,
-               "aria-label": "Close", "aria-describedby": _("CloseWindow","Close window")},
-=======
                onkeydown: MENU.About.Keydown, tabIndex: 0, role: "button",
-               "aria-label": "Close window"},
->>>>>>> 98009112
+               "aria-label": _("CloseWindow","Close window")},
         [["span",{},"\u00D7"]]]
     ]);
     if (event.type === "mouseup") about.className += " MathJax_MousePost";
