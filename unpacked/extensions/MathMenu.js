/* -*- Mode: Javascript; indent-tabs-mode:nil; js-indent-level: 2 -*- */
/* vim: set ts=2 et sw=2 tw=80: */

/*************************************************************
 *
 *  MathJax/extensions/MathMenu.js
 *  
 *  Implements a right-mouse (or CTRL-click) menu over mathematics
 *  elements that gives the user the ability to copy the source,
 *  change the math size, and zoom settings.
 *
 *  ---------------------------------------------------------------------
 *  
 *  Copyright (c) 2010-2015 The MathJax Consortium
 * 
 *  Licensed under the Apache License, Version 2.0 (the "License");
 *  you may not use this file except in compliance with the License.
 *  You may obtain a copy of the License at
 * 
 *      http://www.apache.org/licenses/LICENSE-2.0
 * 
 *  Unless required by applicable law or agreed to in writing, software
 *  distributed under the License is distributed on an "AS IS" BASIS,
 *  WITHOUT WARRANTIES OR CONDITIONS OF ANY KIND, either express or implied.
 *  See the License for the specific language governing permissions and
 *  limitations under the License.
 */

(function (HUB,HTML,AJAX,CALLBACK,OUTPUT) {
  var VERSION = "2.5.0";

  var SIGNAL = MathJax.Callback.Signal("menu");  // signal for menu events
  
  MathJax.Extension.MathMenu = {
    version: VERSION,
    signal: SIGNAL
  };

  var _ = function (id) {
    return MathJax.Localization._.apply(
      MathJax.Localization,
      [["MathMenu",id]].concat([].slice.call(arguments,1))
    );
  };

  var isPC = HUB.Browser.isPC, isMSIE = HUB.Browser.isMSIE, isIE9 = ((document.documentMode||0) > 8);
  var ROUND = (isPC ? null : "5px");
  
  var CONFIG = HUB.CombineConfig("MathMenu",{
    delay: 150,                                    // the delay for submenus

    showRenderer: true,                            //  show the "Math Renderer" menu?
    showMathPlayer: true,                          //  show the "MathPlayer" menu?
    showFontMenu: false,                           //  show the "Font Preference" menu?
    showContext:  false,                           //  show the "Context Menu" menu?
    showDiscoverable: false,                       //  show the "Discoverable" menu?
    showLocale: true,                              //  show the "Locale" menu?
    showLocaleURL: false,                          //  show the "Load from URL" menu?

    semanticsAnnotations: {
      "TeX": ["TeX", "LaTeX", "application/x-tex"],
      "StarMath": ["StarMath 5.0"],
      "Maple": ["Maple"],
      "ContentMathML": ["MathML-Content", "application/mathml-content+xml"],
      "OpenMath": ["OpenMath"]
    },

    windowSettings: {                              // for source window
      status: "no", toolbar: "no", locationbar: "no", menubar: "no",
      directories: "no", personalbar: "no", resizable: "yes", scrollbars: "yes",
      width: 400, height: 300,
      left: Math.round((screen.width - 400)/2),
      top:  Math.round((screen.height - 300)/3)
    },
    
    styles: {
      "#MathJax_About": {
        position:"fixed", left:"50%", width:"auto", "text-align":"center",
        border:"3px outset", padding:"1em 2em", "background-color":"#DDDDDD", color:"black",
        cursor: "default", "font-family":"message-box", "font-size":"120%",
        "font-style":"normal", "text-indent":0, "text-transform":"none",
        "line-height":"normal", "letter-spacing":"normal", "word-spacing":"normal",
        "word-wrap":"normal", "white-space":"nowrap", "float":"none", "z-index":201,

        "border-radius": "15px",                     // Opera 10.5 and IE9
        "-webkit-border-radius": "15px",             // Safari and Chrome
        "-moz-border-radius": "15px",                // Firefox
        "-khtml-border-radius": "15px",              // Konqueror

        "box-shadow":"0px 10px 20px #808080",         // Opera 10.5 and IE9
        "-webkit-box-shadow":"0px 10px 20px #808080", // Safari 3 and Chrome
        "-moz-box-shadow":"0px 10px 20px #808080",    // Forefox 3.5
        "-khtml-box-shadow":"0px 10px 20px #808080",  // Konqueror
        filter: "progid:DXImageTransform.Microsoft.dropshadow(OffX=2, OffY=2, Color='gray', Positive='true')" // IE
      },

      ".MathJax_Menu": {
        position:"absolute", "background-color":"white", color:"black",
        width:"auto", padding:(isPC ? "2px" : "5px 0px"),
        border:"1px solid #CCCCCC", margin:0, cursor:"default",
        font: "menu", "text-align":"left", "text-indent":0, "text-transform":"none",
        "line-height":"normal", "letter-spacing":"normal", "word-spacing":"normal",
        "word-wrap":"normal", "white-space":"nowrap", "float":"none", "z-index":201,

        "border-radius": ROUND,                     // Opera 10.5 and IE9
        "-webkit-border-radius": ROUND,             // Safari and Chrome
        "-moz-border-radius": ROUND,                // Firefox
        "-khtml-border-radius": ROUND,              // Konqueror

        "box-shadow":"0px 10px 20px #808080",         // Opera 10.5 and IE9
        "-webkit-box-shadow":"0px 10px 20px #808080", // Safari 3 and Chrome
        "-moz-box-shadow":"0px 10px 20px #808080",    // Forefox 3.5
        "-khtml-box-shadow":"0px 10px 20px #808080",  // Konqueror
        filter: "progid:DXImageTransform.Microsoft.dropshadow(OffX=2, OffY=2, Color='gray', Positive='true')" // IE
      },

      ".MathJax_MenuItem": {
        padding: (isPC ? "2px 2em" : "1px 2em"),
        background:"transparent"
      },

      ".MathJax_MenuArrow": {
        position:"absolute", right:".5em", "padding-top":".25em", color:"#666666",
        "font-family": (isMSIE ? "'Arial unicode MS'" : null), "font-size": ".75em"
      },
      ".MathJax_MenuActive .MathJax_MenuArrow": {color:"white"},
      ".MathJax_MenuArrow.RTL": {left:".5em", right:"auto"},

      ".MathJax_MenuCheck": {
        position:"absolute", left:".7em",
        "font-family": (isMSIE ? "'Arial unicode MS'" : null)
      },
      ".MathJax_MenuCheck.RTL": {right:".7em", left:"auto"},

      ".MathJax_MenuRadioCheck": {
        position:"absolute", left: (isPC ? "1em" : ".7em")
      },
      ".MathJax_MenuRadioCheck.RTL": {
        right: (isPC ? "1em" : ".7em"), left:"auto"
      },

      ".MathJax_MenuLabel": {
        padding: (isPC ? "2px 2em 4px 1.33em" : "1px 2em 3px 1.33em"),
        "font-style":"italic"
      },
    
      ".MathJax_MenuRule": {
        "border-top": (isPC ? "1px solid #CCCCCC" : "1px solid #DDDDDD"),
        margin: (isPC ? "4px 1px 0px" : "4px 3px")
      },
     
      ".MathJax_MenuDisabled": {
        color:"GrayText"
      },
     
      ".MathJax_MenuActive": {
        "background-color": (isPC ? "Highlight" : "#606872"),
        color: (isPC ? "HighlightText" : "white")
      },
      
      "#MathJax_AboutClose": {
        top:".2em", right:".2em"
      },
      ".MathJax_Menu .MathJax_MenuClose": {
        top:"-10px", left:"-10px"
      },
      
      ".MathJax_MenuClose": {
        position:"absolute",
        cursor:"pointer",
        display:"inline-block",
        border:"2px solid #AAA",
        "border-radius":"18px",
        "-webkit-border-radius": "18px",             // Safari and Chrome
        "-moz-border-radius": "18px",                // Firefox
        "-khtml-border-radius": "18px",              // Konqueror
        "font-family":"'Courier New',Courier",
        "font-size":"24px",
        color:"#F0F0F0"
      },
      ".MathJax_MenuClose span": {
        display:"block", "background-color":"#AAA", border:"1.5px solid",
        "border-radius":"18px",
        "-webkit-border-radius": "18px",             // Safari and Chrome
        "-moz-border-radius": "18px",                // Firefox
        "-khtml-border-radius": "18px",              // Konqueror
        "line-height":0, 
        padding:"8px 0 6px"     // may need to be browser-specific
      },
      ".MathJax_MenuClose:hover": {
        color:"white!important",
        border:"2px solid #CCC!important"
      },
      ".MathJax_MenuClose:hover span": {
        "background-color":"#CCC!important"
      }

    }
  });
  
  var FALSE, HOVER;
  HUB.Register.StartupHook("MathEvents Ready",function () {
    FALSE = MathJax.Extension.MathEvents.Event.False;
    HOVER = MathJax.Extension.MathEvents.Hover;
  });
  
  /*************************************************************/
  /*
   *  The main menu class
   */
  var MENU = MathJax.Menu = MathJax.Object.Subclass({
    version: VERSION,
    items: [],
    posted: false,
    title: null,
    margin: 5,
    
    Init: function (def) {this.items = [].slice.call(arguments,0)},
    With: function (def) {if (def) {HUB.Insert(this,def)}; return this},

    /*
     *  Display the menu
     */
    Post: function (event,parent,forceLTR) {
      if (!event) {event = window.event};
      var div = document.getElementById("MathJax_MenuFrame");
      if (!div) {
        div = MENU.Background(this);
        delete ITEM.lastItem; delete ITEM.lastMenu;
        delete MENU.skipUp;
        SIGNAL.Post(["post",MENU.jax]);
        MENU.isRTL = (MathJax.Localization.fontDirection() === "rtl");
      }
      var menu = HTML.Element("div",{
        onmouseup: MENU.Mouseup, ondblclick: FALSE,
        ondragstart: FALSE, onselectstart: FALSE, oncontextmenu: FALSE,
        menuItem: this, className: "MathJax_Menu", onkeydown: MENU.Keydown
      });
      if (!forceLTR) {MathJax.Localization.setCSS(menu)}

      for (var i = 0, m = this.items.length; i < m; i++) {this.items[i].Create(menu)}
      if (MENU.isMobile) {
        HTML.addElement(menu,"span",{
          className: "MathJax_MenuClose", menu: parent,
          ontouchstart: MENU.Close, ontouchend: FALSE, onmousedown: MENU.Close, onmouseup: FALSE
        },[["span",{},"\u00D7"]]);
      }
      
      div.appendChild(menu);
      this.posted = true;
      menu.style.width = (menu.offsetWidth+2) + "px";
      var x = event.pageX, y = event.pageY;
      if (!x && !y) {
        x = event.clientX + document.body.scrollLeft + document.documentElement.scrollLeft;
        y = event.clientY + document.body.scrollTop  + document.documentElement.scrollTop;
      }
      if (!parent) {
        if (x + menu.offsetWidth > document.body.offsetWidth - this.margin)
           {x = document.body.offsetWidth - menu.offsetWidth - this.margin}
        if (MENU.isMobile) {x = Math.max(5,x-Math.floor(menu.offsetWidth/2)); y -= 20}
        MENU.skipUp = event.isContextMenu;
      } else {
        var side = "left", mw = parent.offsetWidth;
        x = (MENU.isMobile ? 30 : mw - 2); y = 0;
        while (parent && parent !== div) {
          x += parent.offsetLeft; y += parent.offsetTop;
          parent = parent.parentNode;
        }
        if (!MENU.isMobile) {
          if ((MENU.isRTL && x - mw - menu.offsetWidth > this.margin) ||
              (!MENU.isRTL && x + menu.offsetWidth > document.body.offsetWidth - this.margin))
            {side = "right"; x = Math.max(this.margin,x - mw - menu.offsetWidth + 6)}
        }
        if (!isPC) {
          // in case these ever get implemented
          menu.style["borderRadiusTop"+side] = 0;       // Opera 10.5
          menu.style["WebkitBorderRadiusTop"+side] = 0; // Safari and Chrome
          menu.style["MozBorderRadiusTop"+side] = 0;    // Firefox
          menu.style["KhtmlBorderRadiusTop"+side] = 0;  // Konqueror
        }
      }
      
      menu.style.left = x+"px"; menu.style.top = y+"px";
      
      if (document.selection && document.selection.empty) {document.selection.empty()}
      MENU.Focus(event, menu);
      return FALSE(event);
    },

    /*
     *  Remove the menu from the screen
     */
    Remove: function (event,menu) {
      SIGNAL.Post(["unpost",MENU.jax]);
      var div = document.getElementById("MathJax_MenuFrame");
      if (div) {
        div.parentNode.removeChild(div);
        if (this.msieFixedPositionBug) {detachEvent("onresize",MENU.Resize)}
      }
      if (MENU.jax.hover) {
        delete MENU.jax.hover.nofade;
        HOVER.UnHover(MENU.jax);
      }
      MENU.Unfocus();
      return FALSE(event);
    },

    /*
     *  Find an item in a menu (or submenu) by name (Find) or ID (FindID).
     *  A list of names or IDs means descend into submenus.
     */
    Find: function (name) {return this.FindN(1,name,[].slice.call(arguments,1))},
    FindId: function (name) {return this.FindN(0,name,[].slice.call(arguments,1))},
    FindN: function (n,name,names) {
      for (var i = 0, m = this.items.length; i < m; i++) {
        if (this.items[i].name[n] === name) {
          if (names.length) {
            if (!this.items[i].submenu) {return null}
            return this.items[i].submenu.FindN(n,names[0],names.slice(1));
          }
          return this.items[i];
        }
      }
      return null;
    },
    
    /*
     *  Find the index of a menu item (so we can insert before or after it)
     */
    IndexOf: function (name) {return this.IndexOfN(1,name)},
    IndexOfId: function (name) {return this.IndexOfN(0,name)},
    IndexOfN: function (n,name) {
      for (var i = 0, m = this.items.length; i < m; i++)
        {if (this.items[i].name[n] === name) {return i}}
      return null;
    },
    
    /*
     * Moving in the list of items.
     */
    Up: function(item) {
      var index = this.items.indexOf(item);
      if (index === -1) {
        return;
      }
      do {
        index--;
        if (index < 0) {
          index = this.items.length - 1;
        }
      } while (!this.items[index].GetNode().role);
      MENU.UnfocusItem(item);
      MENU.FocusItem(this.items[index]);
    },
    Down: function(item) {
      var index = this.items.indexOf(item);
      if (index === -1) {
        return;
      }
      do {
        index++;
        if (index >= this.items.length) {
          index = 0;
        }
      } while (!this.items[index].GetNode().role);
      MENU.UnfocusItem(item);
      MENU.FocusItem(this.items[index]);
    }

  },{
    
    config: CONFIG,

    div: null,     // the DOM elements for the menu and submenus

    /*************************************************************/
    /*
     *  Enum element for key codes.
     */
    KEY: {
      RETURN: 13,
      ESCAPE: 27,
      SPACE: 32,
      LEFT: 37,
      UP: 38,
      RIGHT: 39,
      DOWN: 40
    },

    Remove:     function (event) {return MENU.Event(event,this,"Remove")},
    Mouseover:  function (event) {return MENU.Event(event,this,"Mouseover")},
    Mouseout:   function (event) {return MENU.Event(event,this,"Mouseout")},
    Mousedown:  function (event) {return MENU.Event(event,this,"Mousedown")},
    Mouseup:    function (event) {return MENU.Event(event,this,"Mouseup")},
    Keydown:    function (event) {return MENU.Event(event,this,"Keydown")},
    /*
     *  Events for mobile devices.
     */
    Touchstart: function (event) {return MENU.Event(event,this,"Touchstart")},
    Touchend:   function (event) {return MENU.Event(event,this,"Touchend")},
    Close:      function (event) {
      return MENU.Event(event,this.menu||this.parentNode,(this.menu?"Touchend":"Remove"));
    },
    Event: function (event,menu,type,force) {
      if (MENU.skipMouseover && type === "Mouseover" && !force) {return FALSE(event)}
      if (MENU.skipUp) {
        if (type.match(/Mouseup|Touchend/)) {delete MENU.skipUp; return FALSE(event)}
        if (type === "Touchstart" ||
           (type === "Mousedown" && !MENU.skipMousedown)) {delete MENU.skipUp}
      }
      if (!event) {event = window.event}
      var item = menu.menuItem;
      if (item && item[type]) {return item[type](event,menu)}
      return null;
    },
    /*
     *  Style for the background DIV
     */
    BGSTYLE: {
      position:"absolute", left:0, top:0, "z-index":200,
      width:"100%", height:"100%", border:0, padding:0, margin:0
    },

    Background: function (menu) {
      var div = HTML.addElement(document.body,"div",{style:this.BGSTYLE, id:"MathJax_MenuFrame"},
                    [["div",{style: this.BGSTYLE, menuItem: menu, onmousedown: this.Remove}]]);
      var bg = div.firstChild;
      if (MENU.msieBackgroundBug) {
        //  MSIE doesn't allow transparent background to be hit boxes, so
        //  fake it using opacity with solid background color
        bg.style.backgroundColor = "white"; bg.style.filter = "alpha(opacity=0)";
      }
      if (MENU.msieFixedPositionBug) {
        //  MSIE can't do fixed position, so use a full-sized background
        //  and an onresize handler to update it (stupid, but necessary)
        div.width = div.height = 0; this.Resize();
        attachEvent("onresize",this.Resize);
      } else {
        // otherwise, use a fixed position DIV to cover the viewport
        bg.style.position = "fixed";
      }
      return div;
    },
    Resize: function () {setTimeout(MENU.SetWH,0)},
    SetWH: function () {
      var bg = document.getElementById("MathJax_MenuFrame");
      if (bg) {
        bg = bg.firstChild;
        bg.style.width = bg.style.height = "1px"; // so scrollWidth/Height will be right below
        bg.style.width = document.body.scrollWidth + "px";
        bg.style.height = document.body.scrollHeight + "px";
      }
    },


    /*************************************************************/
    /*
     *  Keyboard navigation of menu.
     */
    jaxs: [],
    hasJaxs: false,
    oldJax: null,

    GetJaxs: function() {
      // input.id + adding frame to get the elements.
      var nodes = document.getElementsByClassName('MathJax');
      for (var i = 0, node; node = nodes[i]; i++) {
        MENU.jaxs.push(node);
      }
    },
    Focus: function(event, menu) {
      console.log('focusing...');
      if (!MENU.hasJaxs) {
        MENU.GetJaxs();
      }
      MENU.oldJax = event.srcElement;
      for (var j = 0, jax; jax = MENU.jaxs[j]; j++) {
        jax.tabIndex = -1;
      }
      MENU.FocusItem(MENU.menu.items[0]);
      console.log('end focusing...');
    },
    FocusItem: function(item) {
      console.log('Focusing on item');
      console.log(item);
      var node = item.GetNode();
      node.tabIndex = 0;
      item.Activate(node);
      node.focus();
    },
    Unfocus: function() {
      for (var j = 0, jax; jax = MENU.jaxs[j]; j++) {
        jax.tabIndex = 0;
      }
      MENU.oldJax.focus();
      MENU.oldJax = null;
    },
    UnfocusItem: function(item) {
      var node = item.GetNode();
      node.tabIndex = -1;
      item.Deactivate(node);
    },
    

    saveCookie: function () {HTML.Cookie.Set("menu",this.cookie)},
    getCookie: function () {this.cookie = HTML.Cookie.Get("menu")}

  });

  /*************************************************************/
  /*
   *  Abstract class of menu items.
   */
  var ITEM = MENU.ITEM = MathJax.Object.Subclass({

    name: "", // The menu item's label as [id,label] pair.
    node: null,  // The HTML node of the item.
    menu: null,  // The parent menu containing that item.
    
    /*
     *  Accessor method for node.
     */
    GetNode: function() {
      return this.node;
    },
    /*
     *  Registers the HTML node of the menu item.
     */
    SetNode: function(node) {
      this.node = node;
    },
<<<<<<< HEAD
    Attributes: function() {
      return {onmouseup: MENU.Mouseup,
              ondragstart: FALSE, onselectstart: FALSE, onselectend: FALSE,
              ontouchstart: MENU.Touchstart, ontouchend: MENU.Touchend,
              className: "MathJax_MenuItem", menuItem: this};
    },    
=======

    Attributes: function(def) {
      return HUB.Insert(
        {onmouseup: MENU.Mouseup,
         ondragstart: FALSE, onselectstart: FALSE, onselectend: FALSE,
         ontouchstart: MENU.Touchstart, ontouchend: MENU.Touchend,
         className: "MathJax_MenuItem", menuItem: this},
        def);
    },
>>>>>>> 2c028aee
    Create: function (menu) {
      if (!this.hidden) {
        var def = this.Attributes();
        var label = this.Label(def,menu);
        var node = HTML.addElement(menu, "div", def, label);
        this.SetNode(node);
        this.menu = menu;
      }
    },
    Name: function () {return _(this.name[0],this.name[1])},

    Mouseover: function (event,menu) {
      if (!this.disabled) {this.Activate(menu)}
      if (!this.submenu || !this.submenu.posted) {
        console.log('This is not a submenu method!');
        var menus = document.getElementById("MathJax_MenuFrame").childNodes,
            items = this.menu.childNodes;
        for (var i = 0, m = items.length; i < m; i++) {
          var item = items[i].menuItem;
          // Deactivates submenu items.
          if (item && item.submenu && item.submenu.posted) {
            item.Deactivate(items[i]);
          }
        }
        // Removes all submenus.
        m = menus.length-1;
        while (m >= 0 && this.menu.menuItem !== menus[m].menuItem) {
          menus[m].menuItem.posted = false;
          menus[m].parentNode.removeChild(menus[m]);
          m--;
        }
        if (this.Timer && !MENU.isMobile) {this.Timer(event,menu)}
      }
    },
    Mouseout: function (event,menu) {
      if (!this.submenu || !this.submenu.posted) {this.Deactivate(menu)}
      if (this.timer) {clearTimeout(this.timer); delete this.timer}
    },
    Mouseup: function (event,menu) {return this.Remove(event,menu)},
    
    Touchstart: function (event,menu) {return this.TouchEvent(event,menu,"Mousedown")},
    Touchend: function (event,menu)   {return this.TouchEvent(event,menu,"Mouseup")},
    TouchEvent: function (event,menu,type) {
      if (this !== ITEM.lastItem) {
        if (ITEM.lastMenu) {MENU.Event(event,ITEM.lastMenu,"Mouseout")}
        MENU.Event(event,menu,"Mouseover",true);
        ITEM.lastItem = this; ITEM.lastMenu = menu;
      }
      if (this.nativeTouch) {return null}
      MENU.Event(event,menu,type);
      return false;
    },
    
    Remove: function (event,menu) {
      menu = menu.parentNode.menuItem;
      return menu.Remove(event,menu);
    },

    Activate: function (menu) {
      this.Deactivate(menu);
      menu.className += " MathJax_MenuActive";
    },
    Deactivate: function (menu) {menu.className = menu.className.replace(/ MathJax_MenuActive/,"")},

    With: function (def) {if (def) {HUB.Insert(this,def)}; return this},
    
    isRTL: function () {return MENU.isRTL},
    rtlClass: function () {return (this.isRTL() ? " RTL" : "")}
  });

  /*************************************************************/
  /*
   *  Abstract class of menu items that are focusable and perform some action
   */
  MENU.ENTRY = MENU.ITEM.Subclass({

    role: "menuitem",  // Aria role.
    
    Attributes: function() {
      var def = this.SUPER(arguments).Attributes.call(
        this,
        {onmouseover: MENU.Mouseover, onmouseout: MENU.Mouseout,
         onmousedown: MENU.Mousedown, role: this.role,
         'aria-disabled': !!this.disabled});
      if (this.disabled) {
        def.className += " MathJax_MenuDisabled";
      }
<<<<<<< HEAD
      var augdef = {onmouseover: MENU.Mouseover, onmouseout: MENU.Mouseout,
                    onmousedown: MENU.Mousedown, role: this.role,
                    onkeydown: MENU.Keydown, tabIndex: -1,
                    'aria-disabled': !!this.disabled};
      return MathJax.Hub.Insert(def, augdef);
    },
    Keydown: function(event, menu) {
      console.log('MENUEntry');
      switch (event.keyCode) {
      case MENU.KEY.ESCAPE:
        this.Remove(event, menu);
        break;
      case MENU.KEY.UP:
        menu.parentNode.menuItem.Up(menu.menuItem);
        break;
      case MENU.KEY.DOWN:
        menu.parentNode.menuItem.Down(menu.menuItem);
        break;
      default:
        break;
      }
      return FALSE(event);
    },
    Remove: function(event, menu) {
      MENU.UnfocusItem(this);
      this.SUPER(arguments).Remove.apply(this, arguments);
=======
      return def;
>>>>>>> 2c028aee
    }
  });
  
  /*************************************************************/
  /*
   *  A menu item that performs a command when selected
   */
  MENU.ITEM.COMMAND = MENU.ENTRY.Subclass({
    action: function () {},

    Init: function (name,action,def) {
      if (!(name instanceof Array)) {name = [name,name]}  // make [id,label] pair
      this.name = name; this.action = action;
      this.With(def);
    },
    
    Label: function (def,menu) {return [this.Name()]},
    Mouseup: function (event,menu) {
      if (!this.disabled) {
        this.Remove(event,menu);
        SIGNAL.Post(["command",this]);
        this.action.call(this,event);
      }
      return FALSE(event);
    }
    // Keydown: function(event, menu) {
    //   console.log('here');
    //   if (event.keyCode === MENU.KEY.ESCAPE) {
    //     this.Remove(event, menu);
    //   }
    //   return FALSE(event);
    // }
  });

  /*************************************************************/
  /*
   *  A menu item that posts a submenu
   */
  MENU.ITEM.SUBMENU = MENU.ENTRY.Subclass({
    submenu: null,        // the submenu
    marker: "\u25BA",  // the submenu arrow
    markerRTL: "\u25C4", // the submenu arrow for RTL

    Init: function (name,def) {
      if (!(name instanceof Array)) {name = [name,name]}  // make [id,label] pair
      this.name = name; var i = 1;
      if (!(def instanceof MENU.ITEM)) {this.With(def), i++}
      this.submenu = MENU.apply(MENU,[].slice.call(arguments,i));
    },
    Label: function (def,menu) {
      this.submenu.posted = false;
      return [this.Name()+" ",["span",{
        className:"MathJax_MenuArrow" + this.rtlClass()
      },[this.isRTL() ? this.markerRTL : this.marker]]];
    },
    Timer: function (event,menu) {
      if (this.timer) {clearTimeout(this.timer)}
      event = {clientX: event.clientX, clientY: event.clientY}; // MSIE can't pass the event below
      this.timer = setTimeout(CALLBACK(["Mouseup",this,event,menu]),CONFIG.delay);
    },
    Touchend: function (event,menu) {
      var forceout = this.submenu.posted;
      var result = this.SUPER(arguments).Touchend.apply(this,arguments);
      if (forceout) {this.Deactivate(menu); delete ITEM.lastItem; delete ITEM.lastMenu}
      return result;
    },
    Mouseup: function (event,menu) {
      if (!this.disabled) {
        if (!this.submenu.posted) {
          if (this.timer) {clearTimeout(this.timer); delete this.timer}
          this.submenu.Post(event,menu,this.ltr);
        } else {
         var menus = document.getElementById("MathJax_MenuFrame").childNodes,
              m = menus.length-1;
          while (m >= 0) {
            var child = menus[m];
            child.menuItem.posted = false;
            child.parentNode.removeChild(child);
            if (child.menuItem === this.submenu) {break};
            m--;
          }
        }
      }
      return FALSE(event);
    },
    Keydown: function(event, menu) {
      console.log('MENUSubmenu');
      switch (event.keyCode) {
      case MENU.KEY.RIGHT:
      case MENU.KEY.SPACE:
        if (!this.submenu.posted) {
          this.submenu.Post(event,menu,this.ltr);
        }
        break;
      case MENU.KEY.LEFT:
        menu.parentNode.menuItem.Down(menu.menuItem);
        break;
      default:
        break;
      }
      return this.SUPER(arguments).Keydown.apply(this, arguments);
    }

  });

  /*************************************************************/
  /*
   *  A menu item that is one of several radio buttons
   */
  MENU.ITEM.RADIO = MENU.ENTRY.Subclass({
    variable: null,     // the variable name
    marker: (isPC ? "\u25CF" : "\u2713"),   // the checkmark
    role: "menuitemradio",
    
    Init: function (name,variable,def) {
      if (!(name instanceof Array)) {name = [name,name]}  // make [id,label] pair
      this.name = name; this.variable = variable; this.With(def);
      if (this.value == null) {this.value = this.name[0]}
    },
    Label: function (def,menu) {
      var span = {className:"MathJax_MenuRadioCheck" + this.rtlClass()};
      if (CONFIG.settings[this.variable] !== this.value) {span = {style:{display:"none"}}}
      return [["span",span,[this.marker]]," "+this.Name()];
    },
    Mouseup: function (event,menu) {
      if (!this.disabled) {
        var child = menu.parentNode.childNodes;
        for (var i = 0, m = child.length; i < m; i++) {
          var item = child[i].menuItem;
          if (item && item.variable === this.variable)
            {child[i].firstChild.style.display = "none"}
        }
        menu.firstChild.display = ""; 
        CONFIG.settings[this.variable] = this.value;
        MENU.cookie[this.variable] = CONFIG.settings[this.variable]; MENU.saveCookie();
        SIGNAL.Post(["radio button",this]);
      }
      this.Remove(event,menu);
      if (this.action && !this.disabled) {this.action.call(MENU,this)}
      return FALSE(event);
    }
  });

  /*************************************************************/
  /*
   *  A menu item that is checkable
   */
  MENU.ITEM.CHECKBOX = MENU.ENTRY.Subclass({
    variable: null,     // the variable name
    marker: "\u2713",   // the checkmark
    role: "menuitemcheckbox",

    Init: function (name,variable,def) {
      if (!(name instanceof Array)) {name = [name,name]}  // make [id,label] pair
      this.name = name; this.variable = variable; this.With(def);
    },
    Label: function (def,menu) {
      var span = {className:"MathJax_MenuCheck" + this.rtlClass()};
      if (!CONFIG.settings[this.variable]) {span = {style:{display:"none"}}}
      return [["span",span,[this.marker]]," "+this.Name()];
    },
    Mouseup: function (event,menu) {
      if (!this.disabled) {
        menu.firstChild.display = (CONFIG.settings[this.variable] ? "none" : "");
        CONFIG.settings[this.variable] = !CONFIG.settings[this.variable];
        MENU.cookie[this.variable] = CONFIG.settings[this.variable]; MENU.saveCookie();
        SIGNAL.Post(["checkbox",this]);
      }
      this.Remove(event,menu);
      if (this.action && !this.disabled) {this.action.call(MENU,this)}
      return FALSE(event);
    }
  });

  /*************************************************************/
  /*
   *  A menu item that is a label
   */
  MENU.ITEM.LABEL = MENU.ITEM.Subclass({
    Init: function (name,def) {
      if (!(name instanceof Array)) {name = [name,name]}  // make [id,label] pair
      this.name = name; this.With(def);
    },
    Label: function (def,menu) {
      def.className += " MathJax_MenuLabel";
      return [this.Name()];
    }
  });

  /*************************************************************/
  /*
   *  A rule in a menu
   */
  MENU.ITEM.RULE = MENU.ITEM.Subclass({
    Label: function (def,menu) {
      def.className += " MathJax_MenuRule";
      return null;
    }
  });
  
  /*************************************************************/
  /*************************************************************/

  /*
   *  Handle the ABOUT box
   */
  MENU.About = function () {
    var HTMLCSS = OUTPUT["HTML-CSS"] || {};
    var font = 
       (HTMLCSS.imgFonts ? "image" :
       (HTMLCSS.fontInUse ?
         (HTMLCSS.webFonts ? "web" : "local")+" "+HTMLCSS.fontInUse :
       (OUTPUT.SVG ? "web SVG" : "generic")) ) + " fonts";
    var format = (!HTMLCSS.webFonts || HTMLCSS.imgFonts ? null :
        HTMLCSS.allowWebFonts.replace(/otf/,"woff or otf") + " fonts");
    var jax = ["MathJax.js v"+MathJax.fileversion,["br"]];
    jax.push(["div",{style:{"border-top":"groove 2px",margin:".25em 0"}}]);
    MENU.About.GetJax(jax,MathJax.InputJax,["InputJax","%1 Input Jax v%2"]);
    MENU.About.GetJax(jax,MathJax.OutputJax,["OutputJax","%1 Output Jax v%2"]);
    MENU.About.GetJax(jax,MathJax.ElementJax,["ElementJax","%1 Element Jax v%2"]);
    jax.push(["div",{style:{"border-top":"groove 2px",margin:".25em 0"}}]);
    MENU.About.GetJax(jax,MathJax.Extension,["Extension","%1 Extension v%2"],true);
    jax.push(["div",{style:{"border-top":"groove 2px",margin:".25em 0"}}],["center",{},[
      HUB.Browser + " v"+HUB.Browser.version + (format ? 
        " \u2014 " + _(format.replace(/ /g,""),format) : "")
    ]]);
    MENU.About.div = MENU.Background(MENU.About);
    var about = HTML.addElement(MENU.About.div,"div",{
      id: "MathJax_About"
    },[
      ["b",{style:{fontSize:"120%"}},["MathJax"]]," v"+MathJax.version,["br"],
      _(font.replace(/ /g,""),"using "+font),["br"],["br"],
      ["span",{style:{
        display:"inline-block", "text-align":"left", "font-size":"80%",
        "max-height":"20em", overflow:"auto", 
        "background-color":"#E4E4E4", padding:".4em .6em", border:"1px inset"
      }},jax],["br"],["br"],
      ["a",{href:"http://www.mathjax.org/"},["www.mathjax.org"]],
      ["span",{className:"MathJax_MenuClose",id:"MathJax_AboutClose",onclick:MENU.About.Remove},
        [["span",{},"\u00D7"]]]
    ]);
    MathJax.Localization.setCSS(about);
    var doc = (document.documentElement||{});
    var H = window.innerHeight || doc.clientHeight || doc.scrollHeight || 0;
    if (MENU.prototype.msieAboutBug) {
      about.style.width = "20em"; about.style.position = "absolute";
      about.style.left = Math.floor((document.documentElement.scrollWidth - about.offsetWidth)/2)+"px";
      about.style.top = (Math.floor((H-about.offsetHeight)/3)+document.body.scrollTop)+"px";
    } else {
      about.style.marginLeft = Math.floor(-about.offsetWidth/2)+"px";
      about.style.top = Math.floor((H-about.offsetHeight)/3)+"px";
    }
  };
  MENU.About.Remove = function (event) {
    if (MENU.About.div) {document.body.removeChild(MENU.About.div); delete MENU.About.div}
  };
  MENU.About.GetJax = function (jax,JAX,type,noTypeCheck) {
    var info = [];
    for (var id in JAX) {if (JAX.hasOwnProperty(id) && JAX[id]) {
      if ((noTypeCheck && JAX[id].version) || (JAX[id].isa && JAX[id].isa(JAX)))
        {info.push(_(type[0],type[1],(JAX[id].id||id),JAX[id].version))}
    }}
    info.sort();
    for (var i = 0, m = info.length; i < m; i++) {jax.push(info[i],["br"])}
    return jax;
  };

  
  /*
   *  Handle the MathJax HELP menu
   */
  MENU.Help = function () {
    AJAX.Require("[MathJax]/extensions/HelpDialog.js",
                 function () {MathJax.Extension.Help.Dialog()});
  };
  
  /*
   *  Handle showing of element's source
   */
  MENU.ShowSource = function (event) {
    if (!event) {event = window.event}
    var EVENT = {screenX:event.screenX, screenY:event.screenY};
    if (!MENU.jax) return;
    if (this.format === "MathML") {
      var MML = MathJax.ElementJax.mml;
      if (MML && typeof(MML.mbase.prototype.toMathML) !== "undefined") {
        // toMathML() can call MathJax.Hub.RestartAfter, so trap errors and check
        try {MENU.ShowSource.Text(MENU.jax.root.toMathML("",MENU.jax),event)} catch (err) {
          if (!err.restart) {throw err}
          CALLBACK.After([this,MENU.ShowSource,EVENT],err.restart);
        }
      } else if (!AJAX.loadingToMathML) {
        AJAX.loadingToMathML = true;
        MENU.ShowSource.Window(event); // WeBKit needs to open window on click event
        CALLBACK.Queue(
          AJAX.Require("[MathJax]/extensions/toMathML.js"),
          function () {
            delete AJAX.loadingToMathML;
            if (!MML.mbase.prototype.toMathML) {MML.mbase.prototype.toMathML = function () {}}
          },
          [this,MENU.ShowSource,EVENT]  // call this function again
        );
        return;
      }
    } else if (this.format === "Error") {
      MENU.ShowSource.Text(MENU.jax.errorText,event);
    } else if (CONFIG.semanticsAnnotations[this.format]) {
      var annotation = MENU.jax.root.getAnnotation(this.format);
      if (annotation.data[0]) MENU.ShowSource.Text(annotation.data[0].toString());
    } else {
      if (MENU.jax.originalText == null) {
        alert(_("NoOriginalForm","No original form available"));
        return;
      }
      MENU.ShowSource.Text(MENU.jax.originalText,event);
    }
  };
  MENU.ShowSource.Window = function (event) {
    if (!MENU.ShowSource.w) {
      var def = [], DEF = CONFIG.windowSettings;
      for (var id in DEF) {if (DEF.hasOwnProperty(id)) {def.push(id+"="+DEF[id])}}
      MENU.ShowSource.w = window.open("","_blank",def.join(","));
    }
    return MENU.ShowSource.w;
  };
  MENU.ShowSource.Text = function (text,event) {
    var w = MENU.ShowSource.Window(event); delete MENU.ShowSource.w;
    text = text.replace(/^\s*/,"").replace(/\s*$/,"");
    text = text.replace(/&/g,"&amp;").replace(/</g,"&lt;").replace(/>/g,"&gt;");
    var title = _("EqSource","MathJax Equation Source");
    if (MENU.isMobile) {
      w.document.open();
      w.document.write("<html><head><meta name='viewport' content='width=device-width, initial-scale=1.0' /><title>"+title+"</title></head><body style='font-size:85%'>");
      w.document.write("<pre>"+text+"</pre>");
      w.document.write("<hr><input type='button' value='"+_("Close","Close")+"' onclick='window.close()' />");
      w.document.write("</body></html>");
      w.document.close();
    } else {
      w.document.open();
      w.document.write("<html><head><title>"+title+"</title></head><body style='font-size:85%'>");
      w.document.write("<table><tr><td><pre>"+text+"</pre></td></tr></table>");
      w.document.write("</body></html>");
      w.document.close();
      var table = w.document.body.firstChild;
      setTimeout(function () {
        var H = (w.outerHeight-w.innerHeight)||30, W = (w.outerWidth-w.innerWidth)||30, x, y;
        W = Math.max(100,Math.min(Math.floor(.5*screen.width),table.offsetWidth+W+25));
        H = Math.max(40,Math.min(Math.floor(.5*screen.height),table.offsetHeight+H+25));
        if (MENU.prototype.msieHeightBug) {H += 35}; // for title bar in XP
        w.resizeTo(W,H);
        var X; try {X = event.screenX} catch (e) {}; // IE8 throws an error accessing screenX
        if (event && X != null) {
          x = Math.max(0,Math.min(event.screenX-Math.floor(W/2), screen.width-W-20));
          y = Math.max(0,Math.min(event.screenY-Math.floor(H/2), screen.height-H-20));
          w.moveTo(x,y);
        }
      },50);
    }
  };
  
  /*
   *  Handle rescaling all the math
   */
  MENU.Scale = function () {
    var HTMLCSS = OUTPUT["HTML-CSS"], nMML = OUTPUT.NativeMML, SVG = OUTPUT.SVG;
    var SCALE = (HTMLCSS||nMML||SVG||{config:{scale:100}}).config.scale;
    var scale = prompt(_("ScaleMath","Scale all mathematics (compared to surrounding text) by"),SCALE+"%");
    if (scale) {
      if (scale.match(/^\s*\d+(\.\d*)?\s*%?\s*$/)) {
        scale = parseFloat(scale);
        if (scale) {
          if (scale !== SCALE) {
            if (HTMLCSS) {HTMLCSS.config.scale = scale}
            if (nMML)    {nMML.config.scale = scale}
            if (SVG)     {SVG.config.scale = scale}
            MENU.cookie.scale = scale;
            MENU.saveCookie(); HUB.Rerender();
          }
        } else {alert(_("NonZeroScale","The scale should not be zero"))}
      } else {alert(_("PercentScale",
                      "The scale should be a percentage (e.g., 120%%)"))}
    }
  };
  
  /*
   *  Handle loading the zoom code
   */
  MENU.Zoom = function () {
    if (!MathJax.Extension.MathZoom) {AJAX.Require("[MathJax]/extensions/MathZoom.js")}
  };
  
  /*
   *  Handle changing the renderer
   */
  MENU.Renderer = function () {
    var jax = HUB.outputJax["jax/mml"];
    if (jax[0] !== CONFIG.settings.renderer) {
      var BROWSER = HUB.Browser, message, MESSAGE = MENU.Renderer.Messages, warned;
      //
      //  Check that the new renderer is appropriate for the browser
      //
      switch (CONFIG.settings.renderer) {
        case "NativeMML":
          if (!CONFIG.settings.warnedMML) {
            if (BROWSER.isChrome && BROWSER.version.substr(0,3) !== "24.") {message = MESSAGE.MML.WebKit} 
            else if (BROWSER.isSafari && !BROWSER.versionAtLeast("5.0")) {message = MESSAGE.MML.WebKit}
            else if (BROWSER.isMSIE) {if (!BROWSER.hasMathPlayer) {message = MESSAGE.MML.MSIE}}
            else {message = MESSAGE.MML[BROWSER]}
            warned = "warnedMML";
          }
          break;

        case "SVG":
          if (!CONFIG.settings.warnedSVG) {
            if (BROWSER.isMSIE && !isIE9) {message = MESSAGE.SVG.MSIE}
          }
          break;  
      }
      if (message) {
        message = _(message[0],message[1]);
        message += "\n\n";
        message += _("SwitchAnyway",
                     "Switch the renderer anyway?\n\n" +
                     "(Press OK to switch, CANCEL to continue with the current renderer)");
        MENU.cookie.renderer = jax[0].id; MENU.saveCookie();
        if (!confirm(message)) {
          MENU.cookie.renderer = CONFIG.settings.renderer = HTML.Cookie.Get("menu").renderer;
          MENU.saveCookie();
          return;
        }
        if (warned) {MENU.cookie.warned  = CONFIG.settings.warned = true}
        MENU.cookie.renderer = CONFIG.settings.renderer; MENU.saveCookie();
      }
      HUB.Queue(
        ["setRenderer",HUB,CONFIG.settings.renderer,"jax/mml"],
        ["Rerender",HUB]
      );
    }
  };
  MENU.Renderer.Messages = {
    MML: {
      WebKit:  ["WebkitNativeMMLWarning",
                 "Your browser doesn't seem to support MathML natively, " +
                 "so switching to MathML output may cause the mathematics " +
                 "on the page to become unreadable."],

      MSIE:    ["MSIENativeMMLWarning",
                 "Internet Explorer requires the MathPlayer plugin " +
                 "in order to process MathML output."],
      
      Opera:   ["OperaNativeMMLWarning",
                 "Opera's support for MathML is limited, so switching to " +
                 "MathML output may cause some expressions to render poorly."],

      Safari:  ["SafariNativeMMLWarning",
                 "Your browser's native MathML does not implement all the features " +
                 "used by MathJax, so some expressions may not render properly."],

      Firefox: ["FirefoxNativeMMLWarning",
                 "Your browser's native MathML does not implement all the features " +
                 "used by MathJax, so some expressions may not render properly."]
    },
    
    SVG: {
      MSIE:    ["MSIESVGWarning",
                 "SVG is not implemented in Internet Explorer prior to " +
                 "IE9 or when it is emulating IE8 or below. " +
                 "Switching to SVG output will cause the mathematics to " +
                 "not display properly."]
    }
  };
  
  /*
   *  Handle setting the HTMLCSS fonts
   */
  MENU.Font = function () {
    var HTMLCSS = OUTPUT["HTML-CSS"]; if (!HTMLCSS) return;
    document.location.reload();
  };
  
  /*
   *  Handle selection of locale and rerender the page
   */
  MENU.Locale = function () {
    MathJax.Localization.setLocale(CONFIG.settings.locale);
    MathJax.Hub.Queue(["Reprocess",MathJax.Hub]); // FIXME: Just reprocess error messages?
  };
  MENU.LoadLocale = function () {
    var url = prompt(_("LoadURL","Load translation data from this URL:"));
    if (url) {
      if (!url.match(/\.js$/)) {
        alert(_("BadURL",
          "The URL should be for a javascript file that defines MathJax translation data.  " +
          "Javascript file names should end with '.js'"
        ));
      }
      AJAX.Require(url,function (status) {
        if (status != AJAX.STATUS.OK) {alert(_("BadData","Failed to load translation data from %1",url))}
      });
    }
  };
  
  /*
   *  Handle setting MathPlayer events
   */
  MENU.MPEvents = function (item) {
    var discoverable = CONFIG.settings.discoverable,
        MESSAGE = MENU.MPEvents.Messages;
    if (!isIE9) {
      if (CONFIG.settings.mpMouse && !confirm(_.apply(_,MESSAGE.IE8warning))) {
        delete MENU.cookie.mpContext; delete CONFIG.settings.mpContext;
        delete MENU.cookie.mpMouse; delete CONFIG.settings.mpMouse;
        MENU.saveCookie();
        return;
      }
      CONFIG.settings.mpContext = CONFIG.settings.mpMouse;
      MENU.cookie.mpContext = MENU.cookie.mpMouse = CONFIG.settings.mpMouse;
      MENU.saveCookie();
      MathJax.Hub.Queue(["Rerender",MathJax.Hub])
    } else if (!discoverable && item.name[1] === "Menu Events" && CONFIG.settings.mpContext) {
      alert(_.apply(_,MESSAGE.IE9warning));
    }
  };

  MENU.MPEvents.Messages = {
    IE8warning: ["IE8warning",
      "This will disable the MathJax menu and zoom features, " +
      "but you can Alt-Click on an expression to obtain the MathJax " +
      "menu instead.\n\nReally change the MathPlayer settings?"],

    IE9warning: ["IE9warning",
      "The MathJax contextual menu will be disabled, but you can " +
      "Alt-Click on an expression to obtain the MathJax menu instead."]
  };
  
  /*************************************************************/
  /*************************************************************/

  HUB.Browser.Select({
    MSIE: function (browser) {
      var quirks = (document.compatMode === "BackCompat");
      var isIE8 = browser.versionAtLeast("8.0") && document.documentMode > 7;
      MENU.Augment({
        margin: 20,
        msieBackgroundBug: ((document.documentMode||0) < 9),
        msieFixedPositionBug: (quirks || !isIE8),
        msieAboutBug: quirks,
        msieHeightBug: ((document.documentMode||0) < 9)
           // height of window doesn't include title bar in XP
      });
      if (isIE9) {
        delete CONFIG.styles["#MathJax_About"].filter;
        delete CONFIG.styles[".MathJax_Menu"].filter;
      }
    },
    Firefox: function (browser) {
      MENU.skipMouseover = browser.isMobile && browser.versionAtLeast("6.0");
      MENU.skipMousedown = browser.isMobile;
    }
  });
  MENU.isMobile      = HUB.Browser.isMobile;
  MENU.noContextMenu = HUB.Browser.noContextMenu;

  /*************************************************************/

  //
  //  Creates the locale menu from the list of locales in MathJax.Localization.strings
  //
  MENU.CreateLocaleMenu = function () {
    if (!MENU.menu) return;
    var menu = MENU.menu.Find("Language").submenu, items = menu.items;
    //
    //  Get the names of the languages and sort them
    //
    var locales = [], LOCALE = MathJax.Localization.strings;
    for (var id in LOCALE) {if (LOCALE.hasOwnProperty(id)) {locales.push(id)}}
    locales = locales.sort(); menu.items = [];
    //
    //  Add a menu item for each
    //
    for (var i = 0, m = locales.length; i < m; i++) {
      var title = LOCALE[locales[i]].menuTitle;
      if (title) {title += " ("+locales[i]+")"} else {title = locales[i]}
      menu.items.push(ITEM.RADIO([locales[i],title],"locale",{action:MENU.Locale}));
    }
    //
    //  Add the rule and "Load from URL" items
    //
    menu.items.push(items[items.length-2],items[items.length-1]);
  };

  //
  // Create the annotation menu from MathJax.Hub.config.semanticsAnnotations
  //
  MENU.CreateAnnotationMenu = function () {
    if (!MENU.menu) return;
    var menu = MENU.menu.Find("Show Math As","Annotation").submenu;
    var annotations = CONFIG.semanticsAnnotations;
    for (var a in annotations) {
      if (annotations.hasOwnProperty(a)) {
        menu.items.push(ITEM.COMMAND([a,a], MENU.ShowSource, {hidden: true, nativeTouch: true, format: a}));
      }
    }
  };

  /*************************************************************/

  HUB.Register.StartupHook("End Config",function () {

    /*
     *  Get the menu settings from the HUB (which includes the
     *  data from the cookie already), and add the format, if
     *  it wasn't set in the cookie.
     */
    CONFIG.settings = HUB.config.menuSettings;
    if (typeof(CONFIG.settings.showRenderer) !== "undefined") {CONFIG.showRenderer = CONFIG.settings.showRenderer}
    if (typeof(CONFIG.settings.showFontMenu) !== "undefined") {CONFIG.showFontMenu = CONFIG.settings.showFontMenu}
    if (typeof(CONFIG.settings.showContext)  !== "undefined") {CONFIG.showContext  = CONFIG.settings.showContext}
    MENU.getCookie();

    /*
     *  The main menu
     */
    // Localization: items used as key, should be refactored.
    MENU.menu = MENU(
      ITEM.SUBMENU(["Show","Show Math As"],
        ITEM.COMMAND(["MathMLcode","MathML Code"],  MENU.ShowSource, {nativeTouch: true, format: "MathML"}),
        ITEM.COMMAND(["Original","Original Form"],  MENU.ShowSource, {nativeTouch: true}),
        ITEM.SUBMENU(["Annotation","Annotation"], {disabled:true}),
        ITEM.RULE(),
        ITEM.CHECKBOX(["texHints","Show TeX hints in MathML"], "texHints"),
        ITEM.CHECKBOX(["semantics","Add original form as annotation"], "semantics")
      ),
      ITEM.RULE(),
      ITEM.SUBMENU(["Settings","Math Settings"],
        ITEM.SUBMENU(["ZoomTrigger","Zoom Trigger"],
          ITEM.RADIO(["Hover","Hover"],               "zoom", {action: MENU.Zoom}),
          ITEM.RADIO(["Click","Click"],               "zoom", {action: MENU.Zoom}),
          ITEM.RADIO(["DoubleClick","Double-Click"],  "zoom", {action: MENU.Zoom}),
          ITEM.RADIO(["NoZoom","No Zoom"],            "zoom", {value: "None"}),
          ITEM.RULE(),
          ITEM.LABEL(["TriggerRequires","Trigger Requires:"]),
          ITEM.CHECKBOX((HUB.Browser.isMac ? ["Option","Option"] : ["Alt","Alt"]), "ALT"),
          ITEM.CHECKBOX(["Command","Command"],    "CMD",  {hidden: !HUB.Browser.isMac}),
          ITEM.CHECKBOX(["Control","Control"],    "CTRL", {hidden:  HUB.Browser.isMac}),
          ITEM.CHECKBOX(["Shift","Shift"],        "Shift")
        ),
        ITEM.SUBMENU(["ZoomFactor","Zoom Factor"],
          ITEM.RADIO("125%", "zscale"),
          ITEM.RADIO("133%", "zscale"),
          ITEM.RADIO("150%", "zscale"),
          ITEM.RADIO("175%", "zscale"),
          ITEM.RADIO("200%", "zscale"),
          ITEM.RADIO("250%", "zscale"),
          ITEM.RADIO("300%", "zscale"),
          ITEM.RADIO("400%", "zscale")
        ),
        ITEM.RULE(),
        ITEM.SUBMENU(["Renderer","Math Renderer"],    {hidden:!CONFIG.showRenderer},
          ITEM.RADIO("HTML-CSS",  "renderer", {action: MENU.Renderer}),
          ITEM.RADIO("Fast HTML", "renderer", {action: MENU.Renderer, value:"CommonHTML"}),
          ITEM.RADIO("MathML",    "renderer", {action: MENU.Renderer, value:"NativeMML"}),
          ITEM.RADIO("SVG",       "renderer", {action: MENU.Renderer}),
          ITEM.RULE(),
          ITEM.CHECKBOX("Fast Preview", "CHTMLpreview")
        ),
        ITEM.SUBMENU("MathPlayer",  {hidden:!HUB.Browser.isMSIE || !CONFIG.showMathPlayer,
                                                    disabled:!HUB.Browser.hasMathPlayer},
          ITEM.LABEL(["MPHandles","Let MathPlayer Handle:"]),
          ITEM.CHECKBOX(["MenuEvents","Menu Events"],             "mpContext", {action: MENU.MPEvents, hidden:!isIE9}),
          ITEM.CHECKBOX(["MouseEvents","Mouse Events"],           "mpMouse",   {action: MENU.MPEvents, hidden:!isIE9}),
          ITEM.CHECKBOX(["MenuAndMouse","Mouse and Menu Events"], "mpMouse",   {action: MENU.MPEvents, hidden:isIE9})
        ),
        ITEM.SUBMENU(["FontPrefs","Font Preference"],       {hidden:!CONFIG.showFontMenu},
          ITEM.LABEL(["ForHTMLCSS","For HTML-CSS:"]),
          ITEM.RADIO(["Auto","Auto"],          "font", {action: MENU.Font}),
          ITEM.RULE(),
          ITEM.RADIO(["TeXLocal","TeX (local)"],   "font", {action: MENU.Font}),
          ITEM.RADIO(["TeXWeb","TeX (web)"],       "font", {action: MENU.Font}),
          ITEM.RADIO(["TeXImage","TeX (image)"],   "font", {action: MENU.Font}),
          ITEM.RULE(),
          ITEM.RADIO(["STIXLocal","STIX (local)"], "font", {action: MENU.Font}),
          ITEM.RADIO(["STIXWeb","STIX (web)"], "font", {action: MENU.Font}),
          ITEM.RULE(),
          ITEM.RADIO(["AsanaMathWeb","Asana Math (web)"], "font", {action: MENU.Font}),
          ITEM.RADIO(["GyrePagellaWeb","Gyre Pagella (web)"], "font", {action: MENU.Font}),
          ITEM.RADIO(["GyreTermesWeb","Gyre Termes (web)"], "font", {action: MENU.Font}),
          ITEM.RADIO(["LatinModernWeb","Latin Modern (web)"], "font", {action: MENU.Font}),
          ITEM.RADIO(["NeoEulerWeb","Neo Euler (web)"], "font", {action: MENU.Font})
        ),
        ITEM.SUBMENU(["ContextMenu","Contextual Menu"],    {hidden:!CONFIG.showContext},
          ITEM.RADIO("MathJax", "context"),
          ITEM.RADIO(["Browser","Browser"], "context")
        ),
        ITEM.COMMAND(["Scale","Scale All Math ..."],MENU.Scale),
        ITEM.RULE().With({hidden:!CONFIG.showDiscoverable, name:["","discover_rule"]}),
        ITEM.CHECKBOX(["Discoverable","Highlight on Hover"], "discoverable", {hidden:!CONFIG.showDiscoverable})
      ),
      ITEM.SUBMENU(["Locale","Language"],                  {hidden:!CONFIG.showLocale, ltr:true},
        ITEM.RADIO("en", "locale",  {action: MENU.Locale}),
        ITEM.RULE().With({hidden:!CONFIG.showLocaleURL, name:["","localURL_rule"]}),
        ITEM.COMMAND(["LoadLocale","Load from URL ..."], MENU.LoadLocale, {hidden:!CONFIG.showLocaleURL})
      ),
      ITEM.RULE(),
      ITEM.COMMAND(["About","About MathJax"],MENU.About),
      ITEM.COMMAND(["Help","MathJax Help"],MENU.Help)
    );

    if (MENU.isMobile) {
      (function () {
        var settings = CONFIG.settings;
        var trigger = MENU.menu.Find("Math Settings","Zoom Trigger").submenu;
        trigger.items[0].disabled = trigger.items[1].disabled = true;
        if (settings.zoom === "Hover" || settings.zoom == "Click") {settings.zoom = "None"}
        trigger.items = trigger.items.slice(0,4);
    
        if (navigator.appVersion.match(/[ (]Android[) ]/)) {
          MENU.ITEM.SUBMENU.Augment({marker: "\u00BB"});
        }
      })();
    }

    MENU.CreateLocaleMenu();
    MENU.CreateAnnotationMenu();
  });
  
  MENU.showRenderer = function (show) {
    MENU.cookie.showRenderer = CONFIG.showRenderer = show; MENU.saveCookie();
    MENU.menu.Find("Math Settings","Math Renderer").hidden = !show;
  };
  MENU.showMathPlayer = function (show) {
    MENU.cookie.showMathPlayer = CONFIG.showMathPlayer = show; MENU.saveCookie();
    MENU.menu.Find("Math Settings","MathPlayer").hidden = !show;
  };
  MENU.showFontMenu = function (show) {
    MENU.cookie.showFontMenu = CONFIG.showFontMenu = show; MENU.saveCookie();
    MENU.menu.Find("Math Settings","Font Preference").hidden = !show;
  };
  MENU.showContext = function (show) {
    MENU.cookie.showContext = CONFIG.showContext = show; MENU.saveCookie();
    MENU.menu.Find("Math Settings","Contextual Menu").hidden = !show;
  };
  MENU.showDiscoverable = function (show) {
    MENU.cookie.showDiscoverable = CONFIG.showDiscoverable = show; MENU.saveCookie();
    MENU.menu.Find("Math Settings","Highlight on Hover").hidden = !show;
    MENU.menu.Find("Math Settings","discover_rule").hidden = !show;
  };
  MENU.showLocale = function (show) {
    MENU.cookie.showLocale = CONFIG.showLocale = show; MENU.saveCookie();
    MENU.menu.Find("Language").hidden = !show;
  };
  
  MathJax.Hub.Register.StartupHook("HTML-CSS Jax Ready",function () {
    if (!MathJax.OutputJax["HTML-CSS"].config.imageFont)
      {MENU.menu.Find("Math Settings","Font Preference","TeX (image)").disabled = true}
  });
  
  /*************************************************************/

  CALLBACK.Queue(
    HUB.Register.StartupHook("End Config",{}), // wait until config is complete
    ["Styles",AJAX,CONFIG.styles],
    ["Post",HUB.Startup.signal,"MathMenu Ready"],
    ["loadComplete",AJAX,"[MathJax]/extensions/MathMenu.js"]
  );

})(MathJax.Hub,MathJax.HTML,MathJax.Ajax,MathJax.CallBack,MathJax.OutputJax);<|MERGE_RESOLUTION|>--- conflicted
+++ resolved
@@ -529,14 +529,6 @@
     SetNode: function(node) {
       this.node = node;
     },
-<<<<<<< HEAD
-    Attributes: function() {
-      return {onmouseup: MENU.Mouseup,
-              ondragstart: FALSE, onselectstart: FALSE, onselectend: FALSE,
-              ontouchstart: MENU.Touchstart, ontouchend: MENU.Touchend,
-              className: "MathJax_MenuItem", menuItem: this};
-    },    
-=======
 
     Attributes: function(def) {
       return HUB.Insert(
@@ -546,7 +538,7 @@
          className: "MathJax_MenuItem", menuItem: this},
         def);
     },
->>>>>>> 2c028aee
+
     Create: function (menu) {
       if (!this.hidden) {
         var def = this.Attributes();
@@ -634,13 +626,8 @@
       if (this.disabled) {
         def.className += " MathJax_MenuDisabled";
       }
-<<<<<<< HEAD
-      var augdef = {onmouseover: MENU.Mouseover, onmouseout: MENU.Mouseout,
-                    onmousedown: MENU.Mousedown, role: this.role,
-                    onkeydown: MENU.Keydown, tabIndex: -1,
-                    'aria-disabled': !!this.disabled};
-      return MathJax.Hub.Insert(def, augdef);
-    },
+      return def;
+    }
     Keydown: function(event, menu) {
       console.log('MENUEntry');
       switch (event.keyCode) {
@@ -661,9 +648,6 @@
     Remove: function(event, menu) {
       MENU.UnfocusItem(this);
       this.SUPER(arguments).Remove.apply(this, arguments);
-=======
-      return def;
->>>>>>> 2c028aee
     }
   });
   
