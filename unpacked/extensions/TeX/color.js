/* -*- Mode: Javascript; indent-tabs-mode:nil; js-indent-level: 2 -*- */
/* vim: set ts=2 et sw=2 tw=80: */

/*************************************************************
 *
 *  MathJax/extensions/TeX/color.js
 *  
 *  Implements LaTeX-compatible \color macro rather than MathJax's original
 *  (non-standard) version.  It includes the rgb, RGB, gray, and named color
 *  models, and the \textcolor, \definecolor, \colorbox, and \fcolorbox
 *  macros.
 *  
 *  ---------------------------------------------------------------------
 *  
 *  Copyright (c) 2011-2012 Design Science, Inc.
 * 
 *  Licensed under the Apache License, Version 2.0 (the "License");
 *  you may not use this file except in compliance with the License.
 *  You may obtain a copy of the License at
 * 
 *      http://www.apache.org/licenses/LICENSE-2.0
 * 
 *  Unless required by applicable law or agreed to in writing, software
 *  distributed under the License is distributed on an "AS IS" BASIS,
 *  WITHOUT WARRANTIES OR CONDITIONS OF ANY KIND, either express or implied.
 *  See the License for the specific language governing permissions and
 *  limitations under the License.
 */

//
//  The configuration defaults, augmented by the user settings
//  
MathJax.Extension["TeX/color"] = {
  version: "2.1.1",

  config: MathJax.Hub.CombineConfig("TeX.color",{
    padding: "5px",
    border: "2px"
  }),

  colors: {
    Apricot:        "#FBB982",
    Aquamarine:     "#00B5BE",
    Bittersweet:    "#C04F17",
    Black:          "#221E1F",
    Blue:           "#2D2F92",
    BlueGreen:      "#00B3B8",
    BlueViolet:     "#473992",
    BrickRed:       "#B6321C",
    Brown:          "#792500",
    BurntOrange:    "#F7921D",
    CadetBlue:      "#74729A",
    CarnationPink:  "#F282B4",
    Cerulean:       "#00A2E3",
    CornflowerBlue: "#41B0E4",
    Cyan:           "#00AEEF",
    Dandelion:      "#FDBC42",
    DarkOrchid:     "#A4538A",
    Emerald:        "#00A99D",
    ForestGreen:    "#009B55",
    Fuchsia:        "#8C368C",
    Goldenrod:      "#FFDF42",
    Gray:           "#949698",
    Green:          "#00A64F",
    GreenYellow:    "#DFE674",
    JungleGreen:    "#00A99A",
    Lavender:       "#F49EC4",
    LimeGreen:      "#8DC73E",
    Magenta:        "#EC008C",
    Mahogany:       "#A9341F",
    Maroon:         "#AF3235",
    Melon:          "#F89E7B",
    MidnightBlue:   "#006795",
    Mulberry:       "#A93C93",
    NavyBlue:       "#006EB8",
    OliveGreen:     "#3C8031",
    Orange:         "#F58137",
    OrangeRed:      "#ED135A",
    Orchid:         "#AF72B0",
    Peach:          "#F7965A",
    Periwinkle:     "#7977B8",
    PineGreen:      "#008B72",
    Plum:           "#92268F",
    ProcessBlue:    "#00B0F0",
    Purple:         "#99479B",
    RawSienna:      "#974006",
    Red:            "#ED1B23",
    RedOrange:      "#F26035",
    RedViolet:      "#A1246B",
    Rhodamine:      "#EF559F",
    RoyalBlue:      "#0071BC",
    RoyalPurple:    "#613F99",
    RubineRed:      "#ED017D",
    Salmon:         "#F69289",
    SeaGreen:       "#3FBC9D",
    Sepia:          "#671800",
    SkyBlue:        "#46C5DD",
    SpringGreen:    "#C6DC67",
    Tan:            "#DA9D76",
    TealBlue:       "#00AEB3",
    Thistle:        "#D883B7",
    Turquoise:      "#00B4CE",
    Violet:         "#58429B",
    VioletRed:      "#EF58A0",
    White:          "#FFFFFF",
    WildStrawberry: "#EE2967",
    Yellow:         "#FFF200",
    YellowGreen:    "#98CC70",
    YellowOrange:   "#FAA21A"
  },

  /*
   *  Look up a color based on its model and definition
   */
  getColor: function (model,def) {
    if (!model) {model = "named"}
    var fn = this["get_"+model];
    if (!fn) {this.TEX.Error(["UndefinedColorModel","Color model '%1' not defined",model])}
    return fn.call(this,def);
  },
  
  /*
   *  Get an rgb color
   */
  get_rgb: function (rgb) {
<<<<<<< HEAD
    rgb = rgb.replace(/^\s+/,"").replace(/\s+$/,"").split(/\s*,\s*/); var RGB = "#";
    if (rgb.length !== 3) {this.TEX.Error("rgb colors require 3 decimal numbers")}
=======
    rgb = rgb.split(/,/); var RGB = "#";
    if (rgb.length !== 3)
      {this.TEX.Error(["ModelArg1","Color values for the %1 model require 3 numbers","rgb"])}
>>>>>>> bdb131a9
    for (var i = 0; i < 3; i++) {
      if (!rgb[i].match(/^(\d+(\.\d*)?|\.\d+)$/))
        {this.TEX.Error(["InvalidDecimalNumber","Invalid decimal number"])}
      var n = parseFloat(rgb[i]);
      if (n < 0 || n > 1) {
        this.TEX.Error(["ModelArg2",
                        "Color values for the %1 model must be between %2 and %3",
                        "rgb",0,1]);
      }
      n = Math.floor(n*255).toString(16); if (n.length < 2) {n = "0"+n}
      RGB += n;
    }
    return RGB;
  },
  
  /*
   *  Get an RGB color
   */
  get_RGB: function (rgb) {
<<<<<<< HEAD
    rgb = rgb.replace(/^\s+/,"").replace(/\s+$/,"").split(/\s*,\s*/); var RGB = "#";
    if (rgb.length !== 3) {this.TEX.Error("RGB colors require 3 numbers")}
=======
    rgb = rgb.split(/,/); var RGB = "#";
    if (rgb.length !== 3)
      {this.TEX.Error(["ModelArg1","Color values for the %1 model require 3 numbers","RGB"])}
>>>>>>> bdb131a9
    for (var i = 0; i < 3; i++) {
      if (!rgb[i].match(/^\d+$/))
        {this.TEX.Error(["InvalidNumber","Invalid number"])}
      var n = parseInt(rgb[i]);
      if (n > 255) {
        this.TEX.Error(["ModelArg2",
                        "Color values for the %1 model must be between %2 and %3",
                        "RGB",0,255]);
      }
      n = n.toString(16); if (n.length < 2) {n = "0"+n}
      RGB += n;
    }
    return RGB;
  },
  
  /*
   *  Get a gray-scale value
   */
  get_gray: function (gray) {
<<<<<<< HEAD
    if (!gray.match(/^\s*(\d+(\.\d*)?|\.\d+)\s*$/)) {this.TEX.Error("Invalid decimal number")}
=======
    if (!gray.match(/^(\d+(\.\d*)?|\.\d+)$/))
      {this.TEX.Error(["InvalidDecimalNumber","Invalid decimal number"])}
>>>>>>> bdb131a9
    var n = parseFloat(gray);
    if (n < 0 || n > 1) {
      this.TEX.Error(["ModelArg2",
                      "Color values for the %1 model must be between %2 and %3",
                      "gray",0,1]);
    }
    n = Math.floor(n*255).toString(16); if (n.length < 2) {n = "0"+n}
    return "#"+n+n+n;
  },
  
  /*
   *  Get a named value
   */
  get_named: function (name) {
    if (this.colors[name]) {return this.colors[name]}
    return name;
  },
  
  padding: function () {
    var pad = "+"+this.config.padding;
    var unit = this.config.padding.replace(/^.*?([a-z]*)$/,"$1");
    var pad2 = "+"+(2*parseFloat(pad))+unit;
    return {width:pad2, height:pad, depth:pad, lspace:this.config.padding};
  }

};
  
MathJax.Hub.Register.StartupHook("TeX Jax Ready",function () {
  var TEX = MathJax.InputJax.TeX,
      MML = MathJax.ElementJax.mml;
  var STACKITEM = TEX.Stack.Item;
  var COLOR = MathJax.Extension["TeX/color"];

  COLOR.TEX = TEX; // for reference in getColor above

  TEX.Definitions.Add({
    macros: {
      color: "Color",
      textcolor: "TextColor",
      definecolor: "DefineColor",
      colorbox: "ColorBox",
      fcolorbox: "fColorBox"
    }
  },null,true);

  TEX.Parse.Augment({
    
    //
    //  Override \color macro definition
    //
    Color: function (name) {
      var model = this.GetBrackets(name),
          color = this.GetArgument(name);
      color = COLOR.getColor(model,color);
      var mml = STACKITEM.style().With({styles:{mathcolor:color}});
      this.stack.env.color = color;
      this.Push(mml);
    },
    
    TextColor: function (name) {
      var model = this.GetBrackets(name),
          color = this.GetArgument(name);
      color = COLOR.getColor(model,color);
      var old = this.stack.env.color; this.stack.env.color = color;
      var math = this.ParseArg(name);
      if (old) {this.stack.env.color} else {delete this.stack.env.color}
      this.Push(MML.mstyle(math).With({mathcolor: color}));
    },

    //
    //  Define the \definecolor macro
    //
    DefineColor: function (name) {
      var cname = this.GetArgument(name),
          model = this.GetArgument(name),
          def = this.GetArgument(name);
      COLOR.colors[cname] = COLOR.getColor(model,def);
    },
    
    //
    //  Produce a text box with a colored background
    //
    ColorBox: function (name) {
      var cname = this.GetArgument(name),
          arg = this.InternalMath(this.GetArgument(name));
      this.Push(MML.mpadded.apply(MML,arg).With({
        mathbackground:COLOR.getColor("named",cname)
      }).With(COLOR.padding()));
    },
    
    //
    //  Procude a framed text box with a colored background
    //
    fColorBox: function (name) {
      var fname = this.GetArgument(name),
          cname = this.GetArgument(name),
          arg = this.InternalMath(this.GetArgument(name));
      this.Push(MML.mpadded.apply(MML,arg).With({
        mathbackground: COLOR.getColor("named",cname),
        style: "border: "+COLOR.config.border+" solid "+COLOR.getColor("named",fname)
      }).With(COLOR.padding()));
    }

  });

  MathJax.Hub.Startup.signal.Post("TeX color Ready");

});

MathJax.Ajax.loadComplete("[MathJax]/extensions/TeX/color.js");<|MERGE_RESOLUTION|>--- conflicted
+++ resolved
@@ -123,14 +123,9 @@
    *  Get an rgb color
    */
   get_rgb: function (rgb) {
-<<<<<<< HEAD
     rgb = rgb.replace(/^\s+/,"").replace(/\s+$/,"").split(/\s*,\s*/); var RGB = "#";
-    if (rgb.length !== 3) {this.TEX.Error("rgb colors require 3 decimal numbers")}
-=======
-    rgb = rgb.split(/,/); var RGB = "#";
     if (rgb.length !== 3)
       {this.TEX.Error(["ModelArg1","Color values for the %1 model require 3 numbers","rgb"])}
->>>>>>> bdb131a9
     for (var i = 0; i < 3; i++) {
       if (!rgb[i].match(/^(\d+(\.\d*)?|\.\d+)$/))
         {this.TEX.Error(["InvalidDecimalNumber","Invalid decimal number"])}
@@ -150,14 +145,9 @@
    *  Get an RGB color
    */
   get_RGB: function (rgb) {
-<<<<<<< HEAD
     rgb = rgb.replace(/^\s+/,"").replace(/\s+$/,"").split(/\s*,\s*/); var RGB = "#";
-    if (rgb.length !== 3) {this.TEX.Error("RGB colors require 3 numbers")}
-=======
-    rgb = rgb.split(/,/); var RGB = "#";
     if (rgb.length !== 3)
       {this.TEX.Error(["ModelArg1","Color values for the %1 model require 3 numbers","RGB"])}
->>>>>>> bdb131a9
     for (var i = 0; i < 3; i++) {
       if (!rgb[i].match(/^\d+$/))
         {this.TEX.Error(["InvalidNumber","Invalid number"])}
@@ -177,12 +167,8 @@
    *  Get a gray-scale value
    */
   get_gray: function (gray) {
-<<<<<<< HEAD
-    if (!gray.match(/^\s*(\d+(\.\d*)?|\.\d+)\s*$/)) {this.TEX.Error("Invalid decimal number")}
-=======
-    if (!gray.match(/^(\d+(\.\d*)?|\.\d+)$/))
+    if (!gray.match(/^\s*(\d+(\.\d*)?|\.\d+)\s*$/))
       {this.TEX.Error(["InvalidDecimalNumber","Invalid decimal number"])}
->>>>>>> bdb131a9
     var n = parseFloat(gray);
     if (n < 0 || n > 1) {
       this.TEX.Error(["ModelArg2",
