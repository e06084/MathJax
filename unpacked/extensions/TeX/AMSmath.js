--- conflicted
+++ resolved
@@ -21,13 +21,8 @@
  *  limitations under the License.
  */
 
-<<<<<<< HEAD
 MathJax.Extension["TeX/AMSmath"] = {
-  version: "1.1.1",
-=======
-MathJax.Hub.Register.StartupHook("TeX Jax Ready",function () {
-  var VERSION = "1.1.1";
->>>>>>> b9016bdf
+  version: "1.1.2",
   
   number: 0,        // current equation number
   startNumber: 0,   // current starting equation number (for when equation is restarted)
@@ -47,15 +42,10 @@
       CONFIG = TEX.config.equationNumbers;
       
   var COLS = function (W) {return W.join("em ") + "em"};
-<<<<<<< HEAD
   
   /******************************************************************************/
   
-  MathJax.Hub.Insert(TEXDEF,{
-=======
-
   TEXDEF.Add({
->>>>>>> b9016bdf
     macros: {
       mathring:   ['Accent','2DA'],  // or 0x30A
       
