--- conflicted
+++ resolved
@@ -74,14 +74,9 @@
             {TEX.Error(["MultipleBBoxProperty","%1 specified twice in %2","Background",name])}
           background = part;
         } else if (part.match(/^[-a-z]+:/i)) {
-<<<<<<< HEAD
           if (style)
             {TEX.Error(["MultipleBBoxProperty","%1 specified twice in %2", "Style",name])}
-          style = part;
-=======
-          if (style) {TEX.Error("Style specified twice in "+name)}
           style = this.BBoxStyle(part);
->>>>>>> cb3542b2
         } else if (part !== "") {
           TEX.Error(
             ["InvalidBBoxProperty",
