--- conflicted
+++ resolved
@@ -30,11 +30,7 @@
 if (!MathJax.Hub) {  // skip if already loaded
   
 MathJax.version = "1.1a";
-<<<<<<< HEAD
-MathJax.fileversion = "1.1.13";
-=======
-MathJax.fileversion = "1.1.8";
->>>>>>> 4ff36e71
+MathJax.fileversion = "1.1.14";
 
 /**********************************************************/
 
@@ -1220,17 +1216,10 @@
     "v1.0-compatible": true,  // set to false to prevent loading of default configuration file
     elements: [],    // array of elements to process when none is given explicitly
      
-<<<<<<< HEAD
     showMathMenu: true,      // attach math context menu to mathml?
     showMathMenuMSIE: true,  // separtely determine if MSIE should have math menu
                              //  (since the code for that is a bit delicate)
 
-    preProcessors: [], // list of callbacks for preprocessing (initialized by extensions)
-    inputJax: {},      // mime-type mapped to input jax (by registration)
-    outputJax: {order:{}}, // mime-type mapped to output jax list (by registration)
-
-=======
->>>>>>> 4ff36e71
     menuSettings: {
       zoom: "None",        //  when to do MathZoom
       CTRL: false,         //    require CTRL for MathZoom?
@@ -1407,19 +1396,13 @@
     var STATE = MathJax.ElementJax.STATE;
     for (var i = 0, m = scripts.length; i < m; i++) {
       var script = scripts[i];
-<<<<<<< HEAD
-      if (script.type && this.config.inputJax[script.type.replace(/ *;(.|\n)*/,"")]) {
+      if (script.type && this.inputJax[script.type.replace(/ *;(.|\n)*/,"")]) {
         if (script.MathJax) {
           if (script.MathJax.elementJax && script.MathJax.elementJax.hover) {
             MathJax.Extension.MathEvents.Hover.ClearHover(script.MathJax.elementJax);
           }
           if (script.MathJax.state !== STATE.PENDING) {this.scriptAction[action](script)}
         }
-=======
-      if (script.type && this.inputJax[script.type.replace(/ *;(.|\n)*/,"")]) {
-        if (script.MathJax && script.MathJax.state !== STATE.PENDING)
-          {this.scriptAction[action](script)}
->>>>>>> 4ff36e71
         if (!script.MathJax) {script.MathJax = {state: STATE.PENDING}}
         if (script.MathJax.state !== STATE.PROCESSED) {math.push(script)}
       }
@@ -1994,14 +1977,8 @@
       script.MathJax.state = this.STATE.OUTPUT;
       return HUB.Process(script,callback);
     },
-<<<<<<< HEAD
-    Remove: function () {
+    Remove: function (keep) {
       if (this.hover) {this.hover.clear(this)}
-      this.outputJax.Remove(this);
-      HUB.signal.Post(["Remove Math",this.inputID]); // wait for this to finish?
-      this.Detach();
-=======
-    Remove: function (keep) {
       BASE.OutputJax[this.outputJax].Remove(this);
       if (!keep) {
         HUB.signal.Post(["Remove Math",this.inputID]); // wait for this to finish?
@@ -2010,7 +1987,6 @@
     },
     needsUpdate: function () {
       return BASE.InputJax[this.inputJax].needsUpdate(this);
->>>>>>> 4ff36e71
     },
 
     SourceElement: function () {return document.getElementById(this.inputID)},
