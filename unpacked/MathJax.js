--- conflicted
+++ resolved
@@ -2563,19 +2563,14 @@
           }
           jax.unshift(name);
         }
-<<<<<<< HEAD
         if (SETTINGS.CHTMLpreview != null) {
           if (SETTINGS.FastPreview == null) SETTINGS.FastPreview = SETTINGS.CHTMLpreview;
           delete SETTINGS.CHTMLpreview;
         }
         if (SETTINGS.FastPreview && !MathJax.Extension["fast-preview"])
           MathJax.Hub.config.extensions.push("fast-preview.js");
-=======
-        if (config.menuSettings.CHTMLpreview && !MathJax.Extension["CHTML-preview"])
-          {MathJax.Hub.config.extensions.push("CHTML-preview.js")}
         if (config.menuSettings.assistiveMML && !MathJax.Extension.AssistiveMML)
-          {MathJax.Hub.config.extensions.push("AssistiveMML.js")}
->>>>>>> 89f15693
+          MathJax.Hub.config.extensions.push("AssistiveMML.js");
       },MathJax.Hub.config],
       ["Post",this.signal,"End Cookie"]
     );
