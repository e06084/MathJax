--- conflicted
+++ resolved
@@ -33,11 +33,7 @@
 if (!MathJax.Hub) {  // skip if already loaded
   
 MathJax.version = "2.1";
-<<<<<<< HEAD
 MathJax.fileversion = "2.1.4";
-=======
-MathJax.fileversion = "2.1.2";
->>>>>>> bdb131a9
 
 /**********************************************************/
 
@@ -1618,14 +1614,10 @@
     //  Check if we need to clear the message automatically.
     //
     if (clearDelay) {setTimeout(MathJax.Callback(["Clear",this,n]),clearDelay)}
-<<<<<<< HEAD
       else if (clearDelay == 0) {this.Clear(n,0)}
-=======
-    else if (clearDelay == 0) {this.Clear(n,0)}
     //
     //  Return the message number.
     //
->>>>>>> bdb131a9
     return n;
   },
   
