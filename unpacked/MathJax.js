/*************************************************************
 *
 *  MathJax.js
 *  
 *  The main support code for the MathJax Hub, including the
 *  Ajax, Callback, Messaging, and Object-Oriented Programming
 *  libraries, as well as the base Jax classes, and startup
 *  processing code.
 *  
 *  ---------------------------------------------------------------------
 *  
 *  Copyright (c) 2009-2012 Design Science, Inc.
 * 
 *  Licensed under the Apache License, Version 2.0 (the "License");
 *  you may not use this file except in compliance with the License.
 *  You may obtain a copy of the License at
 * 
 *      http://www.apache.org/licenses/LICENSE-2.0
 * 
 *  Unless required by applicable law or agreed to in writing, software
 *  distributed under the License is distributed on an "AS IS" BASIS,
 *  WITHOUT WARRANTIES OR CONDITIONS OF ANY KIND, either express or implied.
 *  See the License for the specific language governing permissions and
 *  limitations under the License.
 */

if (document.getElementById && document.childNodes && document.createElement) {

if (!window.MathJax) {window.MathJax= {}}
if (!MathJax.Hub) {  // skip if already loaded
  
<<<<<<< HEAD
MathJax.version = "2.1.1";
MathJax.fileversion = "2.1";
=======
MathJax.version = "2.1";
MathJax.fileversion = "2.1.1";
>>>>>>> 9f1f495f

/**********************************************************/

(function (BASENAME) {
  var BASE = window[BASENAME];
  if (!BASE) {BASE = window[BASENAME] = {}}

  var PROTO = [];  // a static object used to indicate when a prototype is being created
  var OBJECT = function (def) {
    var obj = def.constructor; if (!obj) {obj = new Function("")}
    for (var id in def) {if (id !== 'constructor' && def.hasOwnProperty(id)) {obj[id] = def[id]}}
    return obj;
  };
  var CONSTRUCTOR = function () {
    return new Function ("return arguments.callee.Init.call(this,arguments)");
  };
  //
  //  Test for Safari 2.x bug (can't replace prototype for result of new Function()).
  //  (We don't use this version for everyone since it is a closure and we don't need that).
  //
  var BUGTEST = CONSTRUCTOR(); BUGTEST.prototype = {bug_test: 1};
  if (!BUGTEST.prototype.bug_test) {
    CONSTRUCTOR = function () {
      return function () {return arguments.callee.Init.call(this,arguments)};
    };
  };

  BASE.Object = OBJECT({
    constructor: CONSTRUCTOR(),
    
    Subclass: function (def,classdef) {
      var obj = CONSTRUCTOR();
      obj.SUPER = this; obj.Init = this.Init;
      obj.Subclass = this.Subclass; obj.Augment = this.Augment;
      obj.protoFunction = this.protoFunction;
      obj.can = this.can; obj.has = this.has; obj.isa = this.isa;
      obj.prototype = new this(PROTO);
      obj.prototype.constructor = obj;  // the real constructor
      obj.Augment(def,classdef);
      return obj;
    },
  
    Init: function (args) {
      var obj = this;
      if (args.length === 1 && args[0] === PROTO) {return obj}
      if (!(obj instanceof args.callee)) {obj = new args.callee(PROTO)}
      return obj.Init.apply(obj,args) || obj;
    },
    
    Augment: function (def,classdef) {
      var id;
      if (def != null) {
        for (id in def) {if (def.hasOwnProperty(id)) {this.protoFunction(id,def[id])}}
        // MSIE doesn't list toString even if it is not native so handle it separately
        if (def.toString !== this.prototype.toString && def.toString !== {}.toString)
          {this.protoFunction('toString',def.toString)}
      }
      if (classdef != null) {
        for (id in classdef) {if (classdef.hasOwnProperty(id)) {this[id] = classdef[id]}}
      }
      return this;
    },
  
    protoFunction: function (id,def) {
      this.prototype[id] = def;
      if (typeof def === "function") {def.SUPER = this.SUPER.prototype}
    },
  
    prototype: {
      Init: function () {},
      SUPER: function (fn) {return fn.callee.SUPER},
      can: function (method) {return typeof(this[method]) === "function"},
      has: function (property) {return typeof(this[property]) !== "undefined"},
      isa: function (obj) {return (obj instanceof Object) && (this instanceof obj)}
    },
  
    can: function (method)   {return this.prototype.can.call(this,method)},
    has: function (property) {return this.prototype.has.call(this,property)},
    isa: function (obj) {
      var constructor = this;
      while (constructor) {
        if (constructor === obj) {return true} else {constructor = constructor.SUPER}
      }
      return false;
    },


    SimpleSUPER: OBJECT({
      constructor: function (def) {return this.SimpleSUPER.define(def)},

      define: function (src) {
	var dst = {};
	if (src != null) {
          for (var id in src) {if (src.hasOwnProperty(id)) {dst[id] = this.wrap(id,src[id])}}
	  // MSIE doesn't list toString even if it is not native so handle it separately
          if (src.toString !== this.prototype.toString && src.toString !== {}.toString)
            {dst.toString = this.wrap('toString',src.toString)}
	}
	return dst;
      },

      wrap: function (id,f) {
	if (typeof(f) === 'function' && f.toString().match(/\.\s*SUPER\s*\(/)) {
	  var fn = new Function(this.wrapper);
	  fn.label = id; fn.original = f; f = fn;
	  fn.toString = this.stringify;
	}
	return f;
      },

      wrapper: function () {
	var fn = arguments.callee;
	this.SUPER = fn.SUPER[fn.label];
	try {var result = fn.original.apply(this,arguments)}
	  catch (err) {delete this.SUPER; throw err}
	delete this.SUPER;
	return result;
      }.toString().replace(/^\s*function\s*\(\)\s*\{\s*/i,"").replace(/\s*\}\s*$/i,""),

      toString: function () {
	return this.original.toString.apply(this.original,arguments);
      }
    })
  });

})("MathJax");

/**********************************************************/

/*
 *  Create a callback function from various forms of data:
 *  
 *     MathJax.Callback(fn)    -- callback to a function
 *
 *     MathJax.Callback([fn])  -- callback to function
 *     MathJax.Callback([fn,data...])
 *                             -- callback to function with given data as arguments
 *     MathJax.Callback([object,fn])
 *                             -- call fn with object as "this"
 *     MathJax.Callback([object,fn,data...])
 *                             -- call fn with object as "this" and data as arguments
 *     MathJax.Callback(["method",object])
 *                             -- call method of object wth object as "this"
 *     MathJax.Callback(["method",object,data...])
 *                             -- as above, but with data as arguments to method
 *
 *     MathJax.Callback({hook: fn, data: [...], object: this})
 *                             -- give function, data, and object to act as "this" explicitly
 *
 *     MathJax.Callback("code")  -- callback that compiles and executes a string
 *
 *     MathJax.Callback([...],i)
 *                             -- use slice of array starting at i and interpret
 *                                result as above.  (Used for passing "arguments" array
 *                                and trimming initial arguments, if any.)
 */

/*
 *    MathJax.Callback.After([...],cb1,cb2,...)
 *                             -- make a callback that isn't called until all the other
 *                                ones are called first.  I.e., wait for a union of
 *                                callbacks to occur before making the given callback.
 */

/*
 *  MathJax.Callback.Queue([callback,...])
 *                             -- make a synchronized queue of commands that process
 *                                sequentially, waiting for those that return uncalled
 *                                callbacks.
 */

/*
 *  MathJax.Callback.Signal(name)
 *                             -- finds or creates a names signal, to which listeners
 *                                can be attached and are signaled by messages posted
 *                                to the signal.  Responses can be asynchronous.
 */

(function (BASENAME) {
  var BASE = window[BASENAME];
  if (!BASE) {BASE = window[BASENAME] = {}}
  //
  //  Create a callback from an associative array
  //
  var CALLBACK = function (data) {
    var cb = new Function("return arguments.callee.execute.apply(arguments.callee,arguments)");
    for (var id in CALLBACK.prototype) {
      if (CALLBACK.prototype.hasOwnProperty(id)) {
        if (typeof(data[id]) !== 'undefined') {cb[id] = data[id]}
                                         else {cb[id] = CALLBACK.prototype[id]}
      }
    }
    cb.toString = CALLBACK.prototype.toString;
    return cb;
  };
  CALLBACK.prototype = {
    isCallback: true,
    hook: function () {},
    data: [],
    object: window,
    execute: function () {
      if (!this.called || this.autoReset) {
        this.called = !this.autoReset;
        return this.hook.apply(this.object,this.data.concat([].slice.call(arguments,0)));
      }
    },
    reset: function () {delete this.called},
    toString: function () {return this.hook.toString.apply(this.hook,arguments)}
  };
  var ISCALLBACK = function (f) {
    return (typeof(f) === "function" && f.isCallback);
  }
  //
  //  Evaluate a string in global context
  //
  var EVAL = function (code) {return eval.call(window,code)}
  EVAL("var __TeSt_VaR__ = 1"); // check if it works in global context
  if (window.__TeSt_VaR__) {
    try { delete window.__TeSt_VaR__; } // NOTE IE9 throws when in IE7 mode
    catch (error) { window.__TeSt_VaR__ = null; } 
  } else {
    if (window.execScript) {
      // IE
      EVAL = function (code) {
        BASE.__code = code;
        code = "try {"+BASENAME+".__result = eval("+BASENAME+".__code)} catch(err) {"+BASENAME+".__result = err}";
        window.execScript(code);
        var result = BASE.__result; delete BASE.__result; delete BASE.__code;
        if (result instanceof Error) {throw result}
        return result;
      }
    } else {
      // Safari2
      EVAL = function (code) {
        BASE.__code = code;
        code = "try {"+BASENAME+".__result = eval("+BASENAME+".__code)} catch(err) {"+BASENAME+".__result = err}";
        var head = (document.getElementsByTagName("head"))[0]; if (!head) {head = document.body}
        var script = document.createElement("script");
        script.appendChild(document.createTextNode(code));
        head.appendChild(script); head.removeChild(script);
        var result = BASE.__result; delete BASE.__result; delete BASE.__code;
        if (result instanceof Error) {throw result}
        return result;
      }
    }
  }
  //
  //  Create a callback from various types of data
  //
  var USING = function (args,i) {
    if (arguments.length > 1) {
      if (arguments.length === 2 && !(typeof arguments[0] === 'function') &&
          arguments[0] instanceof Object && typeof arguments[1] === 'number')
            {args = [].slice.call(args,i)}
      else {args = [].slice.call(arguments,0)}
    }
    if (args instanceof Array && args.length === 1) {args = args[0]}
    if (typeof args === 'function') {
      if (args.execute === CALLBACK.prototype.execute) {return args}
      return CALLBACK({hook: args});
    } else if (args instanceof Array) {
      if (typeof(args[0]) === 'string' && args[1] instanceof Object &&
                 typeof args[1][args[0]] === 'function') {
        return CALLBACK({hook: args[1][args[0]], object: args[1], data: args.slice(2)});
      } else if (typeof args[0] === 'function') {
        return CALLBACK({hook: args[0], data: args.slice(1)});
      } else if (typeof args[1] === 'function') {
        return CALLBACK({hook: args[1], object: args[0], data: args.slice(2)});
      }
    } else if (typeof(args) === 'string') {
      return CALLBACK({hook: EVAL, data: [args]});
    } else if (args instanceof Object) {
      return CALLBACK(args);
    } else if (typeof(args) === 'undefined') {
      return CALLBACK({});
    }
    throw Error("Can't make callback from given data");
  };
  
  //
  //  Wait for a given time to elapse and then perform the callback
  //
  var DELAY = function (time,callback) {
    callback = USING(callback);
    callback.timeout = setTimeout(callback,time);
    return callback;
  };

  //
  //  Callback used by AFTER, QUEUE, and SIGNAL to check if calls have completed
  //
  var WAITFOR = function (callback,signal) {
    callback = USING(callback);
    if (!callback.called) {WAITSIGNAL(callback,signal); signal.pending++}
  };
  var WAITEXECUTE = function () {
    var signals = this.signal; delete this.signal;
    this.execute = this.oldExecute; delete this.oldExecute;
    var result = this.execute.apply(this,arguments);
    if (ISCALLBACK(result) && !result.called) {WAITSIGNAL(result,signals)} else {
      for (var i = 0, m = signals.length; i < m; i++) {
        signals[i].pending--;
        if (signals[i].pending <= 0) {signals[i].call()}
      }
    }
  };
  var WAITSIGNAL = function (callback,signals) {
    if (!(signals instanceof Array)) {signals = [signals]}
    if (!callback.signal) {
      callback.oldExecute = callback.execute;
      callback.execute = WAITEXECUTE;
      callback.signal = signals;
    } else if (signals.length === 1) {callback.signal.push(signals[0])}
      else {callback.signal = callback.signal.concat(signals)}
  };

  //
  //  Create a callback that is called when a collection of other callbacks have
  //  all been executed.  If the callback gets called immediately (i.e., the
  //  others are all already called), check if it returns another callback
  //  and return that instead.
  //
  var AFTER = function (callback) {
    callback = USING(callback);
    callback.pending = 0;
    for (var i = 1, m = arguments.length; i < m; i++)
      {if (arguments[i]) {WAITFOR(arguments[i],callback)}}
    if (callback.pending === 0) {
      var result = callback();
      if (ISCALLBACK(result)) {callback = result}
    }
    return callback;
  };

  //
  //  An array of prioritized hooks that are executed sequentially
  //  with a given set of data.
  //
  var HOOKS = MathJax.Object.Subclass({
    //
    //  Initialize the array and the auto-reset status
    //
    Init: function (reset) {
      this.hooks = [];
      this.reset = reset;
    },
    //
    //  Add a callback to the list, in priority order (default priority is 10)
    //
    Add: function (hook,priority) {
      if (priority == null) {priority = 10}
      if (!ISCALLBACK(hook)) {hook = USING(hook)}
      hook.priority = priority;
      var i = this.hooks.length;
      while (i > 0 && priority < this.hooks[i-1].priority) {i--}
      this.hooks.splice(i,0,hook);
      return hook;
    },
    Remove: function (hook) {
      for (var i = 0, m = this.hooks.length; i < m; i++) {
        if (this.hooks[i] === hook) {this.hooks.splice(i,1); return}
      }
    },
    //
    //  Execute the list of callbacks, resetting them if requested.
    //  If any return callbacks, return a callback that will be 
    //  executed when they all have completed.
    //
    Execute: function () {
      var callbacks = [{}];
      for (var i = 0, m = this.hooks.length; i < m; i++) {
        if (this.reset) {this.hooks[i].reset()}
        var result = this.hooks[i].apply(window,arguments);
        if (ISCALLBACK(result) && !result.called) {callbacks.push(result)}
      }
      if (callbacks.length === 1) {return null}
      if (callbacks.length === 2) {return callbacks[1]}
      return AFTER.apply({},callbacks);
    }
  });
  
  //
  //  Run an array of callbacks passing them the given data.
  //  (Legacy function, since this has been replaced by the HOOKS object).
  //
  var EXECUTEHOOKS = function (hooks,data,reset) {
    if (!hooks) {return null}
    if (!(hooks instanceof Array)) {hooks = [hooks]}
    if (!(data instanceof Array))  {data = (data == null ? [] : [data])}
    var handler = HOOKS(reset);
    for (var i = 0, m = hooks.length; i < m; i++) {handler.Add(hooks[i])}
    return handler.Execute.apply(handler,data);
  };
   
  //
  //  Command queue that performs commands in order, waiting when
  //  necessary for commands to complete asynchronousely
  //
  var QUEUE = BASE.Object.Subclass({
    //
    //  Create the queue and push any commands that are specified
    //
    Init: function () {
      this.pending = 0; this.running = 0;
      this.queue = [];
      this.Push.apply(this,arguments);
    },
    //
    //  Add commands to the queue and run them. Adding a callback object
    //  (rather than a callback specification) queues a wait for that callback.
    //  Return the final callback for synchronization purposes.
    //
    Push: function () {
      var callback;
      for (var i = 0, m = arguments.length; i < m; i++) {
        callback = USING(arguments[i]);
        if (callback === arguments[i] && !callback.called)
          {callback = USING(["wait",this,callback])}
        this.queue.push(callback);
      }
      if (!this.running && !this.pending) {this.Process()}
      return callback;
    },
    //
    //  Process the command queue if we aren't waiting on another command
    //
    Process: function (queue) {
      while (!this.running && !this.pending && this.queue.length) {
        var callback = this.queue[0];
        queue = this.queue.slice(1); this.queue = [];
        this.Suspend(); var result = callback(); this.Resume();
        if (queue.length) {this.queue = queue.concat(this.queue)}
        if (ISCALLBACK(result) && !result.called) {WAITFOR(result,this)}
      }
    },
    //
    //  Suspend/Resume command processing on this queue
    //
    Suspend: function () {this.running++},
    Resume: function () {if (this.running) {this.running--}},
    //
    //  Used by WAITFOR to restart the queue when an action completes
    //
    call: function () {this.Process.apply(this,arguments)},
    wait: function (callback) {return callback}
  });
  
  //
  //  Create a named signal that listeners can attach to, to be signaled by
  //  postings made to the signal.  Posts are queued if they occur while one
  //  is already in process.
  //
  var SIGNAL = QUEUE.Subclass({
    Init: function (name) {
      QUEUE.prototype.Init.call(this);
      this.name = name;
      this.posted = [];              // the messages posted so far
      this.listeners = HOOKS(true);  // those with interest in this signal
    },
    //
    // Post a message to the signal listeners, with callback for when complete
    //
    Post: function (message,callback,forget) {
      callback = USING(callback);
      if (this.posting || this.pending) {
        this.Push(["Post",this,message,callback,forget]);
      } else {
        this.callback = callback; callback.reset();
        if (!forget) {this.posted.push(message)}
        this.Suspend(); this.posting = true;
        var result = this.listeners.Execute(message);
        if (ISCALLBACK(result) && !result.called) {WAITFOR(result,this)}
        this.Resume(); delete this.posting;
        if (!this.pending) {this.call()}
      }
      return callback;
    },
    //
    //  Clear the post history (so new listeners won't get old messages)
    //
    Clear: function (callback) {
      callback = USING(callback);
      if (this.posting || this.pending) {
        callback = this.Push(["Clear",this,callback]);
      } else {
        this.posted = [];
        callback();
      }
      return callback;
    },
    //
    //  Call the callback (all replies are in) and process the command queue
    //
    call: function () {this.callback(this); this.Process()},
    
    //
    //  A listener calls this to register intrest in the signal (so it will be called
    //  when posts occur).  If ignorePast is true, it will not be sent the post history.
    //
    Interest: function (callback,ignorePast,priority) {
      callback = USING(callback);
      this.listeners.Add(callback,priority);
      if (!ignorePast) {
        for (var i = 0, m = this.posted.length; i < m; i++) {
          callback.reset();
          var result = callback(this.posted[i]);
          if (ISCALLBACK(result) && i === this.posted.length-1) {WAITFOR(result,this)}
        }
      }
      return callback;
    },
    //
    //  A listener calls this to remove itself from a signal
    //
    NoInterest: function (callback) {
      this.listeners.Remove(callback);
    },
    
    //
    //  Hook a callback to a particular message on this signal
    //
    MessageHook: function (msg,callback,priority) {
      callback = USING(callback);
      if (!this.hooks) {this.hooks = {}; this.Interest(["ExecuteHooks",this])}
      if (!this.hooks[msg]) {this.hooks[msg] = HOOKS(true)}
      this.hooks[msg].Add(callback,priority);
      for (var i = 0, m = this.posted.length; i < m; i++)
        {if (this.posted[i] == msg) {callback.reset(); callback(this.posted[i])}}
      return callback;
    },
    //
    //  Execute the message hooks for the given message
    //
    ExecuteHooks: function (msg,more) {
      var type = ((msg instanceof Array) ? msg[0] : msg);
      if (!this.hooks[type]) {return null}
      return this.hooks[type].Execute(msg);
    }
    
  },{
    signals: {},  // the named signals
    find: function (name) {
      if (!SIGNAL.signals[name]) {SIGNAL.signals[name] = new SIGNAL(name)}
      return SIGNAL.signals[name];
    }
  });
  
  //
  //  The main entry-points
  //
  BASE.Callback = BASE.CallBack = USING;
  BASE.Callback.Delay = DELAY;
  BASE.Callback.After = AFTER;
  BASE.Callback.Queue = QUEUE;
  BASE.Callback.Signal = SIGNAL.find;
  BASE.Callback.Hooks = HOOKS;
  BASE.Callback.ExecuteHooks = EXECUTEHOOKS;
})("MathJax");


/**********************************************************/

(function (BASENAME) {
  var BASE = window[BASENAME];
  if (!BASE) {BASE = window[BASENAME] = {}}
  
  var isSafari2 = (navigator.vendor === "Apple Computer, Inc." &&
                   typeof navigator.vendorSub === "undefined");
  var sheets = 0; // used by Safari2

  //
  //  Update sheets count and look up the head object
  //  
  var HEAD = function (head) {
    if (document.styleSheets && document.styleSheets.length > sheets)
      {sheets = document.styleSheets.length}
    if (!head) {
      head = (document.getElementsByTagName("head"))[0];
      if (!head) {head = document.body}
    }
    return head;
  };
  
  //
  //  Remove scripts that are completed so they don't clutter up the HEAD.
  //  This runs via setTimeout since IE7 can't remove the script while it is running.
  //
  var SCRIPTS = [];  // stores scripts to be removed after a delay
  var REMOVESCRIPTS = function () {
    for (var i = 0, m = SCRIPTS.length; i < m; i++) {BASE.Ajax.head.removeChild(SCRIPTS[i])}
    SCRIPTS = [];
  };
  
  BASE.Ajax = {
    loaded: {},         // files already loaded
    loading: {},        // files currently in process of loading
    loadHooks: {},      // hooks to call when files are loaded
    timeout: 15*1000,   // timeout for loading of files (15 seconds)
    styleDelay: 1,      // delay to use before styles are available
    config: {root: ""}, // URL of root directory to load from

    STATUS: {
      OK: 1,         // file is loading or did load OK
      ERROR: -1      // file timed out during load
    },
    
    rootPattern: new RegExp("^\\["+BASENAME+"\\]"),
    
    //
    //  Return a complete URL to a file (replacing the root pattern)
    //
    fileURL: function (file) {return file.replace(this.rootPattern,this.config.root)},
    
    //
    //  Load a file if it hasn't been already.
    //  Make sure the file URL is "safe"?
    //
    Require: function (file,callback) {
      callback = BASE.Callback(callback); var type;
      if (file instanceof Object) {
        for (var i in file)
          {if (file.hasOwnProperty(i)) {type = i.toUpperCase(); file = file[i]}}
      } else {type = file.split(/\./).pop().toUpperCase()}
      file = this.fileURL(file);
      // FIXME: check that URL is OK
      if (this.loaded[file]) {
        callback(this.loaded[file]);
      } else {
        var FILE = {}; FILE[type] = file;
        this.Load(FILE,callback);
      }
      return callback;
    },

    //
    //  Load a file regardless of where it is and whether it has
    //  already been loaded.
    //
    Load: function (file,callback) {
      callback = BASE.Callback(callback); var type;
      if (file instanceof Object) {
        for (var i in file)
          {if (file.hasOwnProperty(i)) {type = i.toUpperCase(); file = file[i]}}
      } else {type = file.split(/\./).pop().toUpperCase()}
      file = this.fileURL(file);
      if (this.loading[file]) {
        this.addHook(file,callback);
      } else {
        this.head = HEAD(this.head);
        if (this.loader[type]) {this.loader[type].call(this,file,callback)}
         else {throw Error("Can't load files of type "+type)}
      }
      return callback;
    },
    
    //
    //  Register a load hook for a particular file (it will be called when
    //  loadComplete() is called for that file)
    //
    LoadHook: function (file,callback,priority) {
      callback = BASE.Callback(callback);
      if (file instanceof Object)
        {for (var i in file) {if (file.hasOwnProperty(i)) {file = file[i]}}}
      file = this.fileURL(file);
      if (this.loaded[file]) {callback(this.loaded[file])}
        else {this.addHook(file,callback,priority)}
      return callback;
    },
    addHook: function (file,callback,priority) {
      if (!this.loadHooks[file]) {this.loadHooks[file] = MathJax.Callback.Hooks()}
      this.loadHooks[file].Add(callback,priority);
    },
    
    //
    //  Used when files are combined in a preloading configuration file
    //
    Preloading: function () {
      for (var i = 0, m = arguments.length; i < m; i++) {
        var file = this.fileURL(arguments[i]);
        if (!this.loading[file]) {this.loading[file] = {preloaded: true}}
      }
    },
    
    //
    //  Code used to load the various types of files
    //  (JS for JavaScript, CSS for style sheets)
    //
    loader: {
      //
      //  Create a SCRIPT tag to load the file
      //
      JS: function (file,callback) {
        var script = document.createElement("script");
        var timeout = BASE.Callback(["loadTimeout",this,file]);
        this.loading[file] = {
          callback: callback,
          message: BASE.Message.File(file),
          timeout: setTimeout(timeout,this.timeout),
          status: this.STATUS.OK,
          script: script
        };
        script.onerror = timeout;  // doesn't work in IE and no apparent substitute
        script.type = "text/javascript";
        script.src = file;
        this.head.appendChild(script);
      },
      //
      //  Create a LINK tag to load the style sheet
      //
      CSS: function (file,callback) {
        var link = document.createElement("link");
        link.rel = "stylesheet"; link.type = "text/css"; link.href = file;
        this.loading[file] = {
          callback: callback,
          message: BASE.Message.File(file),
          status: this.STATUS.OK
        };
        this.head.appendChild(link);
        this.timer.create.call(this,[this.timer.file,file],link);
      }
    },
    
    //
    //  Timing code for checking when style sheets are available.
    //
    timer: {
      //
      //  Create the timing callback and start the timing loop.
      //  We use a delay because some browsers need it to allow the styles
      //  to be processed.
      //
      create: function (callback,node) {
        callback = BASE.Callback(callback);
        if (node.nodeName === "STYLE" && node.styleSheet &&
            typeof(node.styleSheet.cssText) !== 'undefined') {
          callback(this.STATUS.OK); // MSIE processes style immediately, but doesn't set its styleSheet!
        } else if (window.chrome && typeof(window.sessionStorage) !== "undefined" &&
                   node.nodeName === "STYLE") {
          callback(this.STATUS.OK); // Same for Chrome 5 (beta), Grrr.
        } else if (isSafari2) {
          this.timer.start(this,[this.timer.checkSafari2,sheets++,callback],this.styleDelay);
        } else {
          this.timer.start(this,[this.timer.checkLength,node,callback],this.styleDelay);
        }
        return callback;
      },
      //
      //  Start the timer for the given callback checker
      //
      start: function (AJAX,check,delay,timeout) {
        check = BASE.Callback(check);
        check.execute = this.execute; check.time = this.time;
        check.STATUS = AJAX.STATUS; check.timeout = timeout || AJAX.timeout;
        check.delay = check.total = 0;
        if (delay) {setTimeout(check,delay)} else {check()}
      },
      //
      //  Increment the time total, increase the delay
      //  and test if we are past the timeout time.
      //  
      time: function (callback) {
        this.total += this.delay;
        this.delay = Math.floor(this.delay * 1.05 + 5);
        if (this.total >= this.timeout) {callback(this.STATUS.ERROR); return 1}
        return 0;
      },
      //
      //  For JS file loads, call the proper routine according to status
      //
      file: function (file,status) {
        if (status < 0) {BASE.Ajax.loadTimeout(file)} else {BASE.Ajax.loadComplete(file)}
      },
      //
      //  Call the hook with the required data
      //
      execute: function () {this.hook.call(this.object,this,this.data[0],this.data[1])},
      //
      //  Safari2 doesn't set the link's stylesheet, so we need to look in the
      //  document.styleSheets array for the new sheet when it is created
      //
      checkSafari2: function (check,length,callback) {
        if (check.time(callback)) return;
        if (document.styleSheets.length > length &&
            document.styleSheets[length].cssRules &&
            document.styleSheets[length].cssRules.length)
          {callback(check.STATUS.OK)} else {setTimeout(check,check.delay)}
      },
      //
      //  Look for the stylesheets rules and check when they are defined
      //  and no longer of length zero.  (This assumes there actually ARE
      //  some rules in the stylesheet.)
      //  
      checkLength: function (check,node,callback) {
        if (check.time(callback)) return;
        var isStyle = 0; var sheet = (node.sheet || node.styleSheet);
        try {if ((sheet.cssRules||sheet.rules||[]).length > 0) {isStyle = 1}} catch(err) {
          if (err.message.match(/protected variable|restricted URI/)) {isStyle = 1}
          else if (err.message.match(/Security error/)) {
            // Firefox3 gives "Security error" for missing files, so
            //   can't distinguish that from OK files on remote servers.
            //   or OK files in different directory from local files.
            isStyle = 1; // just say it is OK (can't really tell)
          }
        }
        if (isStyle) {
          // Opera 9.6 requires this setTimeout
          setTimeout(BASE.Callback([callback,check.STATUS.OK]),0);
        } else {
          setTimeout(check,check.delay);
        }
      }
    },

    //
    //  JavaScript code must call this when they are completely initialized
    //  (this allows them to perform asynchronous actions before indicating
    //  that they are complete).
    //
    loadComplete: function (file) {
      file = this.fileURL(file);
      var loading = this.loading[file];
      if (loading && !loading.preloaded) {
        BASE.Message.Clear(loading.message);
        clearTimeout(loading.timeout);
	if (loading.script) {
	  if (SCRIPTS.length === 0) {setTimeout(REMOVESCRIPTS,0)}
	  SCRIPTS.push(loading.script);
	}
        this.loaded[file] = loading.status; delete this.loading[file];
        this.addHook(file,loading.callback);
      } else {
        if (loading) {delete this.loading[file]}
        this.loaded[file] = this.STATUS.OK;
        loading = {status: this.STATUS.OK}
      }
      if (!this.loadHooks[file]) {return null}
      return this.loadHooks[file].Execute(loading.status);
    },
    
    //
    //  If a file fails to load within the timeout period (or the onerror handler
    //  is called), this routine runs to signal the error condition.
    //  
    loadTimeout: function (file) {
      if (this.loading[file].timeout) {clearTimeout(this.loading[file].timeout)}
      this.loading[file].status = this.STATUS.ERROR;
      this.loadError(file);
      this.loadComplete(file);
    },
    
    //
    //  The default error hook for file load failures
    //
    loadError: function (file) {
      BASE.Message.Set("File failed to load: "+file,null,2000);
      BASE.Hub.signal.Post(["file load error",file]);
    },

    //
    //  Defines a style sheet from a hash of style declarations (key:value pairs
    //  where the key is the style selector and the value is a hash of CSS attributes 
    //  and values).
    //
    Styles: function (styles,callback) {
      var styleString = this.StyleString(styles);
      if (styleString === "") {
        callback = BASE.Callback(callback);
        callback();
      } else {
        var style = document.createElement("style"); style.type = "text/css";
        this.head = HEAD(this.head);
        this.head.appendChild(style);
        if (style.styleSheet && typeof(style.styleSheet.cssText) !== 'undefined') {
          style.styleSheet.cssText = styleString;
        } else {
          style.appendChild(document.createTextNode(styleString));
        }
        callback = this.timer.create.call(this,callback,style);
      }
      return callback;
    },
    
    //
    //  Create a stylesheet string from a style declaration object
    //
    StyleString: function (styles) {
      if (typeof(styles) === 'string') {return styles}
      var string = "", id, style;
      for (id in styles) {if (styles.hasOwnProperty(id)) {
        if (typeof styles[id] === 'string') {
          string += id + " {"+styles[id]+"}\n";
        } else if (styles[id] instanceof Array) {
          for (var i = 0; i < styles[id].length; i++) {
            style = {}; style[id] = styles[id][i];
            string += this.StyleString(style);
          }
        } else if (id.substr(0,6) === '@media') {
          string += id + " {"+this.StyleString(styles[id])+"}\n";
        } else if (styles[id] != null) {
          style = [];
          for (var name in styles[id]) {if (styles[id].hasOwnProperty(name)) {
            if (styles[id][name] != null) 
              {style[style.length] = name + ': ' + styles[id][name]}
          }}
          string += id +" {"+style.join('; ')+"}\n";
        }
      }}
      return string;
    }
  };

})("MathJax");

/**********************************************************/

MathJax.HTML = {
  //
  //  Create an HTML element with given attributes and content.
  //  The def parameter is an (optional) object containing key:value pairs
  //  of the attributes and their values, and contents is an (optional)
  //  array of strings to be inserted as text, or arrays of the form
  //  [type,def,contents] that describes an HTML element to be inserted
  //  into the current element.  Thus the contents can describe a complete
  //  HTML snippet of arbitrary complexity.  E.g.:
  //  
  //    MathJax.HTML.Element("span",{id:"mySpan",style{"font-style":"italic"}},[
  //        "(See the ",["a",{href:"http://www.mathjax.org"},["MathJax home page"]],
  //        " for more details.)"]);
  // 
  Element: function (type,def,contents) {
    var obj = document.createElement(type);
    if (def) {
      if (def.style) {
        var style = def.style; def.style = {};
        for (var id in style) {if (style.hasOwnProperty(id))
          {def.style[id.replace(/-([a-z])/g,this.ucMatch)] = style[id]}}
      }
      MathJax.Hub.Insert(obj,def);
    }
    if (contents) {
      if (!(contents instanceof Array)) {contents = [contents]}
      for (var i = 0; i < contents.length; i++) {
        if (contents[i] instanceof Array) {
          obj.appendChild(this.Element(contents[i][0],contents[i][1],contents[i][2]));
        } else {
          obj.appendChild(document.createTextNode(contents[i]));
        }
      }
    }
    return obj;
  },
  ucMatch: function (match,c) {return c.toUpperCase()},
  addElement: function (span,type,def,contents) {return span.appendChild(this.Element(type,def,contents))},
  TextNode: function (text) {return document.createTextNode(text)},
  addText: function (span,text) {return span.appendChild(this.TextNode(text))},

  //
  //  Set and get the text of a script
  //
  setScript: function (script,text) {
    if (this.setScriptBug) {script.text = text} else {
      while (script.firstChild) {script.removeChild(script.firstChild)}
      this.addText(script,text);
    }
  },
  getScript: function (script) {
    var text = (script.text === "" ? script.innerHTML : script.text);
    return text.replace(/^\s+/,"").replace(/\s+$/,"");
  },

  //
  //  Manage cookies
  //
  Cookie: {
    prefix: "mjx",
    expires: 365,
    
    //
    //  Save an object as a named cookie
    //
    Set: function (name,def) {
      var keys = [];
      if (def) {
        for (var id in def) {if (def.hasOwnProperty(id)) {
          keys.push(id+":"+def[id].toString().replace(/&/g,"&&"));
        }}
      }
      var cookie = this.prefix+"."+name+"="+escape(keys.join('&;'));
      if (this.expires) {
        var time = new Date(); time.setDate(time.getDate() + this.expires);
        cookie += '; expires='+time.toGMTString();
      }
      document.cookie = cookie+"; path=/";
    },
    
    //
    //  Get the contents of a named cookie and incorporate
    //  it into the given object (or return a fresh one)
    //
    Get: function (name,obj) {
      if (!obj) {obj = {}}
      var pattern = new RegExp("(?:^|;\\s*)"+this.prefix+"\\."+name+"=([^;]*)(?:;|$)");
      var match = pattern.exec(document.cookie);
      if (match && match[1] !== "") {
        var keys = unescape(match[1]).split('&;');
        for (var i = 0, m = keys.length; i < m; i++) {
          match = keys[i].match(/([^:]+):(.*)/);
          var value = match[2].replace(/&&/g,'&');
          if (value === "true") {value = true} else if (value === "false") {value = false}
            else if (value.match(/^-?(\d+(\.\d+)?|\.\d+)$/)) {value = parseFloat(value)}
          obj[match[1]] = value;
        }
      }
      return obj;
    }
  }
    
};


/**********************************************************/

MathJax.Message = {
  ready: false,  // used to tell when the styles are available
  log: [{}], current: null,
  textNodeBug: (navigator.vendor === "Apple Computer, Inc." &&
                typeof navigator.vendorSub === "undefined") ||
               (window.hasOwnProperty && window.hasOwnProperty("konqueror")), // Konqueror displays some gibberish with text.nodeValue = "..."
  
  styles: {
    "#MathJax_Message": {
      position: "fixed", left: "1px", bottom: "2px",
      'background-color': "#E6E6E6",  border: "1px solid #959595",
      margin: "0px", padding: "2px 8px",
      'z-index': "102", color: "black", 'font-size': "80%",
      width: "auto", 'white-space': "nowrap"
    },
    
    "#MathJax_MSIE_Frame": {
      position: "absolute",
      top:0, left: 0, width: "0px", 'z-index': 101,
      border: "0px", margin: "0px", padding: "0px"
    }
  },
  
  browsers: {
    MSIE: function (browser) {
      MathJax.Hub.config.styles["#MathJax_Message"].position = "absolute";
      MathJax.Message.quirks = (document.compatMode === "BackCompat");
    },
    Chrome: function (browser) {
      MathJax.Hub.config.styles["#MathJax_Message"].bottom = "1.5em";
      MathJax.Hub.config.styles["#MathJax_Message"].left = "1em";
    }
  },
  
  Init: function (styles) {
    if (styles) {this.ready = true}
    if (!document.body || !this.ready) {return false}
    //
    //  ASCIIMathML replaces the entire page with a copy of itself (@#!#%@!!)
    //  so check that this.div is still part of the page, otherwise look up
    //  the copy and use that.
    //
    if (this.div && this.div.parentNode == null) {
      this.div = document.getElementById("MathJax_Message");
      if (this.div) {this.text = this.div.firstChild}
    }
    if (!this.div) {
      var frame = document.body;
      if (MathJax.Hub.Browser.isMSIE) {
        frame = this.frame = this.addDiv(document.body); frame.removeAttribute("id");
        frame.style.position = "absolute";
        frame.style.border = frame.style.margin = frame.style.padding = "0px";
        frame.style.zIndex = "101"; frame.style.height = "0px";
        frame = this.addDiv(frame);
        frame.id = "MathJax_MSIE_Frame";
        window.attachEvent("onscroll",this.MoveFrame);
        window.attachEvent("onresize",this.MoveFrame);
        this.MoveFrame();
      }
      this.div = this.addDiv(frame); this.div.style.display = "none";
      this.text = this.div.appendChild(document.createTextNode(""));
    }
    return true;
  },
  
  addDiv: function (parent) {
    var div = document.createElement("div");
    div.id = "MathJax_Message";
    if (parent.firstChild) {parent.insertBefore(div,parent.firstChild)}
      else {parent.appendChild(div)}
    return div;
  },
  
  MoveFrame: function () {
    var body = (MathJax.Message.quirks ? document.body : document.documentElement);
    var frame = MathJax.Message.frame;
    frame.style.left = body.scrollLeft + 'px';
    frame.style.top = body.scrollTop + 'px';
    frame.style.width = body.clientWidth + 'px';
    frame = frame.firstChild;
    frame.style.height = body.clientHeight + 'px';
  },
  
  filterText: function (text,n) {
    if (MathJax.Hub.config.messageStyle === "simple") {
      if (text.match(/^Loading /)) {
        if (!this.loading) {this.loading = "Loading "}
        text = this.loading; this.loading += ".";
      } else if (text.match(/^Processing /)) {
        if (!this.processing) {this.processing = "Processing "}
        text = this.processing; this.processing += ".";
      } else if (text.match(/^Typesetting /)) {
        if (!this.typesetting) {this.typesetting = "Typesetting "}
        text = this.typesetting; this.typesetting += ".";
      }
    }
    return text;
  },
  
  Set: function (text,n,clearDelay) {
    if (this.timer) {clearTimeout(this.timer); delete this.timeout}
    if (n == null) {n = this.log.length; this.log[n] = {}}
    this.log[n].text = text; this.log[n].filteredText = text = this.filterText(text,n);
    if (typeof(this.log[n].next) === "undefined") {
      this.log[n].next = this.current;
      if (this.current != null) {this.log[this.current].prev = n}
      this.current = n;
    }
    if (this.current === n && MathJax.Hub.config.messageStyle !== "none") {
      if (this.Init()) {
        if (this.textNodeBug) {this.div.innerHTML = text} else {this.text.nodeValue = text}
        this.div.style.display = "";
        if (this.status) {window.status = ""; delete this.status}
      } else {
        window.status = text;
        this.status = true;
      }
    }
    if (clearDelay) {setTimeout(MathJax.Callback(["Clear",this,n]),clearDelay)}
      else if (clearDelay == 0) {this.Clear(n,0)}
    return n;
  },
  
  Clear: function (n,delay) {
    if (this.log[n].prev != null) {this.log[this.log[n].prev].next = this.log[n].next}
    if (this.log[n].next != null) {this.log[this.log[n].next].prev = this.log[n].prev}
    if (this.current === n) {
      this.current = this.log[n].next;
      if (this.text) {
        if (this.div.parentNode == null) {this.Init()} // see ASCIIMathML comments above
        if (this.current == null) {
	if (this.timer) {clearTimeout(this.timer); delete this.timer}
          if (delay == null) {delay = 600}
          if (delay === 0) {this.Remove()}
	    else {this.timer = setTimeout(MathJax.Callback(["Remove",this]),delay)}
        } else if (MathJax.Hub.config.messageStyle !== "none") {
          if (this.textNodeBug) {this.div.innerHTML = this.log[this.current].filteredText}
                           else {this.text.nodeValue = this.log[this.current].filteredText}
        }
        if (this.status) {window.status = ""; delete this.status}
      } else if (this.status) {
        window.status = (this.current == null ? "" : this.log[this.current].text);
      }
    }
    delete this.log[n].next; delete this.log[n].prev;
    delete this.log[n].filteredText;
  },
  
  Remove: function () {
    // FIXME:  do a fade out or something else interesting?
    this.text.nodeValue = "";
    this.div.style.display = "none";
  },
  
  File: function (file) {
    var root = MathJax.Ajax.config.root;
    if (file.substr(0,root.length) === root) {file = "[MathJax]"+file.substr(root.length)}
    return this.Set("Loading "+file);
  },
  
  Log: function () {
    var strings = [];
    for (var i = 1, m = this.log.length; i < m; i++) {strings[i] = this.log[i].text}
    return strings.join("\n");
  }

};

/**********************************************************/

MathJax.Hub = {
  config: {
    root: "",
    config: [],      // list of configuration files to load
    styleSheets: [], // list of CSS files to load
    styles: {        // styles to generate in-line
      ".MathJax_Preview": {color: "#888"}
    },
    jax: [],         // list of input and output jax to load
    extensions: [],  // list of extensions to load
    preJax: null,    // pattern to remove from before math script tag
    postJax: null,   // pattern to remove from after math script tag
    displayAlign: 'center',       // how to align displayed equations (left, center, right)
    displayIndent: '0',           // indentation for displayed equations (when not centered)
    preRemoveClass: 'MathJax_Preview', // class of objects to remove preceeding math script
    showProcessingMessages: true, // display "Processing math: nn%" messages or not
    messageStyle: "normal",       // set to "none" or "simple" (for "Loading..." and "Processing...")
    delayStartupUntil: "none",    // set to "onload" to delay setup until the onload handler runs
                                  // set to "configured" to delay startup until MathJax.Hub.Configured() is called
                                  // set to a Callback to wait for before continuing with the startup
    skipStartupTypeset: false,    // set to true to skip PreProcess and Process during startup
    "v1.0-compatible": true,  // set to false to prevent message about configuration change
    elements: [],             // array of elements to process when none is given explicitly
    positionToHash: true,    // after initial typeset pass, position to #hash location?
     
    showMathMenu: true,      // attach math context menu to typeset math?
    showMathMenuMSIE: true,  // separtely determine if MSIE should have math menu
                             //  (since the code for that is a bit delicate)

    menuSettings: {
      zoom: "None",        //  when to do MathZoom
      CTRL: false,         //    require CTRL for MathZoom?
      ALT: false,          //    require Alt or Option?
      CMD: false,          //    require CMD?
      Shift: false,        //    require Shift?
      discoverable: false, //  make math menu discoverable on hover?
      zscale: "200%",      //  the scaling factor for MathZoom
      renderer: "",        //  set when Jax are loaded
      font: "Auto",        //  what font HTML-CSS should use
      context: "MathJax",  //  or "Browser" for pass-through to browser menu
      mpContext: false,    //  true means pass menu events to MathPlayer in IE
      mpMouse: false,      //  true means pass mouse events to MathPlayer in IE
      texHints: true       //  include class names for TeXAtom elements
    },
    
    errorSettings: {
      message: ["[Math Processing Error]"], // HTML snippet structure for message to use
      style: {color: "#CC0000", "font-style":"italic"}  // style for message
    }
  },
  
  preProcessors: MathJax.Callback.Hooks(true), // list of callbacks for preprocessing (initialized by extensions)
  inputJax: {},          // mime-type mapped to input jax (by registration)
  outputJax: {order:{}}, // mime-type mapped to output jax list (by registration)

  processUpdateTime: 250, // time between screen updates when processing math (milliseconds)
  processUpdateDelay: 10, // pause between screen updates to allow other processing (milliseconds)

  signal: MathJax.Callback.Signal("Hub"), // Signal used for Hub events

  Config: function (def) {
    this.Insert(this.config,def);
    if (this.config.Augment) {this.Augment(this.config.Augment)}
  },
  CombineConfig: function (name,def) {
    var config = this.config, id, parent; name = name.split(/\./);
    for (var i = 0, m = name.length; i < m; i++) {
      id = name[i]; if (!config[id]) {config[id] = {}}
      parent = config; config = config[id];
    }
    parent[id] = config = this.Insert(def,config);
    return config;
  },
  
  Register: {
    PreProcessor: function () {MathJax.Hub.preProcessors.Add.apply(MathJax.Hub.preProcessors,arguments)},
    MessageHook: function () {return MathJax.Hub.signal.MessageHook.apply(MathJax.Hub.signal,arguments)},
    StartupHook: function () {return MathJax.Hub.Startup.signal.MessageHook.apply(MathJax.Hub.Startup.signal,arguments)},
    LoadHook: function () {return MathJax.Ajax.LoadHook.apply(MathJax.Ajax,arguments)}
  },
  
  getAllJax: function (element) {
    var jax = [], scripts = this.elementScripts(element);
    for (var i = 0, m = scripts.length; i < m; i++) {
      if (scripts[i].MathJax && scripts[i].MathJax.elementJax)
        {jax.push(scripts[i].MathJax.elementJax)}
    }
    return jax;
  },
  
  getJaxByType: function (type,element) {
    var jax = [], scripts = this.elementScripts(element);
    for (var i = 0, m = scripts.length; i < m; i++) {
      if (scripts[i].MathJax && scripts[i].MathJax.elementJax &&
          scripts[i].MathJax.elementJax.mimeType === type)
            {jax.push(scripts[i].MathJax.elementJax)}
    }
    return jax;
  },
  
  getJaxByInputType: function (type,element) {
    var jax = [], scripts = this.elementScripts(element);
    for (var i = 0, m = scripts.length; i < m; i++) {
      if (scripts[i].MathJax && scripts[i].MathJax.elementJax &&
          scripts[i].type && scripts[i].type.replace(/ *;(.|\s)*/,"") === type)
        {jax.push(scripts[i].MathJax.elementJax)}
    }
    return jax;
  },
  
  getJaxFor: function (element) {
    if (typeof(element) === 'string') {element = document.getElementById(element)}
    if (element && element.MathJax) {return element.MathJax.elementJax}
    if (element && element.isMathJax) {
      while (element && !element.jaxID) {element = element.parentNode}
      if (element) {return MathJax.OutputJax[element.jaxID].getJaxFromMath(element)}
    }
    return null;
  },
  
  isJax: function (element) {
    if (typeof(element) === 'string') {element = document.getElementById(element)}
    if (element && element.isMathJax) {return 1}
    if (element && element.tagName != null && element.tagName.toLowerCase() === 'script') {
      if (element.MathJax) 
        {return (element.MathJax.state === MathJax.ElementJax.STATE.PROCESSED ? 1 : -1)}
      if (element.type && this.inputJax[element.type.replace(/ *;(.|\s)*/,"")]) {return -1}
    }
    return 0;
  },
  
  setRenderer: function (renderer,type) {
    if (!renderer) return;
    if (!MathJax.OutputJax[renderer]) {
      this.config.menuSettings.renderer = "";
      var file = "[MathJax]/jax/output/"+renderer+"/config.js";
      return MathJax.Ajax.Require(file,["setRenderer",this,renderer,type]);
    } else {
      this.config.menuSettings.renderer = renderer;
      if (type == null) {type = "jax/mml"}
      var jax = this.outputJax;
      if (jax[type] && jax[type].length) {
        if (renderer !== jax[type][0].id) {
          jax[type].unshift(MathJax.OutputJax[renderer]);
          return this.signal.Post(["Renderer Selected",renderer]);
        }
      }
      return null;
    }
  },

  Queue: function () {
    return this.queue.Push.apply(this.queue,arguments);
  },
  
  Typeset: function (element,callback) {
    if (!MathJax.isReady) return null;
    var ec = this.elementCallback(element,callback);
    var queue = MathJax.Callback.Queue();
    for (var i = 0, m = ec.elements.length; i < m; i++) {
      if (ec.elements[i]) {
        queue.Push(
          ["PreProcess",this,ec.elements[i]],
          ["Process",this,ec.elements[i]]
        );
      }
    }
    return queue.Push(ec.callback);
  },
  
  PreProcess: function (element,callback) {
    var ec = this.elementCallback(element,callback);
    var queue = MathJax.Callback.Queue();
    for (var i = 0, m = ec.elements.length; i < m; i++) {
      if (ec.elements[i]) {
        queue.Push(
          ["Post",this.signal,["Begin PreProcess",ec.elements[i]]],
          (arguments.callee.disabled? {} : ["Execute",this.preProcessors,ec.elements[i]]),
          ["Post",this.signal,["End PreProcess",ec.elements[i]]]
        );
      }
    }
    return queue.Push(ec.callback);
  },

  Process:   function (element,callback) {return this.takeAction("Process",element,callback)},
  Update:    function (element,callback) {return this.takeAction("Update",element,callback)},
  Reprocess: function (element,callback) {return this.takeAction("Reprocess",element,callback)},
  Rerender:  function (element,callback) {return this.takeAction("Rerender",element,callback)},
  
  takeAction: function (action,element,callback) {
    var ec = this.elementCallback(element,callback);
    var queue = MathJax.Callback.Queue(["Clear",this.signal]);
    for (var i = 0, m = ec.elements.length; i < m; i++) {
      if (ec.elements[i]) {
        var state = {
          scripts: [],                  // filled in by prepareScripts
          start: new Date().getTime(),  // timer for processing messages
          i: 0, j: 0,                   // current script, current jax
          jax: {},                      // scripts grouped by output jax
          jaxIDs: []                    // id's of jax used
        };
        queue.Push(
          ["Post",this.signal,["Begin "+action,ec.elements[i]]],
          ["Post",this.signal,["Begin Math",ec.elements[i],action]],
          ["prepareScripts",this,action,ec.elements[i],state],
          ["Post",this.signal,["Begin Math Input",ec.elements[i],action]],
          ["processInput",this,state],
          ["Post",this.signal,["End Math Input",ec.elements[i],action]],
          ["prepareOutput",this,state,"preProcess"],
          ["Post",this.signal,["Begin Math Output",ec.elements[i],action]],
          ["processOutput",this,state],
          ["Post",this.signal,["End Math Output",ec.elements[i],action]],
          ["prepareOutput",this,state,"postProcess"],
          ["Post",this.signal,["End Math",ec.elements[i],action]],
          ["Post",this.signal,["End "+action,ec.elements[i]]]
        );
      }
    }
    return queue.Push(ec.callback);
  },
  
  scriptAction: {
    Process: function (script) {},
    Update: function (script) {
      var jax = script.MathJax.elementJax;
      if (jax && jax.needsUpdate()) {jax.Remove(true); script.MathJax.state = jax.STATE.UPDATE}
        else {script.MathJax.state = jax.STATE.PROCESSED}
    },
    Reprocess: function (script) {
      var jax = script.MathJax.elementJax;
      if (jax) {jax.Remove(true); script.MathJax.state = jax.STATE.UPDATE}
    },
    Rerender: function (script) {
      var jax = script.MathJax.elementJax;
      if (jax) {jax.Remove(true); script.MathJax.state = jax.STATE.OUTPUT}
    }
  },
  
  prepareScripts: function (action,element,state) {
    if (arguments.callee.disabled) return;
    var scripts = this.elementScripts(element);
    var STATE = MathJax.ElementJax.STATE;
    for (var i = 0, m = scripts.length; i < m; i++) {
      var script = scripts[i];
      if (script.type && this.inputJax[script.type.replace(/ *;(.|\n)*/,"")]) {
        if (script.MathJax) {
          if (script.MathJax.elementJax && script.MathJax.elementJax.hover) {
            MathJax.Extension.MathEvents.Hover.ClearHover(script.MathJax.elementJax);
          }
          if (script.MathJax.state !== STATE.PENDING) {this.scriptAction[action](script)}
        }
        if (!script.MathJax) {script.MathJax = {state: STATE.PENDING}}
        if (script.MathJax.state !== STATE.PROCESSED) {state.scripts.push(script)}
      }
    }
  },
  
  checkScriptSiblings: function (script) {
    if (script.MathJax.checked) return;
    var config = this.config, pre = script.previousSibling;
    if (pre && pre.nodeName === "#text") {
      var preJax,postJax, post = script.nextSibling;
      if (post && post.nodeName !== "#text") {post = null}
      if (config.preJax) {
        if (typeof(config.preJax) === "string") {config.preJax = new RegExp(config.preJax+"$")}
        preJax = pre.nodeValue.match(config.preJax);
      }
      if (config.postJax && post) {
        if (typeof(config.postJax) === "string") {config.postJax = new RegExp("^"+config.postJax)}
        postJax = post.nodeValue.match(config.postJax);
      }
      if (preJax && (!config.postJax || postJax)) {
        pre.nodeValue  = pre.nodeValue.replace
          (config.preJax,(preJax.length > 1? preJax[1] : ""));
        pre = null;
      }
      if (postJax && (!config.preJax || preJax)) {
        post.nodeValue = post.nodeValue.replace
          (config.postJax,(postJax.length > 1? postJax[1] : ""));
      }
      if (pre && !pre.nodeValue.match(/\S/)) {pre = pre.previousSibling}
    }
    if (config.preRemoveClass && pre && pre.className === config.preRemoveClass)
      {script.MathJax.preview = pre}
    script.MathJax.checked = 1;
  },
  
  processInput: function (state) {
    var jax, STATE = MathJax.ElementJax.STATE;
    var script, prev, m = state.scripts.length;
    try {
      //
      //  Loop through the scripts
      //
      while (state.i < m) {
        script = state.scripts[state.i]; if (!script) {state.i++; continue}
        //
        //  Remove previous error marker, if any
        //
        prev = script.previousSibling;
        if (prev && prev.className === "MathJax_Error") {prev.parentNode.removeChild(prev)}
        //
        //  Check if already processed or needs processing
        //
        if (!script.MathJax || script.MathJax.state === STATE.PROCESSED) {state.i++; continue};
        if (!script.MathJax.elementJax || script.MathJax.state === STATE.UPDATE) {
          this.checkScriptSiblings(script);                 // remove preJax/postJax etc.
          var type = script.type.replace(/ *;(.|\s)*/,"");  // the input jax type
          jax = this.inputJax[type].Process(script,state);  // run the input jax
          if (typeof jax === 'function') {                  // if a callback was returned
            if (jax.called) continue;                       //   go back and call Process() again
            this.RestartAfter(jax);                         //   wait for the callback
          }
          jax.Attach(script,this.inputJax[type].id);        // register the jax on the script
          this.saveScript(jax,state,script,STATE);          // add script to state
        } else if (script.MathJax.state === STATE.OUTPUT) {
          this.saveScript(script.MathJax.elementJax,state,script,STATE); // add script to state
        }
        //
        //  Go on to the next script, and check if we need to update the processing message
        //
        state.i++; var now = new Date().getTime();
        if (now - state.start > this.processUpdateTime && state.i < state.scripts.length)
          {state.start = now; this.RestartAfter(MathJax.Callback.Delay(1))}
      }
    } catch (err) {return this.processError(err,state,"Input")}
    //
    //  Put up final message, reset the state and return
    //
    if (state.scripts.length && this.config.showProcessingMessages)
      {MathJax.Message.Set("Processing math: 100%",0)}
    state.start = new Date().getTime(); state.i = state.j = 0;
    return null;
  },
  saveScript: function (jax,state,script,STATE) {
    //
    //  Check that output jax exists
    //
    if (!this.outputJax[jax.mimeType]) {
      script.MathJax.state = STATE.UPDATE;
      throw Error("No output jax registered for "+jax.mimeType);
    }
    //
    //  Record the output jax
    //  and put this script in the queue for that jax
    //
    jax.outputJax = this.outputJax[jax.mimeType][0].id;
    if (!state.jax[jax.outputJax]) {
      if (state.jaxIDs.length === 0) {
        // use original array until we know there are more (rather than two copies)
        state.jax[jax.outputJax] = state.scripts;
      } else {
        if (state.jaxIDs.length === 1) // get the script so far for the existing jax
          {state.jax[state.jaxIDs[0]] = state.scripts.slice(0,state.i)}
        state.jax[jax.outputJax] = []; // start a new array for the new jax
      }
      state.jaxIDs.push(jax.outputJax); // save the ID of the jax
    }
    if (state.jaxIDs.length > 1) {state.jax[jax.outputJax].push(script)}
    //
    //  Mark script as needing output
    //
    script.MathJax.state = STATE.OUTPUT;
  },
  
  //
  //  Pre- and post-process scripts by jax
  //    (to get scaling factors, hide/show output, and so on)
  //  Since this can cause the jax to load, we need to trap restarts
  //
  prepareOutput: function (state,method) {
    while (state.j < state.jaxIDs.length) {
      var id = state.jaxIDs[state.j], JAX = MathJax.OutputJax[id];
      if (JAX[method]) {
        try {
          var result = JAX[method](state);
          if (typeof result === 'function') {
            if (result.called) continue;  // go back and try again
            this.RestartAfter(result);
          }
        } catch (err) {
          if (!err.restart) {
            MathJax.Message.Set("Error preparing "+id+" output ("+method+")",null,600);
            MathJax.Hub.lastPrepError = err;
            state.j++;
          }
          return MathJax.Callback.After(["prepareOutput",this,state,method],err.restart);
        }
      }
      state.j++;
    }
    return null;
  },

  processOutput: function (state) {
    var result, STATE = MathJax.ElementJax.STATE, script, m = state.scripts.length;
    try {
      //
      //  Loop through the scripts
      //
      while (state.i < m) {
        //
        //  Check that there is an element jax
        //
        script = state.scripts[state.i]; if (!script || !script.MathJax) {state.i++; continue}
        var jax = script.MathJax.elementJax; if (!jax) {state.i++; continue}
        //
        //  Call the output Jax's Process method (which will be its Translate()
        //  method once loaded).  Mark it as complete and remove the preview.
        //
        result = MathJax.OutputJax[jax.outputJax].Process(script,state);
        script.MathJax.state = STATE.PROCESSED; state.i++;
        if (script.MathJax.preview) {script.MathJax.preview.innerHTML = ""}
        //
        //  Signal that new math is available
        //
        this.signal.Post(["New Math",jax.inputID]); // FIXME: wait for this?  (i.e., restart if returns uncalled callback)
        //
        //  Update the processing message, if needed
        //
        var now = new Date().getTime();
        if (now - state.start > this.processUpdateTime && state.i < state.scripts.length)
          {state.start = now; this.RestartAfter(MathJax.Callback.Delay(this.processUpdateDelay))}
      }
    } catch (err) {return this.processError(err,state,"Output")}
    //
    //  Put up the typesetting-complete message
    //
    if (state.scripts.length && this.config.showProcessingMessages) {
      MathJax.Message.Set("Typesetting math: 100%",0);
      MathJax.Message.Clear(0);
    }
    state.i = state.j = 0;
    return null;
  },
  
  processMessage: function (state,type) {
    var m = Math.floor(state.i/(state.scripts.length)*100);
    var message = (type === "Output" ? "Typesetting" : "Processing");
    if (this.config.showProcessingMessages) {MathJax.Message.Set(message+" math: "+m+"%",0)}
  },

  processError: function (err,state,type) {
    if (!err.restart) {
      if (!this.config.errorSettings.message) {throw err}
      this.formatError(state.scripts[state.i],err); state.i++;
    }
    this.processMessage(state,type);
    return MathJax.Callback.After(["process"+type,this,state],err.restart);
  },
  
  formatError: function (script,err) {
    var error = MathJax.HTML.Element("span",{className:"MathJax_Error"},this.config.errorSettings.message);
    error.jaxID = "Error";
    if (MathJax.Extension.MathEvents) {
      error.oncontextmenu = MathJax.Extension.MathEvents.Event.Menu;
      error.onmousedown = MathJax.Extension.MathEvents.Event.Mousedown;
    } else {
      MathJax.Ajax.Require("[MathJax]/extensions/MathEvents.js",function () {
        error.oncontextmenu = MathJax.Extension.MathEvents.Event.Menu;
        error.onmousedown = MathJax.Extension.MathEvents.Event.Mousedown;
      });
    }
    script.parentNode.insertBefore(error,script);
    if (script.MathJax.preview) {script.MathJax.preview.innerHTML = ""}
    this.lastError = err;
    this.signal.Post(["Math Processing Error",script,err]);
  },
  
  RestartAfter: function (callback) {
    throw this.Insert(Error("restart"),{restart: MathJax.Callback(callback)});
  },
  
  elementCallback: function (element,callback) {
    if (callback == null && (element instanceof Array || typeof element === 'function'))
      {try {MathJax.Callback(element); callback = element; element = null} catch(e) {}}
    if (element == null) {element = this.config.elements || []}
    if (!(element instanceof Array)) {element = [element]}
    element = [].concat(element); // make a copy so the original isn't changed
    for (var i = 0, m = element.length; i < m; i++)
      {if (typeof(element[i]) === 'string') {element[i] = document.getElementById(element[i])}}
    if (!document.body) {document.body = document.getElementsByTagName("body")[0]}
    if (element.length == 0) {element.push(document.body)}
    if (!callback) {callback = {}}
    return {elements: element, callback: callback};
  },
  
  elementScripts: function (element) {
    if (typeof(element) === 'string') {element = document.getElementById(element)}
    if (!document.body) {document.body = document.getElementsByTagName("body")[0]}
    if (element == null) {element = document.body}
    if (element.tagName != null && element.tagName.toLowerCase() === "script") {return [element]}
    return element.getElementsByTagName("script");
  },
  
  Insert: function (dst,src) {
    for (var id in src) {if (src.hasOwnProperty(id)) {
      // allow for concatenation of arrays?
      if (typeof src[id] === 'object' && !(src[id] instanceof Array) &&
         (typeof dst[id] === 'object' || typeof dst[id] === 'function')) {
        this.Insert(dst[id],src[id]);
      } else {
        dst[id] = src[id];
      }
    }}
    return dst;
  }
};
MathJax.Hub.Insert(MathJax.Hub.config.styles,MathJax.Message.styles);
MathJax.Hub.Insert(MathJax.Hub.config.styles,{".MathJax_Error":MathJax.Hub.config.errorSettings.style});

//
//  Storage area for extensions and preprocessors
//
MathJax.Extension = {};

//
//  Hub Startup code
//
MathJax.Hub.Configured = MathJax.Callback({}); // called when configuration is complete
MathJax.Hub.Startup = {
  script: "", // the startup script from the SCRIPT call that loads MathJax.js
  queue:   MathJax.Callback.Queue(),           // Queue used for startup actions
  signal:  MathJax.Callback.Signal("Startup"), // Signal used for startup events
  params:  {},

  //
  //  Load the configuration files
  //
  Config: function () {
    this.queue.Push(["Post",this.signal,"Begin Config"]);
    //
    //  Check for user cookie configuration
    //
    var user = MathJax.HTML.Cookie.Get("user");
    if (user.URL || user.Config) {
      if (confirm(
         "MathJax has found a user-configuration cookie that includes code to be run.  " +
         "Do you want to run it?\n\n"+
         "(You should press Cancel unless you set up the cookie yourself.)"
      )) {
        if (user.URL) {this.queue.Push(["Require",MathJax.Ajax,user.URL])}
        if (user.Config) {this.queue.Push(new Function(user.Config))}
      } else {MathJax.HTML.Cookie.Set("user",{})}
    }
    //
    //  Run the config files, if any are given in the parameter list
    //
    if (this.params.config) {
      var files = this.params.config.split(/,/);
      for (var i = 0, m = files.length; i < m; i++) {
        if (!files[i].match(/\.js$/)) {files[i] += ".js"}
        this.queue.Push(["Require",MathJax.Ajax,this.URL("config",files[i])]);
      }
    }
    //
    //  Run the deprecated configuration script, if any (ignoring return value)
    //  Wait for the startup delay signal
    //  Run the mathjax-config blocks
    //  Handle the default configuration (v1.0 compatible)
    //  Load the files in the configuration's config array
    //
    if (this.script.match(/\S/)) {this.queue.Push(this.script+";\n1;")}
    this.queue.Push(
      ["ConfigDelay",this],
      ["ConfigBlocks",this],
      ["ConfigDefault",this],
      [function (THIS) {return THIS.loadArray(MathJax.Hub.config.config,"config",null,true)},this],
      ["Post",this.signal,"End Config"]
    );
  },
  //
  //  Return the delay callback
  //
  ConfigDelay: function () {
    var delay = this.params.delayStartupUntil || MathJax.Hub.config.delayStartupUntil;
    if (delay === "onload") {return this.onload}
    if (delay === "configured") {return MathJax.Hub.Configured}
    return delay;
  },
  //
  //  Run the scipts of type=text/x-mathajx-config
  //
  ConfigBlocks: function () {
    var scripts = document.getElementsByTagName("script");
    var last = null, queue = MathJax.Callback.Queue();
    for (var i = 0, m = scripts.length; i < m; i++) {
      var type = String(scripts[i].type).replace(/ /g,"");
      if (type.match(/^text\/x-mathjax-config(;.*)?$/) && !type.match(/;executed=true/)) {
        scripts[i].type += ";executed=true";
        last = queue.Push(scripts[i].innerHTML+";\n1;");
      }
    }
    return last;
  },
  //
  //  Check for v1.0 no-configuration and put up a warning message.
  //
  ConfigDefault: function () {
    var CONFIG = MathJax.Hub.config;
    if (CONFIG["v1.0-compatible"] && (CONFIG.jax||[]).length === 0 &&
        !this.params.config && (CONFIG.config||[]).length === 0)
      {return MathJax.Ajax.Require(this.URL("extensions","v1.0-warning.js"))}
  },

  //
  //  Read cookie and set up menu defaults
  //  (adjust the jax to accommodate renderer preferences)
  //
  Cookie: function () {
    return this.queue.Push(
      ["Post",this.signal,"Begin Cookie"],
      ["Get",MathJax.HTML.Cookie,"menu",MathJax.Hub.config.menuSettings],
      [function (config) {
        var renderer = config.menuSettings.renderer, jax = config.jax;
        if (renderer) {
          var name = "output/"+renderer; jax.sort();
          for (var i = 0, m = jax.length; i < m; i++) {
            if (jax[i].substr(0,7) === "output/") break;
          }
          if (i == m-1) {jax.pop()} else {
            while (i < m) {if (jax[i] === name) {jax.splice(i,1); break}; i++}
          }
          jax.unshift(name);
        }
      },MathJax.Hub.config],
      ["Post",this.signal,"End Cookie"]
    );
  },
  //
  //  Setup stylesheets and extra styles
  //
  Styles: function () {
    return this.queue.Push(
      ["Post",this.signal,"Begin Styles"],
      ["loadArray",this,MathJax.Hub.config.styleSheets,"config"],
      ["Styles",MathJax.Ajax,MathJax.Hub.config.styles],
      ["Post",this.signal,"End Styles"]
    );
  },
  //
  //  Load the input and output jax
  //
  Jax: function () {
    var config = MathJax.Hub.config, jax = MathJax.Hub.outputJax;
    //  Save the order of the output jax since they are loading asynchronously
    for (var i = 0, m = config.jax.length, k = 0; i < m; i++) {
      var name = config.jax[i].substr(7);
      if (config.jax[i].substr(0,7) === "output/" && jax.order[name] == null)
        {jax.order[name] = k; k++}
    }
    var queue = MathJax.Callback.Queue();
    return queue.Push(
      ["Post",this.signal,"Begin Jax"],
      ["loadArray",this,config.jax,"jax","config.js"],
      ["Post",this.signal,"End Jax"]
    );
  },
  //
  //  Load the extensions
  //
  Extensions: function () {
    var queue = MathJax.Callback.Queue();
    return queue.Push(
      ["Post",this.signal,"Begin Extensions"],
      ["loadArray",this,MathJax.Hub.config.extensions,"extensions"],
      ["Post",this.signal,"End Extensions"]
    );
  },
  
  //
  //  Initialize the Message system
  //
  Message: function () {
    MathJax.Message.Init(true);
  },
  
  //
  //  Set the math menu renderer, if it isn't already
  //  (this must come after the jax are loaded)
  //
  Menu: function () {
    var menu = MathJax.Hub.config.menuSettings, jax = MathJax.Hub.outputJax, registered;
    for (var id in jax) {if (jax.hasOwnProperty(id)) {
      if (jax[id].length) {registered = jax[id]; break}
    }}
    if (registered && registered.length) {
      if (menu.renderer && menu.renderer !== registered[0].id)
        {registered.unshift(MathJax.OutputJax[menu.renderer])}
      menu.renderer = registered[0].id;
    }
  },
  
  //
  //  Set the location to the designated hash position
  //
  Hash: function () {
    if (MathJax.Hub.config.positionToHash && document.location.hash &&
        document.body && document.body.scrollIntoView) {
      var name = document.location.hash.substr(1);
      var target = document.getElementById(name);
      if (!target) {
        var a = document.getElementsByTagName("a");
        for (var i = 0, m = a.length; i < m; i++)
          {if (a[i].name === name) {target = a[i]; break}}
      }
      if (target) {
        while (!target.scrollIntoView) {target = target.parentNode}
        target = this.HashCheck(target);
        if (target && target.scrollIntoView)
          {setTimeout(function () {target.scrollIntoView(true)},1)}
      }
    }
  },
  HashCheck: function (target) {
    if (target.isMathJax) {
      var jax = MathJax.Hub.getJaxFor(target);
      if (jax && MathJax.OutputJax[jax.outputJax].hashCheck)
        {target = MathJax.OutputJax[jax.outputJax].hashCheck(target)}
    }
    return target;
  },
  
  //
  //  Load the Menu and Zoom code, if it hasn't already been loaded.
  //  This is called after the initial typeset, so should no longer be
  //  competing with other page loads, but will make these available
  //  if needed later on.
  //
  MenuZoom: function () {
    if (!MathJax.Extension.MathMenu) {
      setTimeout(
        MathJax.Callback(["Require",MathJax.Ajax,"[MathJax]/extensions/MathMenu.js",{}]),
        1000
      );
    }
    if (!MathJax.Extension.MathZoom) {
      setTimeout(
        MathJax.Callback(["Require",MathJax.Ajax,"[MathJax]/extensions/MathZoom.js",{}]),
        2000
      );
    }
  },
  
  //
  //  Setup the onload callback
  //
  onLoad: function () {
    var onload = this.onload =
      MathJax.Callback(function () {MathJax.Hub.Startup.signal.Post("onLoad")});
    if (document.body && document.readyState)
      if (MathJax.Hub.Browser.isMSIE) {
        // IE can change from loading to interactive before
        //  full page is ready, so go with complete (even though
        //  that means we may have to wait longer).
        if (document.readyState === "complete") {return [onload]}
      } else if (document.readyState !== "loading") {return [onload]}
    if (window.addEventListener) {
      window.addEventListener("load",onload,false);
      if (!this.params.noDOMContentEvent)
        {window.addEventListener("DOMContentLoaded",onload,false)}
    }
    else if (window.attachEvent) {window.attachEvent("onload",onload)}
    else {window.onload = onload}
    return onload;
  },

  //
  //  Perform the initial typesetting (or skip if configuration says to)
  //
  Typeset: function (element,callback) {
    if (MathJax.Hub.config.skipStartupTypeset) {return function () {}}
    return this.queue.Push(
      ["Post",this.signal,"Begin Typeset"],
      ["Typeset",MathJax.Hub,element,callback],
      ["Post",this.signal,"End Typeset"]
    );
  },

  //
  //  Create a URL in the MathJax hierarchy
  //
  URL: function (dir,name) {
    if (!name.match(/^([a-z]+:\/\/|\[|\/)/)) {name = "[MathJax]/"+dir+"/"+name}
    return name;
  },

  //
  //  Load an array of files, waiting for all of them
  //  to be loaded before going on
  //
  loadArray: function (files,dir,name,synchronous) {
    if (files) {
      if (!(files instanceof Array)) {files = [files]}
      if (files.length) {
        var queue = MathJax.Callback.Queue(), callback = {}, file;
        for (var i = 0, m = files.length; i < m; i++) {
          file = this.URL(dir,files[i]);
          if (name) {file += "/" + name}
          if (synchronous) {queue.Push(["Require",MathJax.Ajax,file,callback])}
                      else {queue.Push(MathJax.Ajax.Require(file,callback))}
        }
        return queue.Push({}); // wait for everything to finish
      }
    }
    return null;
  }
  
};


/**********************************************************/

(function (BASENAME) {
  var BASE = window[BASENAME], ROOT = "["+BASENAME+"]";
  var HUB = BASE.Hub, AJAX = BASE.Ajax, CALLBACK = BASE.Callback;

  var JAX = MathJax.Object.Subclass({
    JAXFILE: "jax.js",
    require: null, // array of files to load before jax.js is complete
    config: {},
    //
    //  Make a subclass and return an instance of it.
    //  (FIXME: should we replace config with a copy of the constructor's
    //   config?  Otherwise all subclasses share the same config structure.)
    //
    Init: function (def,cdef) {
      if (arguments.length === 0) {return this}
      return (this.constructor.Subclass(def,cdef))();
    },
    //
    //  Augment by merging with class definition (not replacing)
    //
    Augment: function (def,cdef) {
      var cObject = this.constructor, ndef = {};
      if (def != null) {
        for (var id in def) {if (def.hasOwnProperty(id)) {
          if (typeof def[id] === "function")
            {cObject.protoFunction(id,def[id])} else {ndef[id] = def[id]}
        }}
        // MSIE doesn't list toString even if it is not native so handle it separately
        if (def.toString !== cObject.prototype.toString && def.toString !== {}.toString)
          {cObject.protoFunction('toString',def.toString)}
      }
      HUB.Insert(cObject.prototype,ndef);
      cObject.Augment(null,cdef);
      return this;
    },
    Translate: function (script,state) {
      throw Error(this.directory+"/"+this.JAXFILE+" failed to define the Translate() method");
    },
    Register: function (mimetype) {},
    Config: function () {
      this.config = HUB.CombineConfig(this.id,this.config);
      if (this.config.Augment) {this.Augment(this.config.Augment)}
    },
    Startup: function () {},
    loadComplete: function (file) {
      if (file === "config.js") {
        return AJAX.loadComplete(this.directory+"/"+file);
      } else {
        var queue = CALLBACK.Queue();
        queue.Push(
          HUB.Register.StartupHook("End Config",{}), // wait until config complete
          ["Post",HUB.Startup.signal,this.id+" Jax Config"],
          ["Config",this],
          ["Post",HUB.Startup.signal,this.id+" Jax Require"],
          // Config may set the required and extensions array,
          //  so use functions to delay making the reference until needed
          [function (THIS) {return MathJax.Hub.Startup.loadArray(THIS.require,this.directory)},this],
          [function (config,id) {return MathJax.Hub.Startup.loadArray(config.extensions,"extensions/"+id)},this.config||{},this.id],
          ["Post",HUB.Startup.signal,this.id+" Jax Startup"],
          ["Startup",this],
          ["Post",HUB.Startup.signal,this.id+" Jax Ready"]
        );
        if (this.copyTranslate) {
          queue.Push(
            [function (THIS) {
              THIS.preProcess  = THIS.preTranslate;
              THIS.Process     = THIS.Translate;
              THIS.postProcess = THIS.postTranslate;
            },this.constructor.prototype]
          );
        }
        return queue.Push(["loadComplete",AJAX,this.directory+"/"+file]);
      }
    }
  },{
    id: "Jax",
    version: "2.1",
    directory: ROOT+"/jax",
    extensionDir: ROOT+"/extensions"
  });

  /***********************************/

  BASE.InputJax = JAX.Subclass({
    elementJax: "mml",  // the element jax to load for this input jax
    copyTranslate: true,
    Process: function (script,state) {
      var queue = CALLBACK.Queue(), file;
      // Load any needed element jax
      var jax = this.elementJax; if (!(jax instanceof Array)) {jax = [jax]}
      for (var i = 0, m = jax.length; i < m; i++) {
        file = BASE.ElementJax.directory+"/"+jax[i]+"/"+this.JAXFILE;
        if (!this.require) {this.require = []}
          else if (!(this.require instanceof Array)) {this.require = [this.require]};
        this.require.push(file);  // so Startup will wait for it to be loaded
        queue.Push(AJAX.Require(file));
      }
      // Load the input jax
      file = this.directory+"/"+this.JAXFILE;
      var load = queue.Push(AJAX.Require(file));
      if (!load.called) {
        this.constructor.prototype.Process = function () {
          if (!load.called) {return load}
          throw Error(file+" failed to load properly");
        }
      }
      // Load the associated output jax
      jax = HUB.outputJax["jax/"+jax[0]];
      if (jax) {queue.Push(AJAX.Require(jax[0].directory+"/"+this.JAXFILE))}
      return queue.Push({});
    },
    needsUpdate: function (jax) {
      var script = jax.SourceElement();
      return (jax.originalText !== BASE.HTML.getScript(script));
    },
    Register: function (mimetype) {
      if (!HUB.inputJax) {HUB.inputJax = {}}
      HUB.inputJax[mimetype] = this;
    }
  },{
    id: "InputJax",
    version: "2.1",
    directory: JAX.directory+"/input",
    extensionDir: JAX.extensionDir
  });

  /***********************************/

  BASE.OutputJax = JAX.Subclass({
    copyTranslate: true,
    preProcess: function (state) {
      var load, file = this.directory+"/"+this.JAXFILE;
      this.constructor.prototype.preProcess = function (state) {
	if (!load.called) {return load}
        throw Error(file+" failed to load properly");
      }
      load = AJAX.Require(file);
      return load;
    },
    Register: function (mimetype) {
      var jax = HUB.outputJax;
      if (!jax[mimetype]) {jax[mimetype] = []}
      //  If the output jax is earlier in the original configuration list, put it first here
      if (jax[mimetype].length && (this.id === HUB.config.menuSettings.renderer ||
            (jax.order[this.id]||0) < (jax.order[jax[mimetype][0].id]||0)))
        {jax[mimetype].unshift(this)} else {jax[mimetype].push(this)}
      //  Make sure the element jax is loaded before Startup is called
      if (!this.require) {this.require = []}
        else if (!(this.require instanceof Array)) {this.require = [this.require]};
      this.require.push(BASE.ElementJax.directory+"/"+(mimetype.split(/\//)[1])+"/"+this.JAXFILE);
    },
    Remove: function (jax) {}
  },{
    id: "OutputJax",
    version: "2.1",
    directory: JAX.directory+"/output",
    extensionDir: JAX.extensionDir,
    fontDir: ROOT+(BASE.isPacked?"":"/..")+"/fonts",
    imageDir: ROOT+(BASE.isPacked?"":"/..")+"/images"
  });
  
  /***********************************/

  BASE.ElementJax = JAX.Subclass({
    // make a subclass, not an instance
    Init: function (def,cdef) {return this.constructor.Subclass(def,cdef)},
    
    inputJax: null,
    outputJax: null,
    inputID: null,
    originalText: "",
    mimeType: "",
    
    Text: function (text,callback) {
      var script = this.SourceElement();
      BASE.HTML.setScript(script,text);
      script.MathJax.state = this.STATE.UPDATE;
      return HUB.Update(script,callback);
    },
    Reprocess: function (callback) {
      var script = this.SourceElement();
      script.MathJax.state = this.STATE.UPDATE;
      return HUB.Reprocess(script,callback);
    },
    Update: function (callback) {return this.Rerender(callback)},
    Rerender: function (callback) {
      var script = this.SourceElement();
      script.MathJax.state = this.STATE.OUTPUT;
      return HUB.Process(script,callback);
    },
    Remove: function (keep) {
      if (this.hover) {this.hover.clear(this)}
      BASE.OutputJax[this.outputJax].Remove(this);
      if (!keep) {
        HUB.signal.Post(["Remove Math",this.inputID]); // wait for this to finish?
        this.Detach();
      }
    },
    needsUpdate: function () {
      return BASE.InputJax[this.inputJax].needsUpdate(this);
    },

    SourceElement: function () {return document.getElementById(this.inputID)},
    
    Attach: function (script,inputJax) {
      var jax = script.MathJax.elementJax;
      if (script.MathJax.state === this.STATE.UPDATE) {
        jax.Clone(this);
      } else {
        jax = script.MathJax.elementJax = this;
        if (script.id) {this.inputID = script.id}
          else {script.id = this.inputID = BASE.ElementJax.GetID(); this.newID = 1}
      }
      jax.originalText = BASE.HTML.getScript(script);
      jax.inputJax = inputJax;
      if (jax.root) {jax.root.inputID = jax.inputID}
      return jax;
    },
    Detach: function () {
      var script = this.SourceElement(); if (!script) return;
      try {delete script.MathJax} catch(err) {script.MathJax = null}
      if (this.newID) {script.id = ""}
    },
    Clone: function (jax) {
      var id;
      for (id in this) {
        if (!this.hasOwnProperty(id)) continue;
        if (typeof(jax[id]) === 'undefined' && id !== 'newID') {delete this[id]}
      }
      for (id in jax) {
        if (!jax.hasOwnProperty(id)) continue;
        if (typeof(this[id]) === 'undefined' || (this[id] !== jax[id] && id !== 'inputID'))
          {this[id] = jax[id]}
      }
    }
  },{
    id: "ElementJax",
    version: "2.1",
    directory: JAX.directory+"/element",
    extensionDir: JAX.extensionDir,
    ID: 0,  // jax counter (for IDs)
    STATE: {
      PENDING: 1,      // script is identified as math but not yet processed
      PROCESSED: 2,    // script has been processed
      UPDATE: 3,       // elementJax should be updated
      OUTPUT: 4        // output should be updated (input is OK)
    },
    
    GetID: function () {this.ID++; return "MathJax-Element-"+this.ID},
    Subclass: function () {
      var obj = JAX.Subclass.apply(this,arguments);
      obj.loadComplete = this.prototype.loadComplete;
      return obj;
    }
  });
  BASE.ElementJax.prototype.STATE = BASE.ElementJax.STATE;

  //
  //  Some "Fake" jax used to allow menu access for "Math Processing Error" messages
  //
  BASE.OutputJax.Error = {
    id: "Error", version: "2.1", config: {},
    ContextMenu: function () {return BASE.Extension.MathEvents.Event.ContextMenu.apply(BASE.Extension.MathEvents.Event,arguments)},
    Mousedown:   function () {return BASE.Extension.MathEvents.Event.AltContextMenu.apply(BASE.Extension.MathEvents.Event,arguments)},
    getJaxFromMath: function () {return {inputJax:"Error", outputJax:"Error", originalText:"Math Processing Error"}}
  };
  BASE.InputJax.Error = {
    id: "Error", version: "2.1", config: {},
    sourceMenuTitle: "Error Message"
  };
  
})("MathJax");

/**********************************************************/

(function (BASENAME) {
  var BASE = window[BASENAME];
  if (!BASE) {BASE = window[BASENAME] = {}}

  var HUB = BASE.Hub; var STARTUP = HUB.Startup; var CONFIG = HUB.config;
  var HEAD = document.getElementsByTagName("head")[0];
  if (!HEAD) {HEAD = document.childNodes[0]};
  var scripts = (document.documentElement || document).getElementsByTagName("script");
  var namePattern = new RegExp("(^|/)"+BASENAME+"\\.js(\\?.*)?$");
  for (var i = scripts.length-1; i >= 0; i--) {
    if ((scripts[i].src||"").match(namePattern)) {
      STARTUP.script = scripts[i].innerHTML;
      if (RegExp.$2) {
        var params = RegExp.$2.substr(1).split(/\&/);
        for (var j = 0, m = params.length; j < m; j++) {
          var KV = params[j].match(/(.*)=(.*)/);
          if (KV) {STARTUP.params[unescape(KV[1])] = unescape(KV[2])}
        }
      }
      CONFIG.root = scripts[i].src.replace(/(^|\/)[^\/]*(\?.*)?$/,'');
      break;
    }
  }
  BASE.Ajax.config = CONFIG;

  var BROWSERS = {
    isMac:       (navigator.platform.substr(0,3) === "Mac"),
    isPC:        (navigator.platform.substr(0,3) === "Win"),
    isMSIE:      (window.ActiveXObject != null && window.clipboardData != null),
    isFirefox:   ((window.netscape != null || window.mozPaintCount != null) &&
                     document.ATTRIBUTE_NODE != null && !window.opera),
    isSafari:    (navigator.userAgent.match(/ (Apple)?WebKit\//) != null &&
                     (!window.chrome || window.chrome.loadTimes == null)),
    isChrome:    (window.chrome != null && window.chrome.loadTimes != null),
    isOpera:     (window.opera != null && window.opera.version != null),
    isKonqueror: (window.hasOwnProperty && window.hasOwnProperty("konqueror") && navigator.vendor == "KDE"),
    versionAtLeast: function (v) {
      var bv = (this.version).split('.'); v = (new String(v)).split('.');
      for (var i = 0, m = v.length; i < m; i++)
        {if (bv[i] != v[i]) {return parseInt(bv[i]||"0") >= parseInt(v[i])}}
      return true;
    },
    Select: function (choices) {
      var browser = choices[HUB.Browser];
      if (browser) {return browser(HUB.Browser)}
      return null;
    }
  };

  var AGENT = navigator.userAgent
    .replace(/^Mozilla\/(\d+\.)+\d+ /,"")                                   // remove initial Mozilla, which is never right
    .replace(/[a-z][-a-z0-9._: ]+\/\d+[^ ]*-[^ ]*\.([a-z][a-z])?\d+ /i,"")  // remove linux version
    .replace(/Gentoo |Ubuntu\/(\d+\.)*\d+ (\([^)]*\) )?/,"");               // special case for these

  HUB.Browser = HUB.Insert(HUB.Insert(new String("Unknown"),{version: "0.0"}),BROWSERS);
  for (var browser in BROWSERS) {if (BROWSERS.hasOwnProperty(browser)) {
    if (BROWSERS[browser] && browser.substr(0,2) === "is") {
      browser = browser.slice(2);
      if (browser === "Mac" || browser === "PC") continue;
      HUB.Browser = HUB.Insert(new String(browser),BROWSERS);
      var VERSION = new RegExp(
        ".*(Version)/((?:\\d+\\.)+\\d+)|" +                                       // for Safari and Opera10
        ".*("+browser+")"+(browser == "MSIE" ? " " : "/")+"((?:\\d+\\.)*\\d+)|"+  // for one of the main browser
        "(?:^|\\(| )([a-z][-a-z0-9._: ]+|(?:Apple)?WebKit)/((?:\\d+\\.)+\\d+)");  // for unrecognized browser
      var MATCH = VERSION.exec(AGENT) || ["","","","unknown","0.0"];
      HUB.Browser.name = (MATCH[1] == "Version" ? browser : (MATCH[3] || MATCH[5]));
      HUB.Browser.version = MATCH[2] || MATCH[4] || MATCH[6];
      break;
    }
  }};
  
  //
  //  Initial browser-specific info (e.g., touch up version or name)
  //
  HUB.Browser.Select({
    Safari: function (browser) {
      var v = parseInt((String(browser.version).split("."))[0]);
      if (v > 85) {browser.webkit = browser.version}
      if      (v >= 534) {browser.version = "5.1"}
      else if (v >= 533) {browser.version = "5.0"}
      else if (v >= 526) {browser.version = "4.0"}
      else if (v >= 525) {browser.version = "3.1"}
      else if (v >  500) {browser.version = "3.0"}
      else if (v >  400) {browser.version = "2.0"}
      else if (v >   85) {browser.version = "1.0"}
      browser.isMobile = (navigator.appVersion.match(/Mobile/i) != null);
      browser.noContextMenu = browser.isMobile;
    },
    Firefox: function (browser) {
      if ((browser.version === "0.0" || navigator.userAgent.match(/Firefox/) == null) &&
           navigator.product === "Gecko") {
        var rv = navigator.userAgent.match(/[\/ ]rv:(\d+\.\d.*?)[\) ]/);
        if (rv) {browser.version = rv[1]}
        else {
          var date = (navigator.buildID||navigator.productSub||"0").substr(0,8);
          if      (date >= "20111220") {browser.version = "9.0"}
          else if (date >= "20111120") {browser.version = "8.0"}
          else if (date >= "20110927") {browser.version = "7.0"}
          else if (date >= "20110816") {browser.version = "6.0"}
          else if (date >= "20110621") {browser.version = "5.0"}
          else if (date >= "20110320") {browser.version = "4.0"}
          else if (date >= "20100121") {browser.version = "3.6"}
          else if (date >= "20090630") {browser.version = "3.5"}
          else if (date >= "20080617") {browser.version = "3.0"}
          else if (date >= "20061024") {browser.version = "2.0"}
        }
      }
      browser.isMobile = (navigator.appVersion.match(/Android/i) != null ||
                          navigator.userAgent.match(/ Fennec\//) != null);
    },
    Opera: function (browser) {browser.version = opera.version()},
    MSIE: function (browser) {
      browser.isIE9 = !!(document.documentMode && (window.performance || window.msPerformance));
      MathJax.HTML.setScriptBug = !browser.isIE9 || document.documentMode < 9;
      var MathPlayer = false;
      try {new ActiveXObject("MathPlayer.Factory.1"); browser.hasMathPlayer = MathPlayer = true}
        catch (err) {}
      try {
        if (MathPlayer && !STARTUP.params.NoMathPlayer) {
          var mathplayer = document.createElement("object");
          mathplayer.id = "mathplayer"; mathplayer.classid = "clsid:32F66A20-7614-11D4-BD11-00104BD3F987";
          document.getElementsByTagName("head")[0].appendChild(mathplayer);
          document.namespaces.add("m","http://www.w3.org/1998/Math/MathML");
          browser.mpNamespace = true;
          if (document.readyState && (document.readyState === "loading" ||
                                      document.readyState === "interactive")) {
            document.write('<?import namespace="m" implementation="#MathPlayer">');
            browser.mpImported = true;
          }
        } else {
          //  Adding any namespace avoids a crash in IE9 in IE9-standards mode
          //  (any reference to document.namespaces before document.readyState is 
          //   "complete" causes an "unspecified error" to be thrown)
          document.namespaces.add("mjx_IE_fix","http://www.w3.org/1999/xlink");
        }
      } catch (err) {}
    }
  });
  HUB.Browser.Select(MathJax.Message.browsers);

  HUB.queue = BASE.Callback.Queue();
  HUB.queue.Push(
    ["Post",STARTUP.signal,"Begin"],
    ["Config",STARTUP],
    ["Cookie",STARTUP],
    ["Styles",STARTUP],
    ["Message",STARTUP],
    function () {
      // Do Jax and Extensions in parallel, but wait for them all to complete
      var queue = BASE.Callback.Queue(
        STARTUP.Jax(),
        STARTUP.Extensions()
      );
      return queue.Push({});
    },
    ["Menu",STARTUP],
    STARTUP.onLoad(),
    function () {MathJax.isReady = true}, // indicates that MathJax is ready to process math
    ["Typeset",STARTUP],
    ["Hash",STARTUP],
    ["MenuZoom",STARTUP],
    ["Post",STARTUP.signal,"End"]
  );
  
})("MathJax");

}}

/**********************************************************/<|MERGE_RESOLUTION|>--- conflicted
+++ resolved
@@ -29,13 +29,8 @@
 if (!window.MathJax) {window.MathJax= {}}
 if (!MathJax.Hub) {  // skip if already loaded
   
-<<<<<<< HEAD
-MathJax.version = "2.1.1";
-MathJax.fileversion = "2.1";
-=======
 MathJax.version = "2.1";
-MathJax.fileversion = "2.1.1";
->>>>>>> 9f1f495f
+MathJax.fileversion = "2.1.2";
 
 /**********************************************************/
 
