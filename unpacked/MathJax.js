/*************************************************************
 *
 *  MathJax.js
 *  
 *  The main support code for the MathJax Hub, including the
 *  Ajax, Callback, Messaging, and Object-Oriented Programming
 *  libraries, as well as the base Jax classes, and startup
 *  processing code.
 *  
 *  ---------------------------------------------------------------------
 *  
 *  Copyright (c) 2009-2011 Design Science, Inc.
 * 
 *  Licensed under the Apache License, Version 2.0 (the "License");
 *  you may not use this file except in compliance with the License.
 *  You may obtain a copy of the License at
 * 
 *      http://www.apache.org/licenses/LICENSE-2.0
 * 
 *  Unless required by applicable law or agreed to in writing, software
 *  distributed under the License is distributed on an "AS IS" BASIS,
 *  WITHOUT WARRANTIES OR CONDITIONS OF ANY KIND, either express or implied.
 *  See the License for the specific language governing permissions and
 *  limitations under the License.
 */

if (document.getElementById && document.childNodes && document.createElement) {

if (!window.MathJax) {window.MathJax= {}}
if (!MathJax.Hub) {  // skip if already loaded
  
MathJax.version = "1.1a";
MathJax.fileversion = "1.1.14";

/**********************************************************/

(function (BASENAME) {
  var BASE = window[BASENAME];
  if (!BASE) {BASE = window[BASENAME] = {}}

  var PROTO = [];  // a static object used to indicate when a prototype is being created
  var OBJECT = function (def) {
    var obj = def.constructor; if (!obj) {obj = new Function("")}
    for (var id in def) {if (id !== 'constructor' && def.hasOwnProperty(id)) {obj[id] = def[id]}}
    return obj;
  };
  var CONSTRUCTOR = function () {
    return new Function ("return arguments.callee.Init.call(this,arguments)");
  };
  //
  //  Test for Safari 2.x bug (can't replace prototype for result of new Function()).
  //  (We don't use this version for everyone since it is a closure and we don't need that).
  //
  var BUGTEST = CONSTRUCTOR(); BUGTEST.prototype = {bug_test: 1};
  if (!BUGTEST.prototype.bug_test) {
    CONSTRUCTOR = function () {
      return function () {return arguments.callee.Init.call(this,arguments)};
    };
  };

  BASE.Object = OBJECT({
    constructor: CONSTRUCTOR(),
    
    Subclass: function (def,classdef) {
      var obj = CONSTRUCTOR();
      obj.SUPER = this; obj.Init = this.Init;
      obj.Subclass = this.Subclass; obj.Augment = this.Augment;
      obj.protoFunction = this.protoFunction;
      obj.can = this.can; obj.has = this.has; obj.isa = this.isa;
      obj.prototype = new this(PROTO);
      obj.prototype.constructor = obj;  // the real constructor
      obj.Augment(def,classdef);
      return obj;
    },
  
    Init: function (args) {
      var obj = this;
      if (args.length === 1 && args[0] === PROTO) {return obj}
      if (!(obj instanceof args.callee)) {obj = new args.callee(PROTO)}
      return obj.Init.apply(obj,args) || obj;
    },
    
    Augment: function (def,classdef) {
      var id;
      if (def != null) {
        for (id in def) {if (def.hasOwnProperty(id)) {this.protoFunction(id,def[id])}}
        // MSIE doesn't list toString even if it is not native so handle it separately
        if (def.toString !== this.prototype.toString && def.toString !== {}.toString)
          {this.protoFunction('toString',def.toString)}
      }
      if (classdef != null) {
        for (id in classdef) {if (classdef.hasOwnProperty(id)) {this[id] = classdef[id]}}
      }
      return this;
    },
  
    protoFunction: function (id,def) {
      this.prototype[id] = def;
      if (typeof def === "function") {def.SUPER = this.SUPER.prototype}
    },
  
    prototype: {
      Init: function () {},
      SUPER: function (fn) {return fn.callee.SUPER},
      can: function (method) {return typeof(this[method]) === "function"},
      has: function (property) {return typeof(this[property]) !== "undefined"},
      isa: function (obj) {return (obj instanceof Object) && (this instanceof obj)}
    },
  
    can: function (method)   {return this.prototype.can.call(this,method)},
    has: function (property) {return this.prototype.has.call(this,property)},
    isa: function (obj) {
      var constructor = this;
      while (constructor) {
        if (constructor === obj) {return true} else {constructor = constructor.SUPER}
      }
      return false;
    },


    SimpleSUPER: OBJECT({
      constructor: function (def) {return this.SimpleSUPER.define(def)},

      define: function (src) {
	var dst = {};
	if (src != null) {
          for (var id in src) {if (src.hasOwnProperty(id)) {dst[id] = this.wrap(id,src[id])}}
	  // MSIE doesn't list toString even if it is not native so handle it separately
          if (src.toString !== this.prototype.toString && src.toString !== {}.toString)
            {dst.toString = this.wrap('toString',src.toString)}
	}
	return dst;
      },

      wrap: function (id,f) {
	if (typeof(f) === 'function' && f.toString().match(/\.\s*SUPER\s*\(/)) {
	  var fn = new Function(this.wrapper);
	  fn.label = id; fn.original = f; f = fn;
	  fn.toString = this.stringify;
	}
	return f;
      },

      wrapper: function () {
	var fn = arguments.callee;
	this.SUPER = fn.SUPER[fn.label];
	try {var result = fn.original.apply(this,arguments)}
	  catch (err) {delete this.SUPER; throw err}
	delete this.SUPER;
	return result;
      }.toString().replace(/^\s*function \(\)\s*\{\s*/i,"").replace(/\s*\}\s*$/i,""),

      toString: function () {
	return this.original.toString.apply(this.original,arguments);
      }
    })
  });

})("MathJax");

/**********************************************************/

/*
 *  Create a callback function from various forms of data:
 *  
 *     MathJax.Callback(fn)    -- callback to a function
 *
 *     MathJax.Callback([fn])  -- callback to function
 *     MathJax.Callback([fn,data...])
 *                             -- callback to function with given data as arguments
 *     MathJax.Callback([object,fn])
 *                             -- call fn with object as "this"
 *     MathJax.Callback([object,fn,data...])
 *                             -- call fn with object as "this" and data as arguments
 *     MathJax.Callback(["method",object])
 *                             -- call method of object wth object as "this"
 *     MathJax.Callback(["method",object,data...])
 *                             -- as above, but with data as arguments to method
 *
 *     MathJax.Callback({hook: fn, data: [...], object: this})
 *                             -- give function, data, and object to act as "this" explicitly
 *
 *     MathJax.Callback("code")  -- callback that compiles and executes a string
 *
 *     MathJax.Callback([...],i)
 *                             -- use slice of array starting at i and interpret
 *                                result as above.  (Used for passing "arguments" array
 *                                and trimming initial arguments, if any.)
 */

/*
 *    MathJax.Callback.After([...],cb1,cb2,...)
 *                             -- make a callback that isn't called until all the other
 *                                ones are called first.  I.e., wait for a union of
 *                                callbacks to occur before making the given callback.
 */

/*
 *  MathJax.Callback.Queue([callback,...])
 *                             -- make a synchronized queue of commands that process
 *                                sequentially, waiting for those that return uncalled
 *                                callbacks.
 */

/*
 *  MathJax.Callback.Signal(name)
 *                             -- finds or creates a names signal, to which listeners
 *                                can be attached and are signaled by messages posted
 *                                to the signal.  Responses can be asynchronous.
 */

(function (BASENAME) {
  var BASE = window[BASENAME];
  if (!BASE) {BASE = window[BASENAME] = {}}
  //
  //  Create a callback from an associative array
  //
  var CALLBACK = function (data) {
    var cb = new Function("return arguments.callee.execute.apply(arguments.callee,arguments)");
    for (var id in CALLBACK.prototype) {
      if (CALLBACK.prototype.hasOwnProperty(id)) {
        if (typeof(data[id]) !== 'undefined') {cb[id] = data[id]}
                                         else {cb[id] = CALLBACK.prototype[id]}
      }
    }
    cb.toString = CALLBACK.prototype.toString;
    return cb;
  };
  CALLBACK.prototype = {
    isCallback: true,
    hook: function () {},
    data: [],
    object: window,
    execute: function () {
      if (!this.called || this.autoReset) {
        this.called = !this.autoReset;
        return this.hook.apply(this.object,this.data.concat([].slice.call(arguments,0)));
      }
    },
    reset: function () {delete this.called},
    toString: function () {return this.hook.toString.apply(this.hook,arguments)}
  };
  var ISCALLBACK = function (f) {
    return (typeof(f) === "function" && f.isCallback);
  }
  //
  //  Evaluate a string in global context
  //
  var EVAL = function (code) {return eval.call(window,code)}
  EVAL("var __TeSt_VaR__ = 1"); // check if it works in global context
  if (window.__TeSt_VaR__) {
    try { delete window.__TeSt_VaR__; } // NOTE IE9 throws when in IE7 mode
    catch (error) { window.__TeSt_VaR__ = null; } 
  } else {
    if (window.execScript) {
      // IE
      EVAL = function (code) {
        BASE.__code = code;
        code = "try {"+BASENAME+".__result = eval("+BASENAME+".__code)} catch(err) {"+BASENAME+".__result = err}";
        window.execScript(code);
        var result = BASE.__result; delete BASE.__result; delete BASE.__code;
        if (result instanceof Error) {throw result}
        return result;
      }
    } else {
      // Safari2
      EVAL = function (code) {
        BASE.__code = code;
        code = "try {"+BASENAME+".__result = eval("+BASENAME+".__code)} catch(err) {"+BASENAME+".__result = err}";
        var head = (document.getElementsByTagName("head"))[0]; if (!head) {head = document.body}
        var script = document.createElement("script");
        script.appendChild(document.createTextNode(code));
        head.appendChild(script); head.removeChild(script);
        var result = BASE.__result; delete BASE.__result; delete BASE.__code;
        if (result instanceof Error) {throw result}
        return result;
      }
    }
  }
  //
  //  Create a callback from various types of data
  //
  var USING = function (args,i) {
    if (arguments.length > 1) {
      if (arguments.length === 2 && !(typeof arguments[0] === 'function') &&
          arguments[0] instanceof Object && typeof arguments[1] === 'number')
            {args = [].slice.call(args,i)}
      else {args = [].slice.call(arguments,0)}
    }
    if (args instanceof Array && args.length === 1) {args = args[0]}
    if (typeof args === 'function') {
      if (args.execute === CALLBACK.prototype.execute) {return args}
      return CALLBACK({hook: args});
    } else if (args instanceof Array) {
      if (typeof(args[0]) === 'string' && args[1] instanceof Object &&
                 typeof args[1][args[0]] === 'function') {
        return CALLBACK({hook: args[1][args[0]], object: args[1], data: args.slice(2)});
      } else if (typeof args[0] === 'function') {
        return CALLBACK({hook: args[0], data: args.slice(1)});
      } else if (typeof args[1] === 'function') {
        return CALLBACK({hook: args[1], object: args[0], data: args.slice(2)});
      }
    } else if (typeof(args) === 'string') {
      return CALLBACK({hook: EVAL, data: [args]});
    } else if (args instanceof Object) {
      return CALLBACK(args);
    } else if (typeof(args) === 'undefined') {
      return CALLBACK({});
    }
    throw Error("Can't make callback from given data");
  };
  
  //
  //  Wait for a given time to elapse and then perform the callback
  //
  var DELAY = function (time,callback) {
    callback = USING(callback);
    callback.timeout = setTimeout(callback,time);
    return callback;
  };

  //
  //  Callback used by AFTER, QUEUE, and SIGNAL to check if calls have completed
  //
  var WAITFOR = function (callback,signal) {
    callback = USING(callback);
    if (!callback.called) {WAITSIGNAL(callback,signal); signal.pending++}
  };
  var WAITEXECUTE = function () {
    var signals = this.signal; delete this.signal;
    this.execute = this.oldExecute; delete this.oldExecute;
    var result = this.execute.apply(this,arguments);
    if (ISCALLBACK(result) && !result.called) {WAITSIGNAL(result,signals)} else {
      for (var i = 0, m = signals.length; i < m; i++) {
        signals[i].pending--;
        if (signals[i].pending <= 0) {signals[i].call()}
      }
    }
  };
  var WAITSIGNAL = function (callback,signals) {
    if (!(signals instanceof Array)) {signals = [signals]}
    if (!callback.signal) {
      callback.oldExecute = callback.execute;
      callback.execute = WAITEXECUTE;
      callback.signal = signals;
    } else if (signals.length === 1) {callback.signal.push(signals[0])}
      else {callback.signal = callback.signal.concat(signals)}
  };

  //
  //  Create a callback that is called when a collection of other callbacks have
  //  all been executed.  If the callback gets called immediately (i.e., the
  //  others are all already called), check if it returns another callback
  //  and return that instead.
  //
  var AFTER = function (callback) {
    callback = USING(callback);
    callback.pending = 0;
    for (var i = 1, m = arguments.length; i < m; i++)
      {if (arguments[i]) {WAITFOR(arguments[i],callback)}}
    if (callback.pending === 0) {
      var result = callback();
      if (ISCALLBACK(result)) {callback = result}
    }
    return callback;
  };

  //
  //  An array or priorities hooks that are executed sequentially
  //  with a given set of data.
  //
  var HOOKS = MathJax.Object.Subclass({
    //
    //  Initialize the array and the auto-reset status
    //
    Init: function (reset) {
      this.hooks = [];
      this.reset = reset;
    },
    //
    //  Add a callback to the list, in priority order (default priority is 10)
    //
    Add: function (hook,priority) {
      if (priority == null) {priority = 10}
      if (!ISCALLBACK(hook)) {hook = USING(hook)}
      hook.priority = priority;
      var i = this.hooks.length;
      while (i > 0 && priority < this.hooks[i-1].priority) {i--}
      this.hooks.splice(i,0,hook);
      return hook;
    },
    Remove: function (hook) {
      for (var i = 0, m = this.hooks.length; i < m; i++) {
        if (this.hooks[i] === hook) {this.hooks.splice(i,1); return}
      }
    },
    //
    //  Execute the list of callbacks, resetting them if requested.
    //  If any return callbacks, return a callback that will be 
    //  executed when they all have completed.
    //
    Execute: function () {
      var callbacks = [{}];
      for (var i = 0, m = this.hooks.length; i < m; i++) {
        if (this.reset) {this.hooks[i].reset()}
        var result = this.hooks[i].apply(window,arguments);
        if (ISCALLBACK(result) && !result.called) {callbacks.push(result)}
      }
      if (callbacks.length === 1) {return null}
      if (callbacks.length === 2) {return callbacks[1]}
      return AFTER.apply({},callbacks);
    }
  });
   
  //
  //  Command queue that performs commands in order, waiting when
  //  necessary for commands to complete asynchronousely
  //
  var QUEUE = BASE.Object.Subclass({
    //
    //  Create the queue and push any commands that are specified
    //
    Init: function () {
      this.pending = 0; this.running = 0;
      this.queue = [];
      this.Push.apply(this,arguments);
    },
    //
    //  Add commands to the queue and run them. Adding a callback object
    //  (rather than a callback specification) queues a wait for that callback.
    //  Return the final callback for synchronization purposes.
    //
    Push: function () {
      var callback;
      for (var i = 0, m = arguments.length; i < m; i++) {
        callback = USING(arguments[i]);
        if (callback === arguments[i] && !callback.called)
          {callback = USING(["wait",this,callback])}
        this.queue.push(callback);
      }
      if (!this.running && !this.pending) {this.Process()}
      return callback;
    },
    //
    //  Process the command queue if we aren't waiting on another command
    //
    Process: function (queue) {
      while (!this.running && !this.pending && this.queue.length) {
        var callback = this.queue[0];
        queue = this.queue.slice(1); this.queue = [];
        this.Suspend(); var result = callback(); this.Resume();
        if (queue.length) {this.queue = queue.concat(this.queue)}
        if (ISCALLBACK(result) && !result.called) {WAITFOR(result,this)}
      }
    },
    //
    //  Suspend/Resume command processing on this queue
    //
    Suspend: function () {this.running++},
    Resume: function () {if (this.running) {this.running--}},
    //
    //  Used by WAITFOR to restart the queue when an action completes
    //
    call: function () {this.Process.apply(this,arguments)},
    wait: function (callback) {return callback}
  });
  
  //
  //  Create a named signal that listeners can attach to, to be signaled by
  //  postings made to the signal.  Posts are queued if they occur while one
  //  is already in process.
  //
  var SIGNAL = QUEUE.Subclass({
    Init: function (name) {
      QUEUE.prototype.Init.call(this);
      this.name = name;
      this.posted = [];              // the messages posted so far
      this.listeners = HOOKS(true);  // those with interest in this signal
    },
    //
    // Post a message to the signal listeners, with callback for when complete
    //
    Post: function (message,callback,forget) {
      callback = USING(callback);
      if (this.posting || this.pending) {
        this.Push(["Post",this,message,callback,forget]);
      } else {
        this.callback = callback; callback.reset();
        if (!forget) {this.posted.push(message)}
        this.Suspend(); this.posting = true;
        var result = this.listeners.Execute(message);
        if (ISCALLBACK(result) && !result.called) {WAITFOR(result,this)}
        this.Resume(); delete this.posting;
        if (!this.pending) {this.call()}
      }
      return callback;
    },
    //
    //  Clear the post history (so new listeners won't get old messages)
    //
    Clear: function (callback) {
      callback = USING(callback);
      if (this.posting || this.pending) {
        callback = this.Push(["Clear",this,callback]);
      } else {
        this.posted = [];
        callback();
      }
      return callback;
    },
    //
    //  Call the callback (all replies are in) and process the command queue
    //
    call: function () {this.callback(this); this.Process()},
    
    //
    //  A listener calls this to register intrest in the signal (so it will be called
    //  when posts occur).  If ignorePast is true, it will not be sent the post history.
    //
    Interest: function (callback,ignorePast,priority) {
      callback = USING(callback);
      this.listeners.Add(callback,priority);
      if (!ignorePast) {
        for (var i = 0, m = this.posted.length; i < m; i++) {
          callback.reset();
          var result = callback(this.posted[i]);
          if (ISCALLBACK(result) && i === this.posted.length-1) {WAITFOR(result,this)}
        }
      }
      return callback;
    },
    //
    //  A listener calls this to remove itself from a signal
    //
    NoInterest: function (callback) {
      this.listeners.Remove(callback);
    },
    
    //
    //  Hook a callback to a particular message on this signal
    //
    MessageHook: function (msg,callback,priority) {
      callback = USING(callback);
      if (!this.hooks) {this.hooks = {}; this.Interest(["ExecuteHooks",this])}
      if (!this.hooks[msg]) {this.hooks[msg] = HOOKS(true)}
      this.hooks[msg].Add(callback,priority);
      for (var i = 0, m = this.posted.length; i < m; i++)
        {if (this.posted[i] == msg) {callback.reset(); callback(this.posted[i])}}
      return callback;
    },
    //
    //  Execute the message hooks for the given message
    //
    ExecuteHooks: function (msg,more) {
      var type = ((msg instanceof Array) ? msg[0] : msg);
      if (!this.hooks[type]) {return null}
      return this.hooks[type].Execute(msg);
    }
    
  },{
    signals: {},  // the named signals
    find: function (name) {
      if (!SIGNAL.signals[name]) {SIGNAL.signals[name] = new SIGNAL(name)}
      return SIGNAL.signals[name];
    }
  });
  
  //
  //  The main entry-points
  //
  BASE.Callback = BASE.CallBack = USING;
  BASE.Callback.Delay = DELAY;
  BASE.Callback.After = AFTER;
  BASE.Callback.Queue = QUEUE;
  BASE.Callback.Signal = SIGNAL.find;
  BASE.Callback.Hooks = HOOKS;
})("MathJax");

/**********************************************************/

(function (BASENAME) {
  var BASE = window[BASENAME];
  if (!BASE) {BASE = window[BASENAME] = {}}
  
  var isSafari2 = (navigator.vendor === "Apple Computer, Inc." &&
                   typeof navigator.vendorSub === "undefined");
  var sheets = 0; // used by Safari2

  //
  //  Update sheets count and look up the head object
  //  
  var HEAD = function (head) {
    if (document.styleSheets && document.styleSheets.length > sheets)
      {sheets = document.styleSheets.length}
    if (!head) {
      head = (document.getElementsByTagName("head"))[0];
      if (!head) {head = document.body}
    }
    return head;
  };
  
  //
  //  Remove scripts that are completed so they don't clutter up the HEAD.
  //  This runs via setTimeout since IE7 can't remove the script while it is running.
  //
  var SCRIPTS = [];  // stores scripts to be removed after a delay
  var REMOVESCRIPTS = function () {
    for (var i = 0, m = SCRIPTS.length; i < m; i++) {BASE.Ajax.head.removeChild(SCRIPTS[i])}
    SCRIPTS = [];
  };
  
  BASE.Ajax = {
    loaded: {},         // files already loaded
    loading: {},        // files currently in process of loading
    loadHooks: {},      // hooks to call when files are loaded
    timeout: 15*1000,   // timeout for loading of files (15 seconds)
    styleDelay: 1,      // delay to use before styles are available
    config: {root: ""}, // URL of root directory to load from

    STATUS: {
      OK: 1,         // file is loading or did load OK
      ERROR: -1      // file timed out during load
    },
    
    rootPattern: new RegExp("^\\["+BASENAME+"\\]"),
    
    //
    //  Return a complete URL to a file (replacing the root pattern)
    //
    fileURL: function (file) {return file.replace(this.rootPattern,this.config.root)},
    
    //
    //  Load a file if it hasn't been already.
    //  Make sure the file URL is "safe"?
    //
    Require: function (file,callback) {
      callback = BASE.Callback(callback); var type;
      if (file instanceof Object) {for (var i in file) {}; type = i.toUpperCase(); file = file[i]}
        else {type = file.split(/\./).pop().toUpperCase()}
      file = this.fileURL(file);
      // FIXME: check that URL is OK
      if (this.loaded[file]) {
        callback(this.loaded[file]);
      } else {
        var FILE = {}; FILE[type] = file;
        this.Load(FILE,callback);
      }
      return callback;
    },

    //
    //  Load a file regardless of where it is and whether it has
    //  already been loaded.
    //
    Load: function (file,callback) {
      callback = BASE.Callback(callback); var type;
      if (file instanceof Object) {for (var i in file) {}; type = i.toUpperCase(); file = file[i]}
        else {type = file.split(/\./).pop().toUpperCase()}
      file = this.fileURL(file);
      if (this.loading[file]) {
        this.addHook(file,callback);
      } else {
        this.head = HEAD(this.head);
        if (this.loader[type]) {this.loader[type].call(this,file,callback)}
         else {throw Error("Can't load files of type "+type)}
      }
      return callback;
    },
    
    //
    //  Register a load hook for a particular file (it will be called when
    //  loadComplete() is called for that file)
    //
    LoadHook: function (file,callback,priority) {
      callback = BASE.Callback(callback);
      if (file instanceof Object) {for (var i in file) {file = file[i]}}
      file = this.fileURL(file);
      if (this.loaded[file]) {callback(this.loaded[file])}
        else {this.addHook(file,callback,priority)}
      return callback;
    },
    addHook: function (file,callback,priority) {
      if (!this.loadHooks[file]) {this.loadHooks[file] = MathJax.Callback.Hooks()}
      this.loadHooks[file].Add(callback,priority);
    },
    
    //
    //  Used when files are combined in a preloading configuration file
    //
    Preloading: function () {
      for (var i = 0, m = arguments.length; i < m; i++) {
        var file = this.fileURL(arguments[i]);
        if (!this.loading[file]) {this.loading[file] = {preloaded: true}}
      }
    },
    
    //
    //  Code used to load the various types of files
    //  (JS for JavaScript, CSS for style sheets)
    //
    loader: {
      //
      //  Create a SCRIPT tag to load the file
      //
      JS: function (file,callback) {
        var script = document.createElement("script");
        var timeout = BASE.Callback(["loadTimeout",this,file]);
        this.loading[file] = {
          callback: callback,
          message: BASE.Message.File(file),
          timeout: setTimeout(timeout,this.timeout),
          status: this.STATUS.OK,
          script: script
        };
        script.onerror = timeout;  // doesn't work in IE and no apparent substitute
        script.type = "text/javascript";
        script.src = file;
        this.head.appendChild(script);
      },
      //
      //  Create a LINK tag to load the style sheet
      //
      CSS: function (file,callback) {
        var link = document.createElement("link");
        link.rel = "stylesheet"; link.type = "text/css"; link.href = file;
        this.loading[file] = {
          callback: callback,
          message: BASE.Message.File(file),
          status: this.STATUS.OK
        };
        this.head.appendChild(link);
        this.timer.create.call(this,[this.timer.file,file],link);
      }
    },
    
    //
    //  Timing code for checking when style sheets are available.
    //
    timer: {
      //
      //  Create the timing callback and start the timing loop.
      //  We use a delay because some browsers need it to allow the styles
      //  to be processed.
      //
      create: function (callback,node) {
        callback = BASE.Callback(callback);
        if (node.nodeName === "STYLE" && node.styleSheet &&
            typeof(node.styleSheet.cssText) !== 'undefined') {
          callback(this.STATUS.OK); // MSIE processes style immediately, but doesn't set its styleSheet!
        } else if (window.chrome && typeof(window.sessionStorage) !== "undefined" &&
                   node.nodeName === "STYLE") {
          callback(this.STATUS.OK); // Same for Chrome 5 (beta), Grrr.
        } else if (isSafari2) {
          this.timer.start(this,[this.timer.checkSafari2,sheets++,callback],this.styleDelay);
        } else {
          this.timer.start(this,[this.timer.checkLength,node,callback],this.styleDelay);
        }
        return callback;
      },
      //
      //  Start the timer for the given callback checker
      //
      start: function (AJAX,check,delay,timeout) {
        check = BASE.Callback(check);
        check.execute = this.execute; check.time = this.time;
        check.STATUS = AJAX.STATUS; check.timeout = timeout || AJAX.timeout;
        check.delay = check.total = 0;
        if (delay) {setTimeout(check,delay)} else {check()}
      },
      //
      //  Increment the time total, increase the delay
      //  and test if we are past the timeout time.
      //  
      time: function (callback) {
        this.total += this.delay;
        this.delay = Math.floor(this.delay * 1.05 + 5);
        if (this.total >= this.timeout) {callback(this.STATUS.ERROR); return 1}
        return 0;
      },
      //
      //  For JS file loads, call the proper routine according to status
      //
      file: function (file,status) {
        if (status < 0) {BASE.Ajax.loadTimeout(file)} else {BASE.Ajax.loadComplete(file)}
      },
      //
      //  Call the hook with the required data
      //
      execute: function () {this.hook.call(this.object,this,this.data[0],this.data[1])},
      //
      //  Safari2 doesn't set the link's stylesheet, so we need to look in the
      //  document.styleSheets array for the new sheet when it is created
      //
      checkSafari2: function (check,length,callback) {
        if (check.time(callback)) return;
        if (document.styleSheets.length > length &&
            document.styleSheets[length].cssRules &&
            document.styleSheets[length].cssRules.length)
          {callback(check.STATUS.OK)} else {setTimeout(check,check.delay)}
      },
      //
      //  Look for the stylesheets rules and check when they are defined
      //  and no longer of length zero.  (This assumes there actually ARE
      //  some rules in the stylesheet.)
      //  
      checkLength: function (check,node,callback) {
        if (check.time(callback)) return;
        var isStyle = 0; var sheet = (node.sheet || node.styleSheet);
        try {if ((sheet.cssRules||sheet.rules||[]).length > 0) {isStyle = 1}} catch(err) {
          if (err.message.match(/protected variable|restricted URI/)) {isStyle = 1}
          else if (err.message.match(/Security error/)) {
            // Firefox3 gives "Security error" for missing files, so
            //   can't distinguish that from OK files on remote servers.
            //   or OK files in different directory from local files.
            isStyle = 1; // just say it is OK (can't really tell)
          }
        }
        if (isStyle) {
          // Opera 9.6 requires this setTimeout
          setTimeout(BASE.Callback([callback,check.STATUS.OK]),0);
        } else {
          setTimeout(check,check.delay);
        }
      }
    },

    //
    //  JavaScript code must call this when they are completely initialized
    //  (this allows them to perform asynchronous actions before indicating
    //  that they are complete).
    //
    loadComplete: function (file) {
      file = this.fileURL(file);
      var loading = this.loading[file];
      if (loading && !loading.preloaded) {
        BASE.Message.Clear(loading.message);
        clearTimeout(loading.timeout);
	if (loading.script) {
	  if (SCRIPTS.length === 0) {setTimeout(REMOVESCRIPTS,0)}
	  SCRIPTS.push(loading.script);
	}
        this.loaded[file] = loading.status; delete this.loading[file];
        this.addHook(file,loading.callback);
      } else {
        this.loaded[file] = this.STATUS.OK;
        loading = {status: this.STATUS.OK}
      }
      if (!this.loadHooks[file]) {return null}
      return this.loadHooks[file].Execute(loading.status);
    },
    
    //
    //  If a file fails to load within the timeout period (or the onerror handler
    //  is called), this routine runs to signal the error condition.
    //  
    loadTimeout: function (file) {
      if (this.loading[file].timeout) {clearTimeout(this.loading[file].timeout)}
      this.loading[file].status = this.STATUS.ERROR;
      this.loadError(file);
      this.loadComplete(file);
    },
    
    //
    //  The default error hook for file load failures
    //
    loadError: function (file) {BASE.Message.Set("File failed to load: "+file,null,2000)},

    //
    //  Defines a style sheet from a hash of style declarations (key:value pairs
    //  where the key is the style selector and the value is a hash of CSS attributes 
    //  and values).
    //
    Styles: function (styles,callback) {
      var styleString = this.StyleString(styles);
      if (styleString === "") {
        callback = BASE.Callback(callback);
        callback();
      } else {
        var style = document.createElement("style"); style.type = "text/css";
        this.head = HEAD(this.head);
        this.head.appendChild(style);
        if (style.styleSheet && typeof(style.styleSheet.cssText) !== 'undefined') {
          style.styleSheet.cssText = styleString;
        } else {
          style.appendChild(document.createTextNode(styleString));
        }
        callback = this.timer.create.call(this,callback,style);
      }
      return callback;
    },
    
    //
    //  Create a stylesheet string from a style declaration object
    //
    StyleString: function (styles) {
      if (typeof(styles) === 'string') {return styles}
      var string = "", id, style;
      for (id in styles) {if (styles.hasOwnProperty(id)) {
        if (typeof styles[id] === 'string') {
          string += id + " {"+styles[id]+"}\n";
        } else if (styles[id] instanceof Array) {
          for (var i = 0; i < styles[id].length; i++) {
            style = {}; style[id] = styles[id][i];
            string += this.StyleString(style);
          }
        } else if (id.substr(0,6) === '@media') {
          string += id + " {"+this.StyleString(styles[id])+"}\n";
        } else if (styles[id] != null) {
          style = [];
          for (var name in styles[id]) {if (styles[id].hasOwnProperty(name)) {
            if (styles[id][name] != null) 
              {style[style.length] = name + ': ' + styles[id][name]}
          }}
          string += id +" {"+style.join('; ')+"}\n";
        }
      }}
      return string;
    }
  };

})("MathJax");

/**********************************************************/

MathJax.HTML = {
  //
  //  Create an HTML element with given attributes and content.
  //  The def parameter is an (optional) object containing key:value pairs
  //  of the attributes and their values, and contents is an (optional)
  //  array of strings to be inserted as text, or arrays of the form
  //  [type,def,contents] that describes an HTML element to be inserted
  //  into the current element.  Thus the contents can describe a complete
  //  HTML snippet of arbitrary complexity.  E.g.:
  //  
  //    MathJax.HTML.Element("span",{id:"mySpan",style{"font-style":"italic"}},[
  //        "(See the ",["a",{href:"http://www.mathjax.org"},["MathJax home page"]],
  //        " for more details.)"]);
  // 
  Element: function (type,def,contents) {
    var obj = document.createElement(type);
    if (def) {
      if (def.style) {
        var style = def.style; def.style = {};
        for (var id in style) {if (style.hasOwnProperty(id))
          {def.style[id.replace(/-([a-z])/g,this.ucMatch)] = style[id]}}
      }
      MathJax.Hub.Insert(obj,def);
    }
    if (contents) {
      for (var i = 0; i < contents.length; i++) {
        if (contents[i] instanceof Array) {
          obj.appendChild(this.Element(contents[i][0],contents[i][1],contents[i][2]));
        } else {
          obj.appendChild(document.createTextNode(contents[i]));
        }
      }
    }
    return obj;
  },
  ucMatch: function (match,c) {return c.toUpperCase()},
  addElement: function (span,type,def,contents) {return span.appendChild(this.Element(type,def,contents))},
  TextNode: function (text) {return document.createTextNode(text)},
  addText: function (span,text) {return span.appendChild(this.TextNode(text))},

  //
  //  Set the text of a script
  //
  setScript: function (script,text) {
    if (this.setScriptBug) {script.text = text} else {
      while (script.firstChild) {script.removeChild(script.firstChild)}
      this.addText(script,text);
    }
  },

  //
  //  Manage cookies
  //
  Cookie: {
    prefix: "mjx",
    expires: 365,
    
    //
    //  Save an object as a named cookie
    //
    Set: function (name,def) {
      var keys = [];
      if (def) {
        for (var id in def) {if (def.hasOwnProperty(id)) {
          keys.push(id+":"+def[id].toString().replace(/&/g,"&&"));
        }}
      }
      var cookie = this.prefix+"."+name+"="+escape(keys.join('&;'));
      if (this.expires) {
        var time = new Date(); time.setDate(time.getDate() + this.expires);
        cookie += '; expires='+time.toGMTString();
      }
      document.cookie = cookie+"; path=/";
    },
    
    //
    //  Get the contents of a named cookie and incorporate
    //  it into the given object (or return a fresh one)
    //
    Get: function (name,obj) {
      if (!obj) {obj = {}}
      var pattern = new RegExp("(?:^|;\\s*)"+this.prefix+"\\."+name+"=([^;]*)(?:;|$)");
      var match = pattern.exec(document.cookie);
      if (match && match[1] !== "") {
        var keys = unescape(match[1]).split('&;');
        for (var i = 0, m = keys.length; i < m; i++) {
          match = keys[i].match(/([^:]+):(.*)/);
          var value = match[2].replace(/&&/g,'&');
          if (value === "true") {value = true} else if (value === "false") {value = false}
            else if (value.match(/^-?(\d+(\.\d+)?|\.\d+)$/)) {value = parseFloat(value)}
          obj[match[1]] = value;
        }
      }
      return obj;
    }
  }
    
};


/**********************************************************/

MathJax.Message = {
  ready: false,  // used to tell when the styles are available
  log: [{}], current: null,
  textNodeBug: (navigator.vendor === "Apple Computer, Inc." &&
                typeof navigator.vendorSub === "undefined") ||
               (window.hasOwnProperty && window.hasOwnProperty("konqueror")), // Konqueror displays some gibberish with text.nodeValue = "..."
  
  styles: {
    "#MathJax_Message": {
      position: "fixed", left: "1px", bottom: "2px",
      'background-color': "#E6E6E6",  border: "1px solid #959595",
      margin: "0px", padding: "2px 8px",
      'z-index': "102", color: "black", 'font-size': "80%",
      width: "auto", 'white-space': "nowrap"
    },
    
    "#MathJax_MSIE_Frame": {
      position: "absolute",
      top:0, left: 0, width: "0px", 'z-index': 101,
      border: "0px", margin: "0px", padding: "0px"
    }
  },
  
  browsers: {
    MSIE: function (browser) {
      MathJax.Hub.config.styles["#MathJax_Message"].position = "absolute";
      MathJax.Message.quirks = (document.compatMode === "BackCompat");
    },
    Chrome: function (browser) {
      MathJax.Hub.config.styles["#MathJax_Message"].bottom = "1.5em";
      MathJax.Hub.config.styles["#MathJax_Message"].left = "1em";
    }
  },
  
  Init: function (styles) {
    if (styles) {this.ready = true}
    if (!document.body || !this.ready) {return false}
    //
    //  ASCIIMathML replaces the entire page with a copy of itself (@#!#%@!!)
    //  so check that this.div is still part of the page, otherwise look up
    //  the copy and use that.
    //
    if (this.div && this.div.parentNode == null) {
      this.div = document.getElementById("MathJax_Message");
      if (this.div) {this.text = this.div.firstChild}
    }
    if (!this.div) {
      var frame = document.body;
      if (MathJax.Hub.Browser.isMSIE) {
	  frame = this.frame = this.addDiv(document.body); frame.removeAttribute("id");
        frame.style.position = "absolute";
        frame.style.border = frame.style.margin = frame.style.padding = "0px";
        frame.style.zIndex = "101"; frame.style.height = "0px";
        frame = this.addDiv(frame);
        frame.id = "MathJax_MSIE_Frame";
        window.attachEvent("onscroll",this.MoveFrame);
        window.attachEvent("onresize",this.MoveFrame);
        this.MoveFrame();
      }
      this.div = this.addDiv(frame); this.div.style.display = "none";
      this.text = this.div.appendChild(document.createTextNode(""));
    }
    return true;
  },
  
  addDiv: function (parent) {
    var div = document.createElement("div");
    div.id = "MathJax_Message";
    if (parent.firstChild) {parent.insertBefore(div,parent.firstChild)}
      else {parent.appendChild(div)}
    return div;
  },
  
  MoveFrame: function () {
    var body = (MathJax.Message.quirks ? document.body : document.documentElement);
    var frame = MathJax.Message.frame;
    frame.style.left = body.scrollLeft + 'px';
    frame.style.top = body.scrollTop + 'px';
    frame.style.width = body.clientWidth + 'px';
    frame = frame.firstChild;
    frame.style.height = body.clientHeight + 'px';
  },
  
  filterText: function (text,n) {
    if (MathJax.Hub.config.messageStyle === "simple") {
      if (text.match(/^Loading /)) {
        if (!this.loading) {this.loading = "Loading "}
        text = this.loading; this.loading += ".";
      } else if (text.match(/^Processing /)) {
        if (!this.processing) {this.processing = "Processing "}
        text = this.processing; this.processing += ".";
      } else if (text.match(/^Typesetting /)) {
        if (!this.typesetting) {this.typesetting = "Typesetting "}
        text = this.typesetting; this.typesetting += ".";
      }
    }
    return text;
  },
  
  Set: function (text,n,clearDelay) {
    if (this.timer) {clearTimeout(this.timer); delete this.timeout}
    if (n == null) {n = this.log.length; this.log[n] = {}}
    this.log[n].text = text; this.log[n].filteredText = text = this.filterText(text,n);
    if (typeof(this.log[n].next) === "undefined") {
      this.log[n].next = this.current;
      if (this.current != null) {this.log[this.current].prev = n}
      this.current = n;
    }
    if (this.current === n && MathJax.Hub.config.messageStyle !== "none") {
      if (this.Init()) {
        if (this.textNodeBug) {this.div.innerHTML = text} else {this.text.nodeValue = text}
        this.div.style.display = "";
        if (this.status) {window.status = ""; delete this.status}
      } else {
        window.status = text;
        this.status = true;
      }
    }
<<<<<<< HEAD
    if (clearDelay) {setTimeout(MathJax.Callback(["Clear",this,n]),clearDelay)}
    else if (clearDelay == 0) {this.Clear(n,0)}
=======
    if (clearDelay) {setTimeout(MathJax.Callback(["Clear",this,n,0]),clearDelay)}
>>>>>>> 05f9bed5
    return n;
  },
  
  Clear: function (n,delay) {
    if (this.log[n].prev != null) {this.log[this.log[n].prev].next = this.log[n].next}
    if (this.log[n].next != null) {this.log[this.log[n].next].prev = this.log[n].prev}
    if (this.current === n) {
      this.current = this.log[n].next;
      if (this.text) {
        if (this.div.parentNode == null) {this.Init()} // see ASCIIMathML comments above
        if (this.current == null) {
<<<<<<< HEAD
          if (this.timer) {clearTimeout(this.timer)}
          if (delay == null) {delay = 600}
          if (delay === 0) {this.Remove()}
            else {this.timer = setTimeout(MathJax.Callback(["Remove",this]),(delay||600))}
        } else if (MathJax.Hub.config.messageStyle !== "none") {
          if (this.textNodeBug) {this.div.innerHTML = this.log[this.current].filteredText}
                           else {this.text.nodeValue = this.log[this.current].filteredText}
        }
=======
          if (this.timer) {clearTimeout(this.timer); delete this.timer}
          if (delay === 0) {this.Remove()}
            else {this.timer = setTimeout(MathJax.Callback(["Remove",this]),(delay||600))}
        } else if (this.textNodeBug) {this.div.innerHTML = this.log[this.current].text}
                                else {this.text.nodeValue = this.log[this.current].text}
>>>>>>> 05f9bed5
        if (this.status) {window.status = ""; delete this.status}
      } else if (this.status) {
        window.status = (this.current == null ? "" : this.log[this.current].text);
      }
    }
    delete this.log[n].next; delete this.log[n].prev;
    delete this.log[n].filteredText;
  },
  
  Remove: function () {
    // FIXME:  do a fade out or something else interesting?
    this.text.nodeValue = "";
    this.div.style.display = "none";
  },
  
  File: function (file) {
    var root = MathJax.Ajax.config.root;
    if (file.substr(0,root.length) === root) {file = "[MathJax]"+file.substr(root.length)}
    return this.Set("Loading "+file);
  },
  
  Log: function () {
    var strings = [];
    for (var i = 1, m = this.log.length; i < m; i++) {strings[i] = this.log[i].text}
    return strings.join("\n");
  }

};

/**********************************************************/

MathJax.Hub = {
  config: {
    root: "",
    config: [],      // list of configuration files to load
    styleSheets: [], // list of CSS files to load
    styles: {},      // styles to generate in-line
    jax: [],         // list of input and output jax to load
    extensions: [],  // list of extensions to load
    preJax: null,    // pattern to remove from before math script tag
    postJax: null,   // pattern to remove from after math script tag
    displayAlign: 'center',       // how to align displayed equations (left, center, right)
    displayIndent: '0',           // indentation for displayed equations (when not centered)
    preRemoveClass: 'MathJax_Preview', // class of objects to remove preceeding math script
    showProcessingMessages: true, // display "Processing math: nn%" messages or not
    messageStyle: "normal",       // set to "none" or "simple" (for "Loading..." and "Processing...")
    delayStartupUntil: "none",    // set to "onload" to delay setup until the onload handler runs
                                  // set to "configured" to delay startup until MathJax.Hub.Configured() is called
                                  // set to a Callback to wait for before continuing with the startup
    skipStartupTypeset: false,    // set to true to skip PreProcess and Process during startup
    "v1.0-compatible": true,  // set to false to prevent loading of default configuration file
    elements: [],    // array of elements to process when none is given explicitly
     
    showMathMenu: true,      // attach math context menu to mathml?
    showMathMenuMSIE: true,  // separtely determine if MSIE should have math menu
                             //  (since the code for that is a bit delicate)

    menuSettings: {
      zoom: "None",        //  when to do MathZoom
      CTRL: false,         //    require CTRL for MathZoom?
      ALT: false,          //    require Alt or Option?
      CMD: false,          //    require CMD?
      Shift: false,        //    require Shift?
      discoverable: false, //  make math menu discoverable on hover?
      zscale: "200%",      //  the scaling factor for MathZoom
      renderer: "",        //  set when Jax are loaded
      font: "Auto",        //  what font HTML-CSS should use
      context: "MathJax"   //  or "Browser" for pass-through to browser menu
    },
    
    errorSettings: {
      message: ["[Math Processing Error]"], // HTML snippet structure for message to use
      style: {color: "#CC0000", "font-style":"italic"}  // style for message
    }
  },
  
  preProcessors: MathJax.Callback.Hooks(true), // list of callbacks for preprocessing (initialized by extensions)
  inputJax: {},          // mime-type mapped to input jax (by registration)
  outputJax: {order:{}}, // mime-type mapped to output jax list (by registration)

  processUpdateTime: 250, // time between screen updates when processing math (milliseconds)

  signal: MathJax.Callback.Signal("Hub"), // Signal used for Hub events

  Config: function (def) {
    this.Insert(this.config,def);
    if (this.config.Augment) {this.Augment(this.config.Augment)}
  },
  CombineConfig: function (name,def) {
    var config = this.config, id, parent; name = name.split(/\./);
    for (var i = 0, m = name.length; i < m; i++) {
      id = name[i]; if (!config[id]) {config[id] = {}}
      parent = config; config = config[id];
    }
    parent[id] = config = this.Insert(def,config);
    return config;
  },
  
  Register: {
    PreProcessor: function () {MathJax.Hub.preProcessors.Add.apply(MathJax.Hub.preProcessors,arguments)},
    MessageHook: function () {return MathJax.Hub.signal.MessageHook.apply(MathJax.Hub.signal,arguments)},
    StartupHook: function () {return MathJax.Hub.Startup.signal.MessageHook.apply(MathJax.Hub.Startup.signal,arguments)},
    LoadHook: function () {return MathJax.Ajax.LoadHook.apply(MathJax.Ajax,arguments)}
  },
  
  getAllJax: function (element) {
    var jax = [], scripts = this.elementScripts(element);
    for (var i = 0, m = scripts.length; i < m; i++) {
      if (scripts[i].MathJax && scripts[i].MathJax.elementJax)
        {jax.push(scripts[i].MathJax.elementJax)}
    }
    return jax;
  },
  
  getJaxByType: function (type,element) {
    var jax = [], scripts = this.elementScripts(element);
    for (var i = 0, m = scripts.length; i < m; i++) {
      if (scripts[i].MathJax && scripts[i].MathJax.elementJax &&
          scripts[i].MathJax.elementJax.mimeType === type)
            {jax.push(scripts[i].MathJax.elementJax)}
    }
    return jax;
  },
  
  getJaxByInputType: function (type,element) {
    var jax = [], scripts = this.elementScripts(element);
    for (var i = 0, m = scripts.length; i < m; i++) {
      if (scripts[i].MathJax && scripts[i].MathJax.elementJax &&
          scripts[i].type && scripts[i].type.replace(/ *;(.|\s)*/,"") === type)
        {jax.push(scripts[i].MathJax.elementJax)}
    }
    return jax;
  },
  
  getJaxFor: function (element) {
    if (typeof(element) === 'string') {element = document.getElementById(element)}
    if (element && element.MathJax) {return element.MathJax.elementJax}
    // FIXME: also check for results of outputJax
    return null;
  },
  
  isJax: function (element) {
    if (typeof(element) === 'string') {element = document.getElementById(element)}
    if (element && element.tagName != null && element.tagName.toLowerCase() === 'script') {
      if (element.MathJax) 
        {return (element.MathJax.state === MathJax.ElementJax.STATE.PROCESSED ? 1 : -1)}
      if (element.type && this.inputJax[element.type.replace(/ *;(.|\s)*/,"")]) {return -1}
    }
    // FIXME: check for results of outputJax
    return 0;
  },
  
  Queue: function () {
    return this.queue.Push.apply(this.queue,arguments);
  },
  
  Typeset: function (element,callback) {
    if (!MathJax.isReady) return null;
    var ec = this.elementCallback(element,callback);
    var queue = MathJax.Callback.Queue();
    for (var i = 0, m = ec.elements.length; i < m; i++) {
      if (ec.elements[i]) {
        queue.Push(
          ["PreProcess",this,ec.elements[i]],
          ["Process",this,ec.elements[i]]
        );
      }
    }
    return queue.Push(ec.callback);
  },
  
  PreProcess: function (element,callback) {
    var ec = this.elementCallback(element,callback);
    var queue = MathJax.Callback.Queue();
    for (var i = 0, m = ec.elements.length; i < m; i++) {
      if (ec.elements[i]) {
        queue.Push(
          ["Post",this.signal,["Begin PreProcess",ec.elements[i]]],
          (arguments.callee.disabled? {} : ["Execute",this.preProcessors,ec.elements[i]]),
          ["Post",this.signal,["End PreProcess",ec.elements[i]]]
        );
      }
    }
    return queue.Push(ec.callback);
  },

  Process:   function (element,callback) {return this.takeAction("Process",element,callback)},
  Update:    function (element,callback) {return this.takeAction("Update",element,callback)},
  Reprocess: function (element,callback) {return this.takeAction("Reprocess",element,callback)},
  
  takeAction: function (action,element,callback) {
    var ec = this.elementCallback(element,callback);
    var queue = MathJax.Callback.Queue(["Clear",this.signal]);
    for (var i = 0, m = ec.elements.length; i < m; i++) {
      if (ec.elements[i]) {
        var state = {
          scripts: [],                  // filled in by prepareScripts
          start: new Date().getTime(),  // timer for processing messages
          i: 0, j: 0,                   // current script, current jax
          jax: {},                      // scripts grouped by output jax
          jaxIDs: []                    // id's of jax used
        };
        queue.Push(
          ["Post",this.signal,["Begin "+action,ec.elements[i]]],
          ["Post",this.signal,["Begin Math",ec.elements[i],action]],
          ["prepareScripts",this,action,ec.elements[i],state],
          ["Post",this.signal,["Begin Math Input",ec.elements[i],action]],
          ["processInput",this,state],
          ["Post",this.signal,["End Math Input",ec.elements[i],action]],
          ["prepareOutput",this,state,"preProcess"],
          ["Post",this.signal,["Begin Math Output",ec.elements[i],action]],
          ["processOutput",this,state],
          ["Post",this.signal,["End Math Output",ec.elements[i],action]],
          ["prepareOutput",this,state,"postProcess"],
          ["Post",this.signal,["End Math",ec.elements[i],action]],
          ["Post",this.signal,["End "+action,ec.elements[i]]]
        );
      }
    }
    return queue.Push(ec.callback);
  },
  
  scriptAction: {
    Process: function (script) {},
    Update: function (script) {
      var jax = script.MathJax.elementJax;
      if (jax && jax.needsUpdate()) {jax.Remove(true); script.MathJax.state = jax.STATE.UPDATE}
        else {script.MathJax.state = jax.STATE.PROCESSED}
    },
    Reprocess: function (script) {
      var jax = script.MathJax.elementJax;
      if (jax) {jax.Remove(true); script.MathJax.state = jax.STATE.UPDATE}
    }
  },
  
  prepareScripts: function (action,element,state) {
    if (arguments.callee.disabled) return;
    var scripts = this.elementScripts(element);
    var STATE = MathJax.ElementJax.STATE;
    for (var i = 0, m = scripts.length; i < m; i++) {
      var script = scripts[i];
      if (script.type && this.inputJax[script.type.replace(/ *;(.|\n)*/,"")]) {
        if (script.MathJax) {
          if (script.MathJax.elementJax && script.MathJax.elementJax.hover) {
            MathJax.Extension.MathEvents.Hover.ClearHover(script.MathJax.elementJax);
          }
          if (script.MathJax.state !== STATE.PENDING) {this.scriptAction[action](script)}
        }
        if (!script.MathJax) {script.MathJax = {state: STATE.PENDING}}
        if (script.MathJax.state !== STATE.PROCESSED) {state.scripts.push(script)}
      }
    }
  },
  
  checkScriptSiblings: function (script) {
    if (script.MathJax.checked) return;
    var config = this.config, pre = script.previousSibling;
    if (pre && pre.nodeName === "#text") {
      var preJax,postJax, post = script.nextSibling;
      if (post && post.nodeName !== "#text") {post = null}
      if (config.preJax) {
        if (typeof(config.preJax) === "string") {config.preJax = new RegExp(config.preJax+"$")}
        preJax = pre.nodeValue.match(config.preJax);
      }
      if (config.postJax && post) {
        if (typeof(config.postJax) === "string") {config.postJax = new RegExp("^"+config.postJax)}
        postJax = post.nodeValue.match(config.postJax);
      }
      if (preJax && (!config.postJax || postJax)) {
        pre.nodeValue  = pre.nodeValue.replace
          (config.preJax,(preJax.length > 1? preJax[1] : ""));
        pre = null;
      }
      if (postJax && (!config.preJax || preJax)) {
        post.nodeValue = post.nodeValue.replace
          (config.postJax,(postJax.length > 1? postJax[1] : ""));
      }
      if (pre && !pre.nodeValue.match(/\S/)) {pre = pre.previousSibling}
    }
    if (config.preRemoveClass && pre && pre.className === config.preRemoveClass)
      {script.MathJax.preview = pre}
    script.MathJax.checked = 1;
  },
  
  processInput: function (state) {
    var jax, STATE = MathJax.ElementJax.STATE;
    var script, prev, m = state.scripts.length;
    try {
      //
      //  Loop through the scripts
      //
      while (state.i < m) {
        script = state.scripts[state.i]; if (!script) {state.i++; continue}
        //
        //  Remove previous error marker, if any
        //
        prev = script.previousSibling;
        if (prev && prev.className === "MathJax_Error") {prev.parentNode.removeChild(prev)}
        //
        //  Check if already processed or needs processing
        //
        if (!script.MathJax || script.MathJax.state === STATE.PROCESSED) {state.i++; continue};
        if (!script.MathJax.elementJax || script.MathJax.state === STATE.UPDATE) {
          this.checkScriptSiblings(script);                 // remove preJax/postJax etc.
          var type = script.type.replace(/ *;(.|\s)*/,"");  // the input jax type
          jax = this.inputJax[type].Process(script,state);  // run the input jax
          if (typeof jax === 'function') {                  // if a callback was returned
            if (jax.called) continue;                       //   go back and call Process() again
            this.RestartAfter(jax);                         //   wait for the callback
          }
          jax.Attach(script,this.inputJax[type].id);        // register the jax on the script
          script.MathJax.state = STATE.OUTPUT;              // mark it as needing output
          //
          if (!this.outputJax[jax.mimeType]) {              // check for existing output jax
            script.MathJax.state = STATE.UPDATE;
            throw Error("No output jax registered for "+jax.mimeType);
          }
          //
          //  Record the output jax
          //  and put this script in the queue for that jax
          //  
          jax.outputJax = this.outputJax[jax.mimeType][0].id;
          if (!state.jax[jax.outputJax]) {
            if (state.jaxIDs.length === 0) {
              // use original array until we know there are more (rather than two copies)
              state.jax[jax.outputJax] = state.scripts;
            } else {
              if (state.jaxIDs.length === 1) // get the script so far for the existing jax
                {state.jax[state.jaxIDs[0]] = state.scripts.slice(0,state.i)}
              state.jax[jax.outputJax] = []; // start a new array for the new jax
            }
            state.jaxIDs.push(jax.outputJax); // save the ID of the jax
          }
          if (state.jaxIDs.length > 1) {state.jax[jax.outputJax].push(script)}
        }
        //
        //  Go on to the next script, and check if we need to update the processing message
        //
        state.i++; var now = new Date().getTime();
        if (now - state.start > this.processUpdateTime && state.i < state.scripts.length)
          {state.start = now; this.RestartAfter(MathJax.Callback.Delay(1))}
      }
    } catch (err) {return this.processError(err,state,"Input")}
    //
    //  Put up final message, reset the state and return
    //
    if (state.scripts.length && this.config.showProcessingMessages)
      {MathJax.Message.Set("Processing math: 100%",0)}
    state.start = new Date().getTime(); state.i = state.j = 0;
    return null;
  },
  
  //
  //  Pre- and post-process scripts by jax
  //    (to get scaling factors, hide/show output, and so on)
  //  Since this can cause the jax to load, we need to trap restarts
  //
  prepareOutput: function (state,method) {
    while (state.j < state.jaxIDs.length) {
      var id = state.jaxIDs[state.j], JAX = MathJax.OutputJax[id];
      if (JAX[method]) {
        try {
          var result = JAX[method](state);
          if (typeof result === 'function') {
            if (result.called) continue;  // go back and try again
            this.RestartAfter(result);
          }
        } catch (err) {
          if (!err.restart) {
            MathJax.Message.Set("Error preparing "+id+" output ("+method+")",null,600);
            MathJax.Hub.lastPrepError = err;
            state.j++;
          }
          return MathJax.Callback.After(["prepareOutput",this,state,method],err.restart);
        }
      }
      state.j++;
    }
    return null;
  },

  processOutput: function (state) {
    var result, STATE = MathJax.ElementJax.STATE, script, m = state.scripts.length;
    try {
      //
      //  Loop through the scripts
      //
      while (state.i < m) {
        //
        //  Check that there is an element jax
        //
        script = state.scripts[state.i]; if (!script || !script.MathJax) {state.i++; continue}
        var jax = script.MathJax.elementJax; if (!jax) {state.i++; continue}
        //
        //  Call the output Jax's Process method (which will be its Translate()
        //  method once loaded).  Mark it as complete and remove the preview.
        //
        result = MathJax.OutputJax[jax.outputJax].Process(script,state);
        script.MathJax.state = STATE.PROCESSED; state.i++;
        if (script.MathJax.preview) {script.MathJax.preview.style.display = "none"}
        //
        //  Signal that new math is available
        //
        this.signal.Post(["New Math",jax.inputID]); // FIXME: wait for this?  (i.e., restart if returns uncalled callback)
        //
        //  Update the processing message, if needed
        //
        var now = new Date().getTime();
        if (now - state.start > this.processUpdateTime && state.i < state.scripts.length)
          {state.start = now; this.RestartAfter(MathJax.Callback.Delay(1))}
      }
    } catch (err) {return this.processError(err,state,"Output")}
    //
    //  Put up the typesetting-complete message
    //
    if (state.scripts.length && this.config.showProcessingMessages) {
      MathJax.Message.Set("Typesetting math: 100%",0);
      MathJax.Message.Clear(0);
    }
    state.i = state.j = 0;
    return null;
  },
  
  processMessage: function (state,type) {
    var m = Math.floor(state.i/(state.scripts.length)*100);
    var message = (type === "Output" ? "Typesetting" : "Processing");
    if (this.config.showProcessingMessages) {MathJax.Message.Set(message+" math: "+m+"%",0)}
  },

  processError: function (err,state,type) {
    if (!err.restart) {
      if (!this.config.errorSettings.message) {throw err}
      this.formatError(state.scripts[state.i],err); state.i++;
    }
    this.processMessage(state,type);
    return MathJax.Callback.After(["process"+type,this,state],err.restart);
  },
  
  formatError: function (script,err) {
    var error = MathJax.HTML.Element("span",{className:"MathJax_Error"},this.config.errorSettings.message);
    script.parentNode.insertBefore(error,script);
    if (script.MathJax.preview) {script.MathJax.preview.style.display = "none"}
    this.lastError = err;
  },
  
  RestartAfter: function (callback) {
    throw this.Insert(Error("restart"),{restart: MathJax.Callback(callback)});
  },
  
  elementCallback: function (element,callback) {
    if (callback == null && (element instanceof Array || typeof element === 'function'))
      {try {MathJax.Callback(element); callback = element; element = null} catch(e) {}}
    if (element == null) {element = this.config.elements || []}
    if (!(element instanceof Array)) {element = [element]}
    element = [].concat(element); // make a copy so the original isn't changed
    for (var i = 0, m = element.length; i < m; i++)
      {if (typeof(element[i]) === 'string') {element[i] = document.getElementById(element[i])}}
    if (element.length == 0) {element.push(document.body)}
    if (!callback) {callback = {}}
    return {elements: element, callback: callback};
  },
  
  elementScripts: function (element) {
    if (typeof(element) === 'string') {element = document.getElementById(element)}
    if (element == null) {element = document.body}
    if (element.tagName != null && element.tagName.toLowerCase() === "script") {return [element]}
    return element.getElementsByTagName("script");
  },
  
  Insert: function (dst,src) {
    for (var id in src) {if (src.hasOwnProperty(id)) {
      // allow for concatenation of arrays?
      if (typeof src[id] === 'object' && !(src[id] instanceof Array) &&
         (typeof dst[id] === 'object' || typeof dst[id] === 'function')) {
        this.Insert(dst[id],src[id]);
      } else {
        dst[id] = src[id];
      }
    }}
    return dst;
  }
};
MathJax.Hub.Insert(MathJax.Hub.config.styles,MathJax.Message.styles);
MathJax.Hub.Insert(MathJax.Hub.config.styles,{".MathJax_Error":MathJax.Hub.config.errorSettings.style});

//
//  Storage area for extensions and preprocessors
//
MathJax.Extension = {};

//
//  Hub Startup code
//
MathJax.Hub.Configured = MathJax.Callback({}); // called when configuration is complete
MathJax.Hub.Startup = {
  script: "", // the startup script from the SCRIPT call that loads MathJax.js
  queue:   MathJax.Callback.Queue(),           // Queue used for startup actions
  signal:  MathJax.Callback.Signal("Startup"), // Signal used for startup events
  params:  {},

  //
  //  Load the configuration files
  //
  Config: function () {
    this.queue.Push(["Post",this.signal,"Begin Config"]);
    //
    //  Check for user cookie configuration
    //
    var user = MathJax.HTML.Cookie.Get("user");
    if (user.URL || user.Config) {
      if (confirm(
         "MathJax has found a user-configuration cookie that includes code to be run.  " +
         "Do you want to run it?\n\n"+
         "(You should press Cancel unless you set up the cookie yourself.)"
      )) {
        if (user.URL) {this.queue.Push(["Require",MathJax.Ajax,user.URL])}
        if (user.Config) {this.queue.Push(new Function(user.Config))}
      } else {MathJax.HTML.Cookie.Set("user",{})}
    }
    //
    //  Run the config files, if any are given in the parameter list
    //
    if (this.params.config) {
      var files = this.params.config.split(/,/);
      for (var i = 0, m = files.length; i < m; i++) {
        if (!files[i].match(/\.js$/)) {files[i] += ".js"}
        this.queue.Push(["Require",MathJax.Ajax,this.URL("config",files[i])]);
      }
    }
    //
    //  Run the deprecated configuration script, if any (ignoring return value)
    //  Wait for the startup delay signal
    //  Run the mathjax-config blocks
    //  Handle the default configuration (v1.0 compatible)
    //  Load the files in the configuration's config array
    //
    if (this.script.match(/\S/)) {this.queue.Push(this.script+";\n1;")}
    this.queue.Push(
      ["ConfigDelay",this],
      ["ConfigBlocks",this],
      ["ConfigDefault",this],
      [function (THIS) {return THIS.loadArray(MathJax.Hub.config.config,"config",null,true)},this],
      ["Post",this.signal,"End Config"]
    );
  },
  //
  //  Return the delay callback
  //
  ConfigDelay: function () {
    var delay = this.params.delayStartupUntil || MathJax.Hub.config.delayStartupUntil;
    if (delay === "onload") {return this.onload}
    if (delay === "configured") {return MathJax.Hub.Configured}
    return delay;
  },
  //
  //  Run the scipts of type=text/x-mathajx-config
  //
  ConfigBlocks: function () {
    var scripts = document.getElementsByTagName("script");
    var last = null, queue = MathJax.Callback.Queue();
    for (var i = 0, m = scripts.length; i < m; i++) {
      var type = String(scripts[i].type).replace(/ /g,"");
      if (type.match(/^text\/x-mathjax-config(;.*)?$/) && !type.match(/;executed=true/)) {
        scripts[i].type += ";executed=true";
        last = queue.Push(scripts[i].innerHTML+";\n1;");
      }
    }
    return last;
  },
  //
  //  Check for v1.0 no-configuration and put up a warning message.
  //
  ConfigDefault: function () {
    var CONFIG = MathJax.Hub.config;
    if (CONFIG["v1.0-compatible"] && (CONFIG.jax||[]).length === 0 &&
        !this.params.config && (CONFIG.config||[]).length === 0)
      {return MathJax.Ajax.Require(this.URL("extensions","v1.0-warning.js"))}
  },

  //
  //  Read cookie and set up menu defaults
  //  (adjust the jax to accommodate renderer preferences)
  //
  Cookie: function () {
    return this.queue.Push(
      ["Post",this.signal,"Begin Cookie"],
      ["Get",MathJax.HTML.Cookie,"menu",MathJax.Hub.config.menuSettings],
      [function (config) {
        var renderer = config.menuSettings.renderer, jax = config.jax;
        if (renderer) {
          var name = "output/"+renderer; jax.sort();
          for (var i = 0, m = jax.length; i < m; i++) {
            if (jax[i].substr(0,7) === "output/") break;
          }
          if (i == m-1) {jax.pop()} else {
            while (i < m) {if (jax[i] === name) {jax.splice(i,1); break}; i++}
          }
          jax.unshift(name);
        }
      },MathJax.Hub.config],
      ["Post",this.signal,"End Cookie"]
    );
  },
  //
  //  Setup stylesheets and extra styles
  //
  Styles: function () {
    return this.queue.Push(
      ["Post",this.signal,"Begin Styles"],
      ["loadArray",this,MathJax.Hub.config.styleSheets,"config"],
      ["Styles",MathJax.Ajax,MathJax.Hub.config.styles],
      ["Post",this.signal,"End Styles"]
    );
  },
  //
  //  Load the input and output jax
  //
  Jax: function () {
    var config = MathJax.Hub.config, jax = MathJax.Hub.outputJax;
    //  Save the order of the output jax since they are loading asynchronously
    for (var i = 0, m = config.jax.length, k = 0; i < m; i++) {
      if (config.jax[i].substr(0,7) === "output/") 
        {jax.order[config.jax[i].substr(7)] = k; k++}
    }
    var queue = MathJax.Callback.Queue();
    return queue.Push(
      ["Post",this.signal,"Begin Jax"],
      ["loadArray",this,config.jax,"jax","config.js"],
      ["Post",this.signal,"End Jax"]
    );
  },
  //
  //  Load the extensions
  //
  Extensions: function () {
    var queue = MathJax.Callback.Queue();
    return queue.Push(
      ["Post",this.signal,"Begin Extensions"],
      ["loadArray",this,MathJax.Hub.config.extensions,"extensions"],
      ["Post",this.signal,"End Extensions"]
    );
  },
  
  //
  //  Initialize the Message system
  //
  Message: function () {
    MathJax.Message.Init(true);
  },
  
  //
  //  Set the math menu renderer, if it isn't already
  //  (this must come after the jax are loaded)
  //
  Menu: function () {
    var menu = MathJax.Hub.config.menuSettings, jax = MathJax.Hub.outputJax, registered;
    for (var id in jax) {if (jax.hasOwnProperty(id)) {
      if (jax[id].length) {registered = jax[id]; break}
    }}
    if (registered && registered.length) {
      if (menu.renderer && menu.renderer !== registered[0].id)
        {registered.unshift(MathJax.OutputJax[menu.renderer])}
      menu.renderer = registered[0].id;
    }
  },
  
  //
  //  Setup the onload callback
  //
  onLoad: function (when) {
    var onload = this.onload =
      MathJax.Callback(function () {MathJax.Hub.Startup.signal.Post("onLoad")});
    if (document.readyState && document.readyState !== "loading") {return [onload]}
    if (window.addEventListener) {
      window.addEventListener("load",onload,false);
      if (!this.params.noDOMContentEvent)
        {window.addEventListener("DOMContentLoaded",onload,false)}
    }
    else if (window.attachEvent) {window.attachEvent("onload",onload)}
    else {window.onload = onload}
    return onload;
  },

  //
  //  Perform the initial typesetting (or skip if configuration says to)
  //
  Typeset: function (element,callback) {
    if (MathJax.Hub.config.skipStartupTypeset) {return function () {}}
    return this.queue.Push(
      ["Post",this.signal,"Begin Typeset"],
      ["Typeset",MathJax.Hub,element,callback],
      ["Post",this.signal,"End Typeset"]
    );
  },

  //
  //  Create a URL in the MathJax hierarchy
  //
  URL: function (dir,name) {
    if (!name.match(/^([a-z]+:\/\/|\[|\/)/)) {name = "[MathJax]/"+dir+"/"+name}
    return name;
  },

  //
  //  Load an array of files, waiting for all of them
  //  to be loaded before going on
  //
  loadArray: function (files,dir,name,synchronous) {
    if (files) {
      if (!(files instanceof Array)) {files = [files]}
      if (files.length) {
        var queue = MathJax.Callback.Queue(), callback = {}, file;
        for (var i = 0, m = files.length; i < m; i++) {
          file = this.URL(dir,files[i]);
          if (name) {file += "/" + name}
          if (synchronous) {queue.Push(["Require",MathJax.Ajax,file,callback])}
                      else {queue.Push(MathJax.Ajax.Require(file,callback))}
        }
        return queue.Push({}); // wait for everything to finish
      }
    }
    return null;
  }
  
};


/**********************************************************/

(function (BASENAME) {
  var BASE = window[BASENAME], ROOT = "["+BASENAME+"]";
  var HUB = BASE.Hub, AJAX = BASE.Ajax, CALLBACK = BASE.Callback;

  var JAX = MathJax.Object.Subclass({
    JAXFILE: "jax.js",
    require: null, // array of files to load before jax.js is complete
    config: {},
    //
    //  Make a subclass and return an instance of it.
    //  (FIXME: should we replace config with a copy of the constructor's
    //   config?  Otherwise all subclasses share the same config structure.)
    //
    Init: function (def,cdef) {
      if (arguments.length === 0) {return this}
      return (this.constructor.Subclass(def,cdef))();
    },
    //
    //  Augment by merging with class definition (not replacing)
    //
    Augment: function (def,cdef) {
      var cObject = this.constructor, ndef = {};
      if (def != null) {
        for (var id in def) {if (def.hasOwnProperty(id)) {
          if (typeof def[id] === "function")
            {cObject.protoFunction(id,def[id])} else {ndef[id] = def[id]}
        }}
        // MSIE doesn't list toString even if it is not native so handle it separately
        if (def.toString !== cObject.prototype.toString && def.toString !== {}.toString)
          {cObject.protoFunction('toString',def.toString)}
      }
      HUB.Insert(cObject.prototype,ndef);
      cObject.Augment(null,cdef);
      return this;
    },
<<<<<<< HEAD
    Process: function (element) {
      var load, file = this.directory+"/"+this.JAXFILE;
      this.constructor.prototype.Process = function (element) {
        if (!load.called) {return load}
        throw Error(file+" failed to load properly");
      };
      load = AJAX.Require(file);
=======
    preProcess: function (element) {
      var load = AJAX.Require(this.directory+"/"+this.JAXFILE);
      if (!load.called) {this.constructor.prototype.preProcess = function (element) {return load}}
>>>>>>> 05f9bed5
      return load;
    },
    Translate: function (element) {
      throw Error(this.directory+"/"+this.JAXFILE+" failed to redefine the Translate() method");
    },
    Register: function (mimetype) {},
    Config: function () {
      this.config = HUB.CombineConfig(this.id,this.config);
      if (this.config.Augment) {this.Augment(this.config.Augment)}
    },
    Startup: function () {},
    loadComplete: function (file) {
      if (file === "config.js") {
        AJAX.loadComplete(this.directory+"/"+file);
      } else {
        var queue = CALLBACK.Queue();
        queue.Push(
          HUB.Register.StartupHook("End Config",{}), // wait until config complete
          ["Post",HUB.Startup.signal,this.id+" Jax Config"],
          ["Config",this],
          ["Post",HUB.Startup.signal,this.id+" Jax Require"],
          // Config may set the required and extensions array,
          //  so use functions to delay making the reference until needed
          [function (THIS) {return MathJax.Hub.Startup.loadArray(THIS.require,this.directory)},this],
          [function (config,id) {return MathJax.Hub.Startup.loadArray(config.extensions,"extensions/"+id)},this.config||{},this.id],
          ["Post",HUB.Startup.signal,this.id+" Jax Startup"],
          ["Startup",this],
          ["Post",HUB.Startup.signal,this.id+" Jax Ready"],
          [function (THIS) {
            THIS.preProcess  = THIS.preTranslate;
            THIS.Process     = THIS.Translate;
            THIS.postProcess = THIS.postTranslate;
          },this.constructor.prototype],
          ["loadComplete",AJAX,this.directory+"/"+file]
        );
      }
    }
  },{
    id: "Jax",
    version: "1.1",
    directory: ROOT+"/jax",
    extensionDir: ROOT+"/extensions"
  });

  /***********************************/

  BASE.InputJax = JAX.Subclass({
    elementJax: "mml",  // the element jax to load for this input jax
    Process: function (element) {
      var queue = CALLBACK.Queue();
      // Load any needed element jax
      var jax = this.elementJax; if (!(jax instanceof Array)) {jax = [jax]}
      for (var i = 0, m = jax.length; i < m; i++) {
        var file = BASE.ElementJax.directory+"/"+jax[i]+"/"+this.JAXFILE;
        if (!this.require) {this.require = []}
          else if (!(this.require instanceof Array)) {this.require = [this.require]};
        this.require.push(file);  // so Startup will wait for it to be loaded
        queue.Push(AJAX.Require(file));
      }
      // Load the input jax
      var load = queue.Push(AJAX.Require(this.directory+"/"+this.JAXFILE));
      if (!load.called) {this.constructor.prototype.Process = function () {return load}}
      // Load the associated output jax
      jax = HUB.outputJax["jax/"+jax[0]];
      if (jax) {queue.Push(AJAX.Require(jax[0].directory+"/"+this.JAXFILE))}
      return queue.Push({});
    },
    needsUpdate: function (jax) {
      var script = jax.SourceElement();
      return (jax.originalText !== (script.text == "" ? script.innerHTML : script.text));
    },
    Register: function (mimetype) {
      if (!HUB.inputJax) {HUB.inputJax = {}}
      HUB.inputJax[mimetype] = this;
    }
  },{
    id: "InputJax",
    version: "1.1.1",
    directory: JAX.directory+"/input",
    extensionDir: JAX.extensionDir
  });

  /***********************************/

  BASE.OutputJax = JAX.Subclass({
    Register: function (mimetype) {
      var jax = HUB.outputJax;
      if (!jax[mimetype]) {jax[mimetype] = []}
      //  If the output jax is earlier in the original configuration list, put it first here
      if (jax[mimetype].length && (this.id === HUB.config.menuSettings.renderer ||
            (jax.order[this.id]||0) < (jax.order[jax[mimetype][0].id]||0)))
        {jax[mimetype].unshift(this)} else {jax[mimetype].push(this)}
      //  Make sure the element jax is loaded before Startup is called
      if (!this.require) {this.require = []}
        else if (!(this.require instanceof Array)) {this.require = [this.require]};
      this.require.push(BASE.ElementJax.directory+"/"+(mimetype.split(/\//)[1])+"/"+this.JAXFILE);
    },
    Remove: function (jax) {}
  },{
    id: "OutputJax",
    version: "1.1.1",
    directory: JAX.directory+"/output",
    extensionDir: JAX.extensionDir,
    fontDir: ROOT+(BASE.isPacked?"":"/..")+"/fonts",
    imageDir: ROOT+(BASE.isPacked?"":"/..")+"/images"
  });
  
  /***********************************/

  BASE.ElementJax = JAX.Subclass({
    // make a subclass, not an instance
    Init: function (def,cdef) {return this.constructor.Subclass(def,cdef)},
    
    inputJax: null,
    outputJax: null,
    inputID: null,
    originalText: "",
    mimeType: "",
    
    Text: function (text,callback) {
      var script = this.SourceElement();
      BASE.HTML.setScript(script,text);
      script.MathJax.state = this.STATE.UPDATE;
      return HUB.Update(script,callback);
    },
    Reprocess: function (callback) {
      var script = this.SourceElement();
      script.MathJax.state = this.STATE.UPDATE;
      return HUB.Reprocess(script,callback);
    },
    Update: function (callback) {
      var script = this.SourceElement();
      script.MathJax.state = this.STATE.OUTPUT;
      return HUB.Process(script,callback);
    },
    Remove: function (keep) {
      if (this.hover) {this.hover.clear(this)}
      BASE.OutputJax[this.outputJax].Remove(this);
      if (!keep) {
        HUB.signal.Post(["Remove Math",this.inputID]); // wait for this to finish?
        this.Detach();
      }
    },
    needsUpdate: function () {
      return BASE.InputJax[this.inputJax].needsUpdate(this);
    },

    SourceElement: function () {return document.getElementById(this.inputID)},
    
    Attach: function (script,inputJax) {
      var jax = script.MathJax.elementJax;
      if (script.MathJax.state === this.STATE.UPDATE) {
        jax.Clone(this);
      } else {
        jax = script.MathJax.elementJax = this;
        if (script.id) {this.inputID = script.id}
          else {script.id = this.inputID = BASE.ElementJax.GetID(); this.newID = 1}
      }
      jax.originalText = (script.text == "" ? script.innerHTML : script.text);
      jax.inputJax = inputJax;
      if (jax.root) {jax.root.inputID = jax.inputID}
    },
    Detach: function () {
      var script = this.SourceElement(); if (!script) return;
      try {delete script.MathJax} catch(err) {script.MathJax = null}
      if (this.newID) {script.id = ""}
    },
    Clone: function (jax) {
      var id;
      for (id in this) {
        if (!this.hasOwnProperty(id)) continue;
        if (typeof(jax[id]) === 'undefined' && id !== 'newID') {delete this[id]}
      }
      for (id in jax) {
        if (!jax.hasOwnProperty(id)) continue;
        if (typeof(this[id]) === 'undefined' || (this[id] !== jax[id] && id !== 'inputID'))
          {this[id] = jax[id]}
      }
    }
  },{
    id: "ElementJax",
    version: "1.1.1",
    directory: JAX.directory+"/element",
    extensionDir: JAX.extensionDir,
    ID: 0,  // jax counter (for IDs)
    STATE: {
      PENDING: 1,      // script is identified as math but not yet processed
      PROCESSED: 2,    // script has been processed
      UPDATE: 3,       // elementJax should be updated
      OUTPUT: 4        // output should be updated (input is OK)
    },
    
    GetID: function () {this.ID++; return "MathJax-Element-"+this.ID},
    Subclass: function () {
      var obj = JAX.Subclass.apply(this,arguments);
      obj.loadComplete = this.prototype.loadComplete;
      return obj;
    }
  });
  BASE.ElementJax.prototype.STATE = BASE.ElementJax.STATE;
  
})("MathJax");

/**********************************************************/

(function (BASENAME) {
  var BASE = window[BASENAME];
  if (!BASE) {BASE = window[BASENAME] = {}}

  var HUB = BASE.Hub; var STARTUP = HUB.Startup; var CONFIG = HUB.config;
  var HEAD = document.getElementsByTagName("head")[0];
  if (!HEAD) {HEAD = document.childNodes[0]};
  var scripts = (document.documentElement || document).getElementsByTagName("script");
  var namePattern = new RegExp("(^|/)"+BASENAME+"\\.js(\\?.*)?$");
  for (var i = scripts.length-1; i >= 0; i--) {
    if (scripts[i].src.match(namePattern)) {
      STARTUP.script = scripts[i].innerHTML;
      if (RegExp.$2) {
        var params = RegExp.$2.substr(1).split(/\&/);
        for (var j = 0, m = params.length; j < m; j++) {
          var KV = params[j].match(/(.*)=(.*)/);
          if (KV) {STARTUP.params[unescape(KV[1])] = unescape(KV[2])}
        }
      }
      CONFIG.root = scripts[i].src.replace(/(^|\/)[^\/]*(\?.*)?$/,'');
      break;
    }
  }
  BASE.Ajax.config = CONFIG;

  var BROWSERS = {
    isMac:       (navigator.platform.substr(0,3) === "Mac"),
    isPC:        (navigator.platform.substr(0,3) === "Win"),
    isMSIE:      (window.ActiveXObject != null && window.clipboardData != null),
    isFirefox:   (window.netscape != null && document.ATTRIBUTE_NODE != null && !window.opera),
    isSafari:    (navigator.userAgent.match(/ (Apple)?WebKit\//) != null && !window.chrome),
    isChrome:    (window.chrome != null && window.chrome.loadTimes != null),
    isOpera:     (window.opera != null && window.opera.version != null),
    isKonqueror: (window.hasOwnProperty && window.hasOwnProperty("konqueror") && navigator.vendor == "KDE"),
    versionAtLeast: function (v) {
      var bv = (this.version).split('.'); v = (new String(v)).split('.');
      for (var i = 0, m = v.length; i < m; i++)
        {if (bv[i] != v[i]) {return parseInt(bv[i]||"0") >= parseInt(v[i])}}
      return true;
    },
    Select: function (choices) {
      var browser = choices[HUB.Browser];
      if (browser) {return browser(HUB.Browser)}
      return null;
    }
  };

  var AGENT = navigator.userAgent
    .replace(/^Mozilla\/(\d+\.)+\d+ /,"")                                   // remove initial Mozilla, which is never right
    .replace(/[a-z][-a-z0-9._: ]+\/\d+[^ ]*-[^ ]*\.([a-z][a-z])?\d+ /i,"")  // remove linux version
    .replace(/Gentoo |Ubuntu\/(\d+\.)*\d+ (\([^)]*\) )?/,"");               // special case for these

  HUB.Browser = HUB.Insert(HUB.Insert(new String("Unknown"),{version: "0.0"}),BROWSERS);
  for (var browser in BROWSERS) {if (BROWSERS.hasOwnProperty(browser)) {
    if (BROWSERS[browser] && browser.substr(0,2) === "is") {
      browser = browser.slice(2);
      if (browser === "Mac" || browser === "PC") continue;
      HUB.Browser = HUB.Insert(new String(browser),BROWSERS);
      var VERSION = new RegExp(
        ".*(Version)/((?:\\d+\\.)+\\d+)|" +                                       // for Safari and Opera10
        ".*("+browser+")"+(browser == "MSIE" ? " " : "/")+"((?:\\d+\\.)*\\d+)|"+  // for one of the main browser
        "(?:^|\\(| )([a-z][-a-z0-9._: ]+|(?:Apple)?WebKit)/((?:\\d+\\.)+\\d+)");  // for unrecognized browser
      var MATCH = VERSION.exec(AGENT) || ["","","","unknown","0.0"];
      HUB.Browser.name = (MATCH[1] == "Version" ? browser : (MATCH[3] || MATCH[5]));
      HUB.Browser.version = MATCH[2] || MATCH[4] || MATCH[6];
      break;
    }
  }};
  
  //
  //  Initial browser-specific info (e.g., touch up version or name)
  //
  HUB.Browser.Select({
    Safari: function (browser) {
      var v = parseInt((String(browser.version).split("."))[0]);
      if (v > 85) {browser.webkit = browser.version}
      if      (v >= 533) {browser.version = "5.0"}
      else if (v >= 526) {browser.version = "4.0"}
      else if (v >= 525) {browser.version = "3.1"}
      else if (v >  500) {browser.version = "3.0"}
      else if (v >  400) {browser.version = "2.0"}
      else if (v >   85) {browser.version = "1.0"}
      browser.isMobile = (navigator.appVersion.match(/Mobile/i) != null);
      browser.noContextMenu = browser.isMobile;
    },
    Firefox: function (browser) {
      if (browser.version === "0.0" && navigator.product === "Gecko" && navigator.productSub) {
        var date = navigator.productSub.substr(0,8);
        if      (date >= "20090630") {browser.version = "3.5"}
        else if (date >= "20080617") {browser.version = "3.0"}
        else if (date >= "20061024") {browser.version = "2.0"}
      }
      browser.isMobile = (navigator.appVersion.match(/Android/i) != null ||
                          navigator.userAgent.match(/ Fennec\//) != null);
    },
    Opera: function (browser) {browser.version = opera.version()},
    MSIE: function (browser) {
      browser.isIE9 = !!(document.documentMode && (window.performance || window.msPerformance));
      MathJax.HTML.setScriptBug = !browser.isIE9 || document.documentMode < 9;
    }
  });
  HUB.Browser.Select(MathJax.Message.browsers);

  HUB.queue = BASE.Callback.Queue();
  HUB.queue.Push(
    ["Post",STARTUP.signal,"Begin"],
    ["Config",STARTUP],
    ["Cookie",STARTUP],
    ["Styles",STARTUP],
    ["Message",STARTUP],
    function () {
      // Do Jax and Extensions in parallel, but wait for them all to complete
      var queue = BASE.Callback.Queue(
        STARTUP.Jax(),
        STARTUP.Extensions()
      );
      return queue.Push({});
    },
    ["Menu",STARTUP],
    STARTUP.onLoad(),
    function () {MathJax.isReady = true}, // indicates that MathJax is ready to process math
    ["Typeset",STARTUP],
    ["Post",STARTUP.signal,"End"]
  );
  
})("MathJax");

}}

/**********************************************************/<|MERGE_RESOLUTION|>--- conflicted
+++ resolved
@@ -1142,12 +1142,8 @@
         this.status = true;
       }
     }
-<<<<<<< HEAD
     if (clearDelay) {setTimeout(MathJax.Callback(["Clear",this,n]),clearDelay)}
     else if (clearDelay == 0) {this.Clear(n,0)}
-=======
-    if (clearDelay) {setTimeout(MathJax.Callback(["Clear",this,n,0]),clearDelay)}
->>>>>>> 05f9bed5
     return n;
   },
   
@@ -1159,22 +1155,14 @@
       if (this.text) {
         if (this.div.parentNode == null) {this.Init()} // see ASCIIMathML comments above
         if (this.current == null) {
-<<<<<<< HEAD
-          if (this.timer) {clearTimeout(this.timer)}
+	if (this.timer) {clearTimeout(this.timer); delete this.timer}
           if (delay == null) {delay = 600}
           if (delay === 0) {this.Remove()}
-            else {this.timer = setTimeout(MathJax.Callback(["Remove",this]),(delay||600))}
+	    else {this.timer = setTimeout(MathJax.Callback(["Remove",this]),delay)}
         } else if (MathJax.Hub.config.messageStyle !== "none") {
           if (this.textNodeBug) {this.div.innerHTML = this.log[this.current].filteredText}
                            else {this.text.nodeValue = this.log[this.current].filteredText}
         }
-=======
-          if (this.timer) {clearTimeout(this.timer); delete this.timer}
-          if (delay === 0) {this.Remove()}
-            else {this.timer = setTimeout(MathJax.Callback(["Remove",this]),(delay||600))}
-        } else if (this.textNodeBug) {this.div.innerHTML = this.log[this.current].text}
-                                else {this.text.nodeValue = this.log[this.current].text}
->>>>>>> 05f9bed5
         if (this.status) {window.status = ""; delete this.status}
       } else if (this.status) {
         window.status = (this.current == null ? "" : this.log[this.current].text);
@@ -1939,19 +1927,13 @@
       cObject.Augment(null,cdef);
       return this;
     },
-<<<<<<< HEAD
-    Process: function (element) {
+    preProcess: function (element) {
       var load, file = this.directory+"/"+this.JAXFILE;
-      this.constructor.prototype.Process = function (element) {
-        if (!load.called) {return load}
+      this.constructor.prototype.preProcess = function (element) {
+	if (!load.called) {return load}
         throw Error(file+" failed to load properly");
-      };
+      }
       load = AJAX.Require(file);
-=======
-    preProcess: function (element) {
-      var load = AJAX.Require(this.directory+"/"+this.JAXFILE);
-      if (!load.called) {this.constructor.prototype.preProcess = function (element) {return load}}
->>>>>>> 05f9bed5
       return load;
     },
     Translate: function (element) {
