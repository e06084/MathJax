--- conflicted
+++ resolved
@@ -30,11 +30,7 @@
 if (!MathJax.Hub) {  // skip if already loaded
   
 MathJax.version = "2.0";
-<<<<<<< HEAD
-MathJax.fileversion = "2.0.3";
-=======
-MathJax.fileversion = "2.0.5";
->>>>>>> 0772d97a
+MathJax.fileversion = "2.0.6";
 
 /**********************************************************/
 
