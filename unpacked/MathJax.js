/*************************************************************
 *
 *  MathJax.js
 *  
 *  The main support code for the MathJax Hub, including the
 *  Ajax, Callback, Messaging, and Object-Oriented Programming
 *  libraries, as well as the base Jax classes, and startup
 *  processing code.
 *  
 *  ---------------------------------------------------------------------
 *  
 *  Copyright (c) 2009-2011 Design Science, Inc.
 * 
 *  Licensed under the Apache License, Version 2.0 (the "License");
 *  you may not use this file except in compliance with the License.
 *  You may obtain a copy of the License at
 * 
 *      http://www.apache.org/licenses/LICENSE-2.0
 * 
 *  Unless required by applicable law or agreed to in writing, software
 *  distributed under the License is distributed on an "AS IS" BASIS,
 *  WITHOUT WARRANTIES OR CONDITIONS OF ANY KIND, either express or implied.
 *  See the License for the specific language governing permissions and
 *  limitations under the License.
 */

if (document.getElementById && document.childNodes && document.createElement) {

if (!window.MathJax) {window.MathJax= {}}
if (!MathJax.Hub) {  // skip if already loaded
  
MathJax.version = "1.1a";
<<<<<<< HEAD
MathJax.fileversion = "1.1.12";
=======
MathJax.fileversion = "1.1.13";
>>>>>>> 836992b3

/**********************************************************/

(function (BASENAME) {
  var BASE = window[BASENAME];
  if (!BASE) {BASE = window[BASENAME] = {}}

  var PROTO = [];  // a static object used to indicate when a prototype is being created
  var OBJECT = function (def) {
    var obj = def.constructor; if (!obj) {obj = new Function("")}
    for (var id in def) {if (id !== 'constructor' && def.hasOwnProperty(id)) {obj[id] = def[id]}}
    return obj;
  };
  var CONSTRUCTOR = function () {
    return new Function ("return arguments.callee.Init.call(this,arguments)");
  };
  //
  //  Test for Safari 2.x bug (can't replace prototype for result of new Function()).
  //  (We don't use this version for everyone since it is a closure and we don't need that).
  //
  var BUGTEST = CONSTRUCTOR(); BUGTEST.prototype = {bug_test: 1};
  if (!BUGTEST.prototype.bug_test) {
    CONSTRUCTOR = function () {
      return function () {return arguments.callee.Init.call(this,arguments)};
    };
  };

  BASE.Object = OBJECT({
    constructor: CONSTRUCTOR(),
    
    Subclass: function (def,classdef) {
      var obj = CONSTRUCTOR();
      obj.SUPER = this; obj.Init = this.Init;
      obj.Subclass = this.Subclass; obj.Augment = this.Augment;
      obj.protoFunction = this.protoFunction;
      obj.can = this.can; obj.has = this.has; obj.isa = this.isa;
      obj.prototype = new this(PROTO);
      obj.prototype.constructor = obj;  // the real constructor
      obj.Augment(def,classdef);
      return obj;
    },
  
    Init: function (args) {
      var obj = this;
      if (args.length === 1 && args[0] === PROTO) {return obj}
      if (!(obj instanceof args.callee)) {obj = new args.callee(PROTO)}
      return obj.Init.apply(obj,args) || obj;
    },
    
    Augment: function (def,classdef) {
      var id;
      if (def != null) {
        for (id in def) {if (def.hasOwnProperty(id)) {this.protoFunction(id,def[id])}}
        // MSIE doesn't list toString even if it is not native so handle it separately
        if (def.toString !== this.prototype.toString && def.toString !== {}.toString)
          {this.protoFunction('toString',def.toString)}
      }
      if (classdef != null) {
        for (id in classdef) {if (classdef.hasOwnProperty(id)) {this[id] = classdef[id]}}
      }
      return this;
    },
  
    protoFunction: function (id,def) {
      this.prototype[id] = def;
      if (typeof def === "function") {def.SUPER = this.SUPER.prototype}
    },
  
    prototype: {
      Init: function () {},
      SUPER: function (fn) {return fn.callee.SUPER},
      can: function (method) {return typeof(this[method]) === "function"},
      has: function (property) {return typeof(this[property]) !== "undefined"},
      isa: function (obj) {return (obj instanceof Object) && (this instanceof obj)}
    },
  
    can: function (method)   {return this.prototype.can.call(this,method)},
    has: function (property) {return this.prototype.has.call(this,property)},
    isa: function (obj) {
      var constructor = this;
      while (constructor) {
        if (constructor === obj) {return true} else {constructor = constructor.SUPER}
      }
      return false;
    },


    SimpleSUPER: OBJECT({
      constructor: function (def) {return this.SimpleSUPER.define(def)},

      define: function (src) {
	var dst = {};
	if (src != null) {
          for (var id in src) {if (src.hasOwnProperty(id)) {dst[id] = this.wrap(id,src[id])}}
	  // MSIE doesn't list toString even if it is not native so handle it separately
          if (src.toString !== this.prototype.toString && src.toString !== {}.toString)
            {dst.toString = this.wrap('toString',src.toString)}
	}
	return dst;
      },

      wrap: function (id,f) {
	if (typeof(f) === 'function' && f.toString().match(/\.\s*SUPER\s*\(/)) {
	  var fn = new Function(this.wrapper);
	  fn.label = id; fn.original = f; f = fn;
	  fn.toString = this.stringify;
	}
	return f;
      },

      wrapper: function () {
	var fn = arguments.callee;
	this.SUPER = fn.SUPER[fn.label];
	try {var result = fn.original.apply(this,arguments)}
	  catch (err) {delete this.SUPER; throw err}
	delete this.SUPER;
	return result;
      }.toString().replace(/^\s*function \(\)\s*\{\s*/i,"").replace(/\s*\}\s*$/i,""),

      toString: function () {
	return this.original.toString.apply(this.original,arguments);
      }
    })
  });

})("MathJax");

/**********************************************************/

/*
 *  Create a callback function from various forms of data:
 *  
 *     MathJax.Callback(fn)    -- callback to a function
 *
 *     MathJax.Callback([fn])  -- callback to function
 *     MathJax.Callback([fn,data...])
 *                             -- callback to function with given data as arguments
 *     MathJax.Callback([object,fn])
 *                             -- call fn with object as "this"
 *     MathJax.Callback([object,fn,data...])
 *                             -- call fn with object as "this" and data as arguments
 *     MathJax.Callback(["method",object])
 *                             -- call method of object wth object as "this"
 *     MathJax.Callback(["method",object,data...])
 *                             -- as above, but with data as arguments to method
 *
 *     MathJax.Callback({hook: fn, data: [...], object: this})
 *                             -- give function, data, and object to act as "this" explicitly
 *
 *     MathJax.Callback("code")  -- callback that compiles and executes a string
 *
 *     MathJax.Callback([...],i)
 *                             -- use slice of array starting at i and interpret
 *                                result as above.  (Used for passing "arguments" array
 *                                and trimming initial arguments, if any.)
 */

/*
 *    MathJax.Callback.After([...],cb1,cb2,...)
 *                             -- make a callback that isn't called until all the other
 *                                ones are called first.  I.e., wait for a union of
 *                                callbacks to occur before making the given callback.
 */

/*
 *  MathJax.Callback.Queue([callback,...])
 *                             -- make a synchronized queue of commands that process
 *                                sequentially, waiting for those that return uncalled
 *                                callbacks.
 */

/*
 *  MathJax.Callback.Signal(name)
 *                             -- finds or creates a names signal, to which listeners
 *                                can be attached and are signaled by messages posted
 *                                to the signal.  Responses can be asynchronous.
 */

(function (BASENAME) {
  var BASE = window[BASENAME];
  if (!BASE) {BASE = window[BASENAME] = {}}
  //
  //  Create a callback from an associative array
  //
  var CALLBACK = function (data) {
    var cb = new Function("return arguments.callee.execute.apply(arguments.callee,arguments)");
    for (var id in CALLBACK.prototype) {
      if (CALLBACK.prototype.hasOwnProperty(id)) {
        if (typeof(data[id]) !== 'undefined') {cb[id] = data[id]}
                                         else {cb[id] = CALLBACK.prototype[id]}
      }
    }
    cb.toString = CALLBACK.prototype.toString;
    return cb;
  };
  CALLBACK.prototype = {
    isCallback: true,
    hook: function () {},
    data: [],
    object: window,
    execute: function () {
      if (!this.called || this.autoReset) {
        this.called = !this.autoReset;
        return this.hook.apply(this.object,this.data.concat([].slice.call(arguments,0)));
      }
    },
    reset: function () {delete this.called},
    toString: function () {return this.hook.toString.apply(this.hook,arguments)}
  };
  var ISCALLBACK = function (f) {
    return (typeof(f) === "function" && f.isCallback);
  }
  //
  //  Evaluate a string in global context
  //
  var EVAL = function (code) {return eval.call(window,code)}
  EVAL("var __TeSt_VaR__ = 1"); // check if it works in global context
  if (window.__TeSt_VaR__) {
    try { delete window.__TeSt_VaR__; } // NOTE IE9 throws when in IE7 mode
    catch (error) { window.__TeSt_VaR__ = null; } 
  } else {
    if (window.execScript) {
      // IE
      EVAL = function (code) {
        BASE.__code = code;
        code = "try {"+BASENAME+".__result = eval("+BASENAME+".__code)} catch(err) {"+BASENAME+".__result = err}";
        window.execScript(code);
        var result = BASE.__result; delete BASE.__result; delete BASE.__code;
        if (result instanceof Error) {throw result}
        return result;
      }
    } else {
      // Safari2
      EVAL = function (code) {
        BASE.__code = code;
        code = "try {"+BASENAME+".__result = eval("+BASENAME+".__code)} catch(err) {"+BASENAME+".__result = err}";
        var head = (document.getElementsByTagName("head"))[0]; if (!head) {head = document.body}
        var script = document.createElement("script");
        script.appendChild(document.createTextNode(code));
        head.appendChild(script); head.removeChild(script);
        var result = BASE.__result; delete BASE.__result; delete BASE.__code;
        if (result instanceof Error) {throw result}
        return result;
      }
    }
  }
  //
  //  Create a callback from various types of data
  //
  var USING = function (args,i) {
    if (arguments.length > 1) {
      if (arguments.length === 2 && !(typeof arguments[0] === 'function') &&
          arguments[0] instanceof Object && typeof arguments[1] === 'number')
            {args = [].slice.call(args,i)}
      else {args = [].slice.call(arguments,0)}
    }
    if (args instanceof Array && args.length === 1) {args = args[0]}
    if (typeof args === 'function') {
      if (args.execute === CALLBACK.prototype.execute) {return args}
      return CALLBACK({hook: args});
    } else if (args instanceof Array) {
      if (typeof(args[0]) === 'string' && args[1] instanceof Object &&
                 typeof args[1][args[0]] === 'function') {
        return CALLBACK({hook: args[1][args[0]], object: args[1], data: args.slice(2)});
      } else if (typeof args[0] === 'function') {
        return CALLBACK({hook: args[0], data: args.slice(1)});
      } else if (typeof args[1] === 'function') {
        return CALLBACK({hook: args[1], object: args[0], data: args.slice(2)});
      }
    } else if (typeof(args) === 'string') {
      return CALLBACK({hook: EVAL, data: [args]});
    } else if (args instanceof Object) {
      return CALLBACK(args);
    } else if (typeof(args) === 'undefined') {
      return CALLBACK({});
    }
    throw Error("Can't make callback from given data");
  };
  
  //
  //  Wait for a given time to elapse and then perform the callback
  //
  var DELAY = function (time,callback) {
    callback = USING(callback);
    callback.timeout = setTimeout(callback,time);
    return callback;
  };

  //
  //  Callback used by AFTER, QUEUE, and SIGNAL to check if calls have completed
  //
  var WAITFOR = function (callback,signal) {
    callback = USING(callback);
    if (!callback.called) {WAITSIGNAL(callback,signal); signal.pending++}
  };
  var WAITEXECUTE = function () {
    var signals = this.signal; delete this.signal;
    this.execute = this.oldExecute; delete this.oldExecute;
    var result = this.execute.apply(this,arguments);
    if (ISCALLBACK(result) && !result.called) {WAITSIGNAL(result,signals)} else {
      for (var i = 0, m = signals.length; i < m; i++) {
        signals[i].pending--;
        if (signals[i].pending <= 0) {signals[i].call()}
      }
    }
  };
  var WAITSIGNAL = function (callback,signals) {
    if (!(signals instanceof Array)) {signals = [signals]}
    if (!callback.signal) {
      callback.oldExecute = callback.execute;
      callback.execute = WAITEXECUTE;
      callback.signal = signals;
    } else if (signals.length === 1) {callback.signal.push(signals[0])}
      else {callback.signal = callback.signal.concat(signals)}
  };

  //
  //  Create a callback that is called when a collection of other callbacks have
  //  all been executed.  If the callback gets called immediately (i.e., the
  //  others are all already called), check if it returns another callback
  //  and return that instead.
  //
  var AFTER = function (callback) {
    callback = USING(callback);
    callback.pending = 0;
    for (var i = 1, m = arguments.length; i < m; i++)
      {if (arguments[i]) {WAITFOR(arguments[i],callback)}}
    if (callback.pending === 0) {
      var result = callback();
      if (ISCALLBACK(result)) {callback = result}
    }
    return callback;
  };

  //
  //  Run an array of callbacks passing them the given data.
  //  If any return callbacks, return a callback that will be 
  //  executed when they all have completed.
  //
  var HOOKS = function (hooks,data,reset) {
    if (!hooks) {return null}
    if (!(hooks instanceof Array)) {hooks = [hooks]}
    if (!(data instanceof Array))  {data = (data == null ? [] : [data])}
    var callbacks = [{}];
    for (var i = 0, m = hooks.length; i < m; i++) {
      if (reset) {hooks[i].reset()}
      var result = hooks[i].apply(window,data);
      if (ISCALLBACK(result) && !result.called) {callbacks.push(result)}
    }
    if (callbacks.length === 1) {return null}
    if (callbacks.length === 2) {return callbacks[1]}
    return AFTER.apply({},callbacks);
  };
  
  //
  //  Command queue that performs commands in order, waiting when
  //  necessary for commands to complete asynchronousely
  //
  var QUEUE = BASE.Object.Subclass({
    //
    //  Create the queue and push any commands that are specified
    //
    Init: function () {
      this.pending = 0; this.running = 0;
      this.queue = [];
      this.Push.apply(this,arguments);
    },
    //
    //  Add commands to the queue and run them. Adding a callback object
    //  (rather than a callback specification) queues a wait for that callback.
    //  Return the final callback for synchronization purposes.
    //
    Push: function () {
      var callback;
      for (var i = 0, m = arguments.length; i < m; i++) {
        callback = USING(arguments[i]);
        if (callback === arguments[i] && !callback.called)
          {callback = USING(["wait",this,callback])}
        this.queue.push(callback);
      }
      if (!this.running && !this.pending) {this.Process()}
      return callback;
    },
    //
    //  Process the command queue if we aren't waiting on another command
    //
    Process: function (queue) {
      while (!this.running && !this.pending && this.queue.length) {
        var callback = this.queue[0];
        queue = this.queue.slice(1); this.queue = [];
        this.Suspend(); var result = callback(); this.Resume();
        if (queue.length) {this.queue = queue.concat(this.queue)}
        if (ISCALLBACK(result) && !result.called) {WAITFOR(result,this)}
      }
    },
    //
    //  Suspend/Resume command processing on this queue
    //
    Suspend: function () {this.running++},
    Resume: function () {if (this.running) {this.running--}},
    //
    //  Used by WAITFOR to restart the queue when an action completes
    //
    call: function () {this.Process.apply(this,arguments)},
    wait: function (callback) {return callback}
  });
  
  //
  //  Create a named signal that listeners can attach to, to be signaled by
  //  postings made to the signal.  Posts are queued if they occur while one
  //  is already in process.
  //
  var SIGNAL = QUEUE.Subclass({
    Init: function (name) {
      QUEUE.prototype.Init.call(this);
      this.name = name;
      this.posted = [];     // the messages posted so far
      this.listeners = [];  // those with interest in this signal
    },
    //
    // Post a message to the signal listeners, with callback for when complete
    //
    Post: function (message,callback,forget) {
      callback = USING(callback);
      if (this.posting || this.pending) {
        this.Push(["Post",this,message,callback,forget]);
      } else {
        this.callback = callback; callback.reset();
        if (!forget) {this.posted.push(message)}
        this.Suspend(); this.posting = 1;
        for (var i = 0, m = this.listeners.length; i < m; i++) {
          this.listeners[i].reset();
          var result = (this.listeners[i])(message);
          if (ISCALLBACK(result) && !result.called) {WAITFOR(result,this)}
        }
        this.Resume(); delete this.posting;
        if (!this.pending) {this.call()}
      }
      return callback;
    },
    //
    //  Clear the post history (so new listeners won't get old messages)
    //
    Clear: function (callback) {
      callback = USING(callback);
      if (this.posting || this.pending) {
        callback = this.Push(["Clear",this,callback]);
      } else {
        this.posted = [];
        callback();
      }
      return callback;
    },
    //
    //  Call the callback (all replies are in) and process the command queue
    //
    call: function () {this.callback(this); this.Process()},
    
    //
    //  A listener calls this to register intrest in the signal (so it will be called
    //  when posts occur).  If ignorePast is 1, it will not be sent the post history.
    //
    Interest: function (callback,ignorePast) {
      callback = USING(callback);
      this.listeners[this.listeners.length] = callback;
      if (!ignorePast) {
        for (var i = 0, m = this.posted.length; i < m; i++) {
          callback.reset();
          var result = callback(this.posted[i]);
          if (ISCALLBACK(result) && i === this.posted.length-1) {WAITFOR(result,this)}
        }
      }
      return callback;
    },
    //
    //  A listener calls this to remove itself from a signal
    //
    NoInterest: function (callback) {
      for (var i = 0, m = this.listeners.length; i < m; i++) {
        if (this.listeners[i] === callback) {this.listeners.splice(i,1); return}
      }
    },
    
    //
    //  Hook a callback to a particular message on this signal
    //
    MessageHook: function (msg,callback) {
      callback = USING(callback);
      if (!this.hooks) {this.hooks = {}; this.Interest(["ExecuteHooks",this])}
      if (!this.hooks[msg]) {this.hooks[msg] = []}
      this.hooks[msg].push(callback);
      for (var i = 0, m = this.posted.length; i < m; i++)
        {if (this.posted[i] == msg) {callback.reset(); callback(this.posted[i])}}
      return callback;
    },
    //
    //  Execute the message hooks for the given message
    //
    ExecuteHooks: function (msg,more) {
      var type = ((msg instanceof Array) ? msg[0] : msg);
      return HOOKS(this.hooks[type],[msg],true);
    }
    
  },{
    signals: {},  // the named signals
    find: function (name) {
      if (!SIGNAL.signals[name]) {SIGNAL.signals[name] = new SIGNAL(name)}
      return SIGNAL.signals[name];
    }
  });
  
  //
  //  The main entry-points
  //
  BASE.Callback = BASE.CallBack = USING;
  BASE.Callback.Delay = DELAY;
  BASE.Callback.After = AFTER;
  BASE.Callback.Queue = QUEUE;
  BASE.Callback.Signal = SIGNAL.find;
  BASE.Callback.ExecuteHooks = HOOKS;
})("MathJax");

/**********************************************************/

(function (BASENAME) {
  var BASE = window[BASENAME];
  if (!BASE) {BASE = window[BASENAME] = {}}
  
  var isSafari2 = (navigator.vendor === "Apple Computer, Inc." &&
                   typeof navigator.vendorSub === "undefined");
  var sheets = 0; // used by Safari2

  //
  //  Update sheets count and look up the head object
  //  
  var HEAD = function (head) {
    if (document.styleSheets && document.styleSheets.length > sheets)
      {sheets = document.styleSheets.length}
    if (!head) {
      head = (document.getElementsByTagName("head"))[0];
      if (!head) {head = document.body}
    }
    return head;
  };
  
  //
  //  Remove scripts that are completed so they don't clutter up the HEAD.
  //  This runs via setTimeout since IE7 can't remove the script while it is running.
  //
  var SCRIPTS = [];  // stores scripts to be removed after a delay
  var REMOVESCRIPTS = function () {
    for (var i = 0, m = SCRIPTS.length; i < m; i++) {BASE.Ajax.head.removeChild(SCRIPTS[i])}
    SCRIPTS = [];
  };
  
  BASE.Ajax = {
    loaded: {},         // files already loaded
    loading: {},        // files currently in process of loading
    loadHooks: {},      // hooks to call when files are loaded
    timeout: 15*1000,   // timeout for loading of files (15 seconds)
    styleDelay: 1,      // delay to use before styles are available
    config: {root: ""}, // URL of root directory to load from

    STATUS: {
      OK: 1,         // file is loading or did load OK
      ERROR: -1      // file timed out during load
    },
    
    rootPattern: new RegExp("^\\["+BASENAME+"\\]"),
    
    //
    //  Return a complete URL to a file (replacing the root pattern)
    //
    fileURL: function (file) {return file.replace(this.rootPattern,this.config.root)},
    
    //
    //  Load a file if it hasn't been already.
    //  Make sure the file URL is "safe"?
    //
    Require: function (file,callback) {
      callback = BASE.Callback(callback); var type;
      if (file instanceof Object) {for (var i in file) {}; type = i.toUpperCase(); file = file[i]}
        else {type = file.split(/\./).pop().toUpperCase()}
      file = this.fileURL(file);
      // FIXME: check that URL is OK
      if (this.loaded[file]) {
        callback(this.loaded[file]);
      } else {
        var FILE = {}; FILE[type] = file;
        this.Load(FILE,callback);
      }
      return callback;
    },

    //
    //  Load a file regardless of where it is and whether it has
    //  already been loaded.
    //
    Load: function (file,callback) {
      callback = BASE.Callback(callback); var type;
      if (file instanceof Object) {for (var i in file) {}; type = i.toUpperCase(); file = file[i]}
        else {type = file.split(/\./).pop().toUpperCase()}
      file = this.fileURL(file);
      if (this.loading[file]) {
        if (!this.loadHooks[file]) {this.loadHooks[file] = []}
        this.loadHooks[file].push(callback);
      } else {
        this.head = HEAD(this.head);
        if (this.loader[type]) {this.loader[type].call(this,file,callback)}
         else {throw Error("Can't load files of type "+type)}
      }
      return callback;
    },
    
    //
    //  Register a load hook for a particular file (it will be called when
    //  loadComplete() is called for that file)
    //
    LoadHook: function (file,callback) {
      callback = BASE.Callback(callback);
      if (file instanceof Object) {for (var i in file) {file = file[i]}}
      file = this.fileURL(file);
      if (this.loaded[file]) {
        callback(this.loaded[file]);
      } else {
        if (!this.loadHooks[file]) {this.loadHooks[file] = []}
        this.loadHooks[file].push(callback);
      }
      return callback;
    },
    
    //
    //  Used when files are combined in a preloading configuration file
    //
    Preloading: function () {
      for (var i = 0, m = arguments.length; i < m; i++) {
        var file = this.fileURL(arguments[i]);
        if (!this.loading[file]) {this.loading[file] = {preloaded: true}}
      }
    },
    
    //
    //  Code used to load the various types of files
    //  (JS for JavaScript, CSS for style sheets)
    //
    loader: {
      //
      //  Create a SCRIPT tag to load the file
      //
      JS: function (file,callback) {
        var script = document.createElement("script");
        var timeout = BASE.Callback(["loadTimeout",this,file]);
        this.loading[file] = {
          callback: callback,
          message: BASE.Message.File(file),
          timeout: setTimeout(timeout,this.timeout),
          status: this.STATUS.OK,
          script: script
        };
        script.onerror = timeout;  // doesn't work in IE and no apparent substitute
        script.type = "text/javascript";
        script.src = file;
        this.head.appendChild(script);
      },
      //
      //  Create a LINK tag to load the style sheet
      //
      CSS: function (file,callback) {
        var link = document.createElement("link");
        link.rel = "stylesheet"; link.type = "text/css"; link.href = file;
        this.loading[file] = {
          callback: callback,
          message: BASE.Message.File(file),
          status: this.STATUS.OK
        };
        this.head.appendChild(link);
        this.timer.create.call(this,[this.timer.file,file],link);
      }
    },
    
    //
    //  Timing code for checking when style sheets are available.
    //
    timer: {
      //
      //  Create the timing callback and start the timing loop.
      //  We use a delay because some browsers need it to allow the styles
      //  to be processed.
      //
      create: function (callback,node) {
        callback = BASE.Callback(callback);
        if (node.nodeName === "STYLE" && node.styleSheet &&
            typeof(node.styleSheet.cssText) !== 'undefined') {
          callback(this.STATUS.OK); // MSIE processes style immediately, but doesn't set its styleSheet!
        } else if (window.chrome && typeof(window.sessionStorage) !== "undefined" &&
                   node.nodeName === "STYLE") {
          callback(this.STATUS.OK); // Same for Chrome 5 (beta), Grrr.
        } else if (isSafari2) {
          this.timer.start(this,[this.timer.checkSafari2,sheets++,callback],this.styleDelay);
        } else {
          this.timer.start(this,[this.timer.checkLength,node,callback],this.styleDelay);
        }
        return callback;
      },
      //
      //  Start the timer for the given callback checker
      //
      start: function (AJAX,check,delay,timeout) {
        check = BASE.Callback(check);
        check.execute = this.execute; check.time = this.time;
        check.STATUS = AJAX.STATUS; check.timeout = timeout || AJAX.timeout;
        check.delay = check.total = 0;
        if (delay) {setTimeout(check,delay)} else {check()}
      },
      //
      //  Increment the time total, increase the delay
      //  and test if we are past the timeout time.
      //  
      time: function (callback) {
        this.total += this.delay;
        this.delay = Math.floor(this.delay * 1.05 + 5);
        if (this.total >= this.timeout) {callback(this.STATUS.ERROR); return 1}
        return 0;
      },
      //
      //  For JS file loads, call the proper routine according to status
      //
      file: function (file,status) {
        if (status < 0) {BASE.Ajax.loadTimeout(file)} else {BASE.Ajax.loadComplete(file)}
      },
      //
      //  Call the hook with the required data
      //
      execute: function () {this.hook.call(this.object,this,this.data[0],this.data[1])},
      //
      //  Safari2 doesn't set the link's stylesheet, so we need to look in the
      //  document.styleSheets array for the new sheet when it is created
      //
      checkSafari2: function (check,length,callback) {
        if (check.time(callback)) return;
        if (document.styleSheets.length > length &&
            document.styleSheets[length].cssRules &&
            document.styleSheets[length].cssRules.length)
          {callback(check.STATUS.OK)} else {setTimeout(check,check.delay)}
      },
      //
      //  Look for the stylesheets rules and check when they are defined
      //  and no longer of length zero.  (This assumes there actually ARE
      //  some rules in the stylesheet.)
      //  
      checkLength: function (check,node,callback) {
        if (check.time(callback)) return;
        var isStyle = 0; var sheet = (node.sheet || node.styleSheet);
        try {if ((sheet.cssRules||sheet.rules||[]).length > 0) {isStyle = 1}} catch(err) {
          if (err.message.match(/protected variable|restricted URI/)) {isStyle = 1}
          else if (err.message.match(/Security error/)) {
            // Firefox3 gives "Security error" for missing files, so
            //   can't distinguish that from OK files on remote servers.
            //   or OK files in different directory from local files.
            isStyle = 1; // just say it is OK (can't really tell)
          }
        }
        if (isStyle) {
          // Opera 9.6 requires this setTimeout
          setTimeout(BASE.Callback([callback,check.STATUS.OK]),0);
        } else {
          setTimeout(check,check.delay);
        }
      }
    },

    //
    //  JavaScript code must call this when they are completely initialized
    //  (this allows them to perform asynchronous actions before indicating
    //  that they are complete).
    //
    loadComplete: function (file) {
      file = this.fileURL(file);
      var loading = this.loading[file];
      if (loading && !loading.preloaded) {
        BASE.Message.Clear(loading.message);
        clearTimeout(loading.timeout);
	if (loading.script) {
	  if (SCRIPTS.length === 0) {setTimeout(REMOVESCRIPTS,0)}
	  SCRIPTS.push(loading.script);
	}
        this.loaded[file] = loading.status; delete this.loading[file];
        if (!this.loadHooks[file]) {this.loadHooks[file] = []}
        this.loadHooks[file].push(loading.callback);
      } else {
        this.loaded[file] = this.STATUS.OK;
        loading = {status: this.STATUS.OK}
      }
      BASE.Callback.ExecuteHooks(this.loadHooks[file],loading.status);
    },
    
    //
    //  If a file fails to load within the timeout period (or the onerror handler
    //  is called), this routine runs to signal the error condition.
    //  
    loadTimeout: function (file) {
      if (this.loading[file].timeout) {clearTimeout(this.loading[file].timeout)}
      this.loading[file].status = this.STATUS.ERROR;
      this.loadError(file);
      this.loadComplete(file);
    },
    
    //
    //  The default error hook for file load failures
    //
    loadError: function (file) {BASE.Message.Set("File failed to load: "+file,null,2000)},

    //
    //  Defines a style sheet from a hash of style declarations (key:value pairs
    //  where the key is the style selector and the value is a hash of CSS attributes 
    //  and values).
    //
    Styles: function (styles,callback) {
      var styleString = this.StyleString(styles);
      if (styleString === "") {
        callback = BASE.Callback(callback);
        callback();
      } else {
        var style = document.createElement("style"); style.type = "text/css";
        this.head = HEAD(this.head);
        this.head.appendChild(style);
        if (style.styleSheet && typeof(style.styleSheet.cssText) !== 'undefined') {
          style.styleSheet.cssText = styleString;
        } else {
          style.appendChild(document.createTextNode(styleString));
        }
        callback = this.timer.create.call(this,callback,style);
      }
      return callback;
    },
    
    //
    //  Create a stylesheet string from a style declaration object
    //
    StyleString: function (styles) {
      if (typeof(styles) === 'string') {return styles}
      var string = "", id, style;
      for (id in styles) {if (styles.hasOwnProperty(id)) {
        if (typeof styles[id] === 'string') {
          string += id + " {"+styles[id]+"}\n";
        } else if (styles[id] instanceof Array) {
          for (var i = 0; i < styles[id].length; i++) {
            style = {}; style[id] = styles[id][i];
            string += this.StyleString(style);
          }
        } else if (id.substr(0,6) === '@media') {
          string += id + " {"+this.StyleString(styles[id])+"}\n";
        } else if (styles[id] != null) {
          style = [];
          for (var name in styles[id]) {if (styles[id].hasOwnProperty(name)) {
            if (styles[id][name] != null) 
              {style[style.length] = name + ': ' + styles[id][name]}
          }}
          string += id +" {"+style.join('; ')+"}\n";
        }
      }}
      return string;
    }
  };

})("MathJax");

/**********************************************************/

MathJax.HTML = {
  //
  //  Create an HTML element with given attributes and content.
  //  The def parameter is an (optional) object containing key:value pairs
  //  of the attributes and their values, and contents is an (optional)
  //  array of strings to be inserted as text, or arrays of the form
  //  [type,def,contents] that describes an HTML element to be inserted
  //  into the current element.  Thus the contents can describe a complete
  //  HTML snippet of arbitrary complexity.  E.g.:
  //  
  //    MathJax.HTML.Element("span",{id:"mySpan",style{"font-style":"italic"}},[
  //        "(See the ",["a",{href:"http://www.mathjax.org"},["MathJax home page"]],
  //        " for more details.)"]);
  // 
  Element: function (type,def,contents) {
    var obj = document.createElement(type);
    if (def) {
      if (def.style) {
        var style = def.style; def.style = {};
        for (var id in style) {if (style.hasOwnProperty(id))
          {def.style[id.replace(/-([a-z])/g,this.ucMatch)] = style[id]}}
      }
      MathJax.Hub.Insert(obj,def);
    }
    if (contents) {
      for (var i = 0; i < contents.length; i++) {
        if (contents[i] instanceof Array) {
          obj.appendChild(this.Element(contents[i][0],contents[i][1],contents[i][2]));
        } else {
          obj.appendChild(document.createTextNode(contents[i]));
        }
      }
    }
    return obj;
  },
  ucMatch: function (match,c) {return c.toUpperCase()},
  addElement: function (span,type,def,contents) {return span.appendChild(this.Element(type,def,contents))},
  TextNode: function (text) {return document.createTextNode(text)},
  addText: function (span,text) {return span.appendChild(this.TextNode(text))},

  //
  //  Set the text of a script
  //
  setScript: function (script,text) {
    if (this.setScriptBug) {script.text = text} else {
      while (script.firstChild) {script.removeChild(script.firstChild)}
      this.addText(script,text);
    }
  },

  //
  //  Manage cookies
  //
  Cookie: {
    prefix: "mjx",
    expires: 365,
    
    //
    //  Save an object as a named cookie
    //
    Set: function (name,def) {
      var keys = [];
      if (def) {
        for (var id in def) {if (def.hasOwnProperty(id)) {
          keys.push(id+":"+def[id].toString().replace(/&/g,"&&"));
        }}
      }
      var cookie = this.prefix+"."+name+"="+escape(keys.join('&;'));
      if (this.expires) {
        var time = new Date(); time.setDate(time.getDate() + this.expires);
        cookie += '; expires='+time.toGMTString();
      }
      document.cookie = cookie+"; path=/";
    },
    
    //
    //  Get the contents of a named cookie and incorporate
    //  it into the given object (or return a fresh one)
    //
    Get: function (name,obj) {
      if (!obj) {obj = {}}
      var pattern = new RegExp("(?:^|;\\s*)"+this.prefix+"\\."+name+"=([^;]*)(?:;|$)");
      var match = pattern.exec(document.cookie);
      if (match && match[1] !== "") {
        var keys = unescape(match[1]).split('&;');
        for (var i = 0, m = keys.length; i < m; i++) {
          match = keys[i].match(/([^:]+):(.*)/);
          var value = match[2].replace(/&&/g,'&');
          if (value === "true") {value = true} else if (value === "false") {value = false}
            else if (value.match(/^-?(\d+(\.\d+)?|\.\d+)$/)) {value = parseFloat(value)}
          obj[match[1]] = value;
        }
      }
      return obj;
    }
  }
    
};


/**********************************************************/

MathJax.Message = {
  ready: false,  // used to tell when the styles are available
  log: [{}], current: null,
  textNodeBug: (navigator.vendor === "Apple Computer, Inc." &&
                typeof navigator.vendorSub === "undefined") ||
               (window.hasOwnProperty && window.hasOwnProperty("konqueror")), // Konqueror displays some gibberish with text.nodeValue = "..."
  
  styles: {
    "#MathJax_Message": {
      position: "fixed", left: "1px", bottom: "2px",
      'background-color': "#E6E6E6",  border: "1px solid #959595",
      margin: "0px", padding: "2px 8px",
      'z-index': "102", color: "black", 'font-size': "80%",
      width: "auto", 'white-space': "nowrap"
    },
    
    "#MathJax_MSIE_Frame": {
      position: "absolute",
      top:0, left: 0, width: "0px", 'z-index': 101,
      border: "0px", margin: "0px", padding: "0px"
    }
  },
  
  browsers: {
    MSIE: function (browser) {
      MathJax.Hub.config.styles["#MathJax_Message"].position = "absolute";
      MathJax.Message.quirks = (document.compatMode === "BackCompat");
    },
    Chrome: function (browser) {
      MathJax.Hub.config.styles["#MathJax_Message"].bottom = "1.5em";
      MathJax.Hub.config.styles["#MathJax_Message"].left = "1em";
    }
  },
  
  Init: function (styles) {
    if (styles) {this.ready = true}
    if (!document.body || !this.ready) {return false}
    //
    //  ASCIIMathML replaces the entire page with a copy of itself (@#!#%@!!)
    //  so check that this.div is still part of the page, otherwise look up
    //  the copy and use that.
    //
    if (this.div && this.div.parentNode == null) {
      this.div = document.getElementById("MathJax_Message");
      if (this.div) {this.text = this.div.firstChild}
    }
    if (!this.div) {
      var frame = document.body;
      if (MathJax.Hub.Browser.isMSIE) {
	  frame = this.frame = this.addDiv(document.body); frame.removeAttribute("id");
        frame.style.position = "absolute";
        frame.style.border = frame.style.margin = frame.style.padding = "0px";
        frame.style.zIndex = "101"; frame.style.height = "0px";
        frame = this.addDiv(frame);
        frame.id = "MathJax_MSIE_Frame";
        window.attachEvent("onscroll",this.MoveFrame);
        window.attachEvent("onresize",this.MoveFrame);
        this.MoveFrame();
      }
      this.div = this.addDiv(frame); this.div.style.display = "none";
      this.text = this.div.appendChild(document.createTextNode(""));
    }
    return true;
  },
  
  addDiv: function (parent) {
    var div = document.createElement("div");
    div.id = "MathJax_Message";
    if (parent.firstChild) {parent.insertBefore(div,parent.firstChild)}
      else {parent.appendChild(div)}
    return div;
  },
  
  MoveFrame: function () {
    var body = (MathJax.Message.quirks ? document.body : document.documentElement);
    var frame = MathJax.Message.frame;
    frame.style.left = body.scrollLeft + 'px';
    frame.style.top = body.scrollTop + 'px';
    frame.style.width = body.clientWidth + 'px';
    frame = frame.firstChild;
    frame.style.height = body.clientHeight + 'px';
  },
  
  filterText: function (text,n) {
    if (MathJax.Hub.config.messageStyle === "simple") {
      if (text.match(/^Loading /)) {
        if (!this.loading) {this.loading = "Loading "}
        text = this.loading; this.loading += ".";
      } else if (text.match(/^Processing /)) {
        if (!this.processing) {this.processing = "Processing "}
        text = this.processing; this.processing += ".";
      }
    }
    return text;
  },
  
  Set: function (text,n,clearDelay) {
    if (this.timer) {clearTimeout(this.timer); delete this.timeout}
    if (n == null) {n = this.log.length; this.log[n] = {}}
    this.log[n].text = text; this.log[n].filteredText = text = this.filterText(text,n);
    if (typeof(this.log[n].next) === "undefined") {
      this.log[n].next = this.current;
      if (this.current != null) {this.log[this.current].prev = n}
      this.current = n;
    }
    if (this.current === n && MathJax.Hub.config.messageStyle !== "none") {
      if (this.Init()) {
        if (this.textNodeBug) {this.div.innerHTML = text} else {this.text.nodeValue = text}
        this.div.style.display = "";
        if (this.status) {window.status = ""; delete this.status}
      } else {
        window.status = text;
        this.status = true;
      }
    }
    if (clearDelay) {setTimeout(MathJax.Callback(["Clear",this,n]),clearDelay)}
    else if (clearDelay == 0) {this.Clear(n,0)}
    return n;
  },
  
  Clear: function (n,delay) {
    if (this.log[n].prev != null) {this.log[this.log[n].prev].next = this.log[n].next}
    if (this.log[n].next != null) {this.log[this.log[n].next].prev = this.log[n].prev}
    if (this.current === n) {
      this.current = this.log[n].next;
      if (this.text) {
        if (this.div.parentNode == null) {this.Init()} // see ASCIIMathML comments above
        if (this.current == null) {
          if (this.timer) {clearTimeout(this.timer)}
          if (delay == null) {delay = 600}
          if (delay === 0) {this.Remove()}
            else {this.timer = setTimeout(MathJax.Callback(["Remove",this]),(delay||600))}
        } else if (MathJax.Hub.config.messageStyle !== "none") {
          if (this.textNodeBug) {this.div.innerHTML = this.log[this.current].filteredText}
                           else {this.text.nodeValue = this.log[this.current].filteredText}
        }
        if (this.status) {window.status = ""; delete this.status}
      } else if (this.status) {
        window.status = (this.current == null ? "" : this.log[this.current].text);
      }
    }
    delete this.log[n].next; delete this.log[n].prev;
    delete this.log[n].filteredText;
  },
  
  Remove: function () {
    // FIXME:  do a fade out or something else interesting?
    this.text.nodeValue = "";
    this.div.style.display = "none";
  },
  
  File: function (file) {
    var root = MathJax.Ajax.config.root;
    if (file.substr(0,root.length) === root) {file = "[MathJax]"+file.substr(root.length)}
    return this.Set("Loading "+file);
  },
  
  Log: function () {
    var strings = [];
    for (var i = 1, m = this.log.length; i < m; i++) {strings[i] = this.log[i].text}
    return strings.join("\n");
  }

};

/**********************************************************/

MathJax.Hub = {
  config: {
    root: "",
    config: [],      // list of configuration files to load
    styleSheets: [], // list of CSS files to load
    styles: {},      // styles to generate in-line
    jax: [],         // list of input and output jax to load
    extensions: [],  // list of extensions to load
    preJax: null,    // pattern to remove from before math script tag
    postJax: null,   // pattern to remove from after math script tag
    displayAlign: 'center',       // how to align displayed equations (left, center, right)
    displayIndent: '0',           // indentation for displayed equations (when not centered)
    preRemoveClass: 'MathJax_Preview', // class of objects to remove preceeding math script
    showProcessingMessages: true, // display "Processing math: nn%" messages or not
    messageStyle: "normal",       // set to "none" or "simple" (for "Loading..." and "Processing...")
    delayStartupUntil: "none",    // set to "onload" to delay setup until the onload handler runs
                                  // set to "configured" to delay startup until MathJax.Hub.Configured() is called
                                  // set to a Callback to wait for before continuing with the startup
    skipStartupTypeset: false,    // set to true to skip PreProcess and Process during startup
    "v1.0-compatible": true,  // set to false to prevent loading of default configuration file
    elements: [],    // array of elements to process when none is given explicitly
     
    showMathMenu: true,      // attach math context menu to mathml?
    showMathMenuMSIE: true,  // separtely determine if MSIE should have math menu
                             //  (since the code for that is a bit delicate)

    preProcessors: [], // list of callbacks for preprocessing (initialized by extensions)
    inputJax: {},      // mime-type mapped to input jax (by registration)
    outputJax: {order:{}}, // mime-type mapped to output jax list (by registration)

    menuSettings: {
      zoom: "None",        //  when to do MathZoom
      CTRL: false,         //    require CTRL for MathZoom?
      ALT: false,          //    require Alt or Option?
      CMD: false,          //    require CMD?
      Shift: false,        //    require Shift?
      discoverable: false, //  make math menu discoverable on hover?
      zscale: "200%",      //  the scaling factor for MathZoom
      renderer: "",        //  set when Jax are loaded
      font: "Auto",        //  what font HTML-CSS should use
      context: "MathJax"   //  or "Browser" for pass-through to browser menu
    },
    
    errorSettings: {
      message: ["[Math Processing Error]"], // HTML snippet structure for message to use
      style: {color: "#CC0000", "font-style":"italic"}  // style for message
    }
  },
  
  processUpdateTime: 250, // time between screen updates when processing math (milliseconds)

  signal: MathJax.Callback.Signal("Hub"), // Signal used for Hub events

  Config: function (def) {
    this.Insert(this.config,def);
    if (this.config.Augment) {this.Augment(this.config.Augment)}
  },
  CombineConfig: function (name,def) {
    var config = this.config, id, parent; name = name.split(/\./);
    for (var i = 0, m = name.length; i < m; i++) {
      id = name[i]; if (!config[id]) {config[id] = {}}
      parent = config; config = config[id];
    }
    parent[id] = config = this.Insert(def,config);
    return config;
  },
  
  Register: {
    PreProcessor: function (callback) {MathJax.Hub.config.preProcessors.push(MathJax.Callback(callback))},
    MessageHook: function () {return MathJax.Hub.signal.MessageHook.apply(MathJax.Hub.signal,arguments)},
    StartupHook: function () {return MathJax.Hub.Startup.signal.MessageHook.apply(MathJax.Hub.Startup.signal,arguments)},
    LoadHook: function () {return MathJax.Ajax.LoadHook.apply(MathJax.Ajax,arguments)}
  },
  
  getAllJax: function (element) {
    var jax = [], scripts = this.elementScripts(element);
    for (var i = 0, m = scripts.length; i < m; i++) {
      if (scripts[i].MathJax && scripts[i].MathJax.elementJax)
        {jax.push(scripts[i].MathJax.elementJax)}
    }
    return jax;
  },
  
  getJaxByType: function (type,element) {
    var jax = [], scripts = this.elementScripts(element);
    for (var i = 0, m = scripts.length; i < m; i++) {
      if (scripts[i].MathJax && scripts[i].MathJax.elementJax &&
          scripts[i].MathJax.elementJax.mimeType === type)
            {jax.push(scripts[i].MathJax.elementJax)}
    }
    return jax;
  },
  
  getJaxByInputType: function (type,element) {
    var jax = [], scripts = this.elementScripts(element);
    for (var i = 0, m = scripts.length; i < m; i++) {
      if (scripts[i].MathJax && scripts[i].MathJax.elementJax &&
          scripts[i].type && scripts[i].type.replace(/ *;(.|\s)*/,"") === type)
        {jax.push(scripts[i].MathJax.elementJax)}
    }
    return jax;
  },
  
  getJaxFor: function (element) {
    if (typeof(element) === 'string') {element = document.getElementById(element)}
    if (element && element.MathJax) {return element.MathJax.elementJax}
    // FIXME: also check for results of outputJax
    return null;
  },
  
  isJax: function (element) {
    if (typeof(element) === 'string') {element = document.getElementById(element)}
    if (element && element.tagName != null && element.tagName.toLowerCase() === 'script') {
      if (element.MathJax) 
        {return (element.MathJax.state === MathJax.ElementJax.STATE.PROCESSED ? 1 : -1)}
      if (element.type && this.config.inputJax[element.type.replace(/ *;(.|\s)*/,"")]) {return -1}
    }
    // FIXME: check for results of outputJax
    return 0;
  },
  
  Queue: function () {
    return this.queue.Push.apply(this.queue,arguments);
  },
  
  Typeset: function (element,callback) {
    if (!MathJax.isReady) return null;
    var ec = this.elementCallback(element,callback);
    var queue = MathJax.Callback.Queue();
    for (var i = 0, m = ec.elements.length; i < m; i++) {
      if (ec.elements[i]) {
        queue.Push(
          ["PreProcess",this,ec.elements[i]],
          ["Process",this,ec.elements[i]]
        );
      }
    }
    return queue.Push(ec.callback);
  },
  
  PreProcess: function (element,callback) {
    var ec = this.elementCallback(element,callback);
    var queue = MathJax.Callback.Queue();
    for (var i = 0, m = ec.elements.length; i < m; i++) {
      if (ec.elements[i]) {
        queue.Push(
          ["Post",this.signal,["Begin PreProcess",ec.elements[i]]],
          ["ExecuteHooks",MathJax.Callback,
            (arguments.callee.disabled ? [] : this.config.preProcessors), ec.elements[i], true],
          ["Post",this.signal,["End PreProcess",ec.elements[i]]]
        );
      }
    }
    return queue.Push(ec.callback);
  },

  Process:   function (element,callback) {return this.takeAction("Process",element,callback)},
  Update:    function (element,callback) {return this.takeAction("Update",element,callback)},
  Reprocess: function (element,callback) {return this.takeAction("Reprocess",element,callback)},
  
  takeAction: function (action,element,callback) {
    var ec = this.elementCallback(element,callback);
    var queue = MathJax.Callback.Queue(["Clear",this.signal]);
    for (var i = 0, m = ec.elements.length; i < m; i++) {
      if (ec.elements[i]) {
        var scripts = []; // filled in by prepareScripts
        queue.Push(
          ["Post",this.signal,["Begin "+action,ec.elements[i]]],
          ["Post",this.signal,["Begin Math",ec.elements[i]]],
          ["prepareScripts",this,action,ec.elements[i],scripts],
          ["processScripts",this,scripts],
          ["Post",this.signal,["End Math",ec.elements[i]]],
          ["Post",this.signal,["End "+action,ec.elements[i]]]
        );
      }
    }
    return queue.Push(ec.callback);
  },
  
  scriptAction: {
    Process: function (script) {},
    Update: function (script) {
      var jax = script.MathJax.elementJax;
      //  FIXME:  Have intputJax determine if things have changed?
      if (jax && jax.originalText === (script.text == "" ? script.innerHTML : script.text))
        {script.MathJax.state = jax.STATE.PROCESSED} else
        {jax.outputJax.Remove(jax); script.MathJax.state = jax.STATE.UPDATE}
    },
    Reprocess: function (script) {
      var jax = script.MathJax.elementJax;
      if (jax) {jax.outputJax.Remove(jax); script.MathJax.state = jax.STATE.UPDATE}
    }
  },
  
  prepareScripts: function (action,element,math) {
    if (arguments.callee.disabled) return;
    var scripts = this.elementScripts(element);
    var STATE = MathJax.ElementJax.STATE;
    for (var i = 0, m = scripts.length; i < m; i++) {
      var script = scripts[i];
      if (script.type && this.config.inputJax[script.type.replace(/ *;(.|\n)*/,"")]) {
        if (script.MathJax) {
          if (script.MathJax.elementJax && script.MathJax.elementJax.hover) {
            MathJax.Extension.MathEvents.Hover.ClearHover(script.MathJax.elementJax);
          }
          if (script.MathJax.state !== STATE.PENDING) {this.scriptAction[action](script)}
        }
        if (!script.MathJax) {script.MathJax = {state: STATE.PENDING}}
        if (script.MathJax.state !== STATE.PROCESSED) {math.push(script)}
      }
    }
  },
  
  checkScriptSiblings: function (script) {
    if (script.MathJax && script.MathJax.checked) return;
    var config = this.config;
    var pre = script.previousSibling;
    if (pre && pre.nodeName == "#text") {
      var preJax,postJax;
      var post = script.nextSibling;
      if (post && post.nodeName != "#text") {post = null}
      if (config.preJax) {
        if (typeof(config.preJax) === "string") {config.preJax = new RegExp(config.preJax+"$")}
        preJax = pre.nodeValue.match(config.preJax);
      }
      if (config.postJax && post) {
        if (typeof(config.postJax) === "string") {config.postJax = new RegExp("^"+config.postJax)}
        postJax = post.nodeValue.match(config.postJax);
      }
      if (preJax && (!config.postJax || postJax)) {
        pre.nodeValue  = pre.nodeValue.replace
          (config.preJax,(preJax.length > 1? preJax[1] : ""));
        pre = null;
      }
      if (postJax && (!config.preJax || preJax)) {
        post.nodeValue = post.nodeValue.replace
          (config.postJax,(postJax.length > 1? postJax[1] : ""));
      }
      if (pre && !pre.nodeValue.match(/\S/)) {pre = pre.previousSibling}
    }
    if (config.preRemoveClass && pre && pre.className == config.preRemoveClass) {
      try {pre.innerHTML = ""} catch (err) {}
      pre.style.display = "none";
    }
    if (script.MathJax) {script.MathJax.checked = 1}
  },
  
  processScripts: function (scripts,start,n) {
    if (arguments.callee.disabled) {return null}
    var result, STATE = MathJax.ElementJax.STATE;
    var inputJax = this.config.inputJax, outputJax = this.config.outputJax;
    try {
      if (!start) {start = new Date().getTime()}
      var i = 0, script, prev;
      while (i < scripts.length) {
        script = scripts[i]; if (!script) {i++; continue}
        prev = script.previousSibling;
        if (prev && prev.className === "MathJax_Error") {prev.parentNode.removeChild(prev)}
        var type = script.type.replace(/ *;(.|\s)*/,"");
        if (!script.MathJax || script.MathJax.state === STATE.PROCESSED) {i++; continue};
        if (!script.MathJax.elementJax || script.MathJax.state === STATE.UPDATE) {
          this.checkScriptSiblings(script);
          result = inputJax[type].Process(script);
          if (typeof result === 'function') {
            if (result.called) continue; // go back and call Process() again
            this.RestartAfter(result);
          }
          result.Attach(script,inputJax[type]);
          script.MathJax.state = STATE.OUTPUT;
        }
        var jax = script.MathJax.elementJax;
        if (!outputJax[jax.mimeType]) {
          script.MathJax.state = STATE.UPDATE;
          throw Error("No output jax registered for "+jax.mimeType);
        }
        jax.outputJax = outputJax[jax.mimeType][0];
        result = jax.outputJax.Process(script);
        if (typeof result === 'function') {
          if (result.called) continue; // go back and call Process() again
          this.RestartAfter(result);
        }
        script.MathJax.state = STATE.PROCESSED;
        this.signal.Post(["New Math",jax.inputID]); // FIXME: wait for this?  (i.e., restart if returns uncalled callback)
        i++;
        if (new Date().getTime() - start > this.processUpdateTime && i < scripts.length)
          {start = 0; this.RestartAfter(MathJax.Callback.Delay(1))}
      }
    } catch (err) {
      if (!err.restart) {
        if (!this.config.errorSettings.message) {throw err}
        this.formatError(script,err); i++;
      }
      if (!n) {n = 0}; var m = Math.floor((n+i)/(n+scripts.length)*100); n += i;
      if (this.config.showProcessingMessages) {MathJax.Message.Set("Processing math: "+m+"%",0)}
      return MathJax.Callback.After(["processScripts",this,scripts.slice(i),start,n],err.restart);
    }
    if ((n || scripts.length) && this.config.showProcessingMessages) {
      MathJax.Message.Set("Processing Math: 100%",0);
      MathJax.Message.Clear(0);
    }
    return null;
  },
  formatError: function (script,err) {
    var error = MathJax.HTML.Element("span",{className:"MathJax_Error"},this.config.errorSettings.message);
    script.parentNode.insertBefore(error,script);
    this.lastError = err;
  },
  
  RestartAfter: function (callback) {
    throw this.Insert(Error("restart"),{restart: MathJax.Callback(callback)});
  },
  
  elementCallback: function (element,callback) {
    if (callback == null && (element instanceof Array || typeof element === 'function'))
      {try {MathJax.Callback(element); callback = element; element = null} catch(e) {}}
    if (element == null) {element = this.config.elements || []}
    if (!(element instanceof Array)) {element = [element]}
    element = [].concat(element); // make a copy so the original isn't changed
    for (var i = 0, m = element.length; i < m; i++)
      {if (typeof(element[i]) === 'string') {element[i] = document.getElementById(element[i])}}
    if (element.length == 0) {element.push(document.body)}
    if (!callback) {callback = {}}
    return {elements: element, callback: callback};
  },
  
  elementScripts: function (element) {
    if (typeof(element) === 'string') {element = document.getElementById(element)}
    if (element == null) {element = document.body}
    if (element.tagName != null && element.tagName.toLowerCase() === "script") {return [element]}
    return element.getElementsByTagName("script");
  },
  
  Insert: function (dst,src) {
    for (var id in src) {if (src.hasOwnProperty(id)) {
      // allow for concatenation of arrays?
      if (typeof src[id] === 'object' && !(src[id] instanceof Array) &&
         (typeof dst[id] === 'object' || typeof dst[id] === 'function')) {
        this.Insert(dst[id],src[id]);
      } else {
        dst[id] = src[id];
      }
    }}
    return dst;
  }
};
MathJax.Hub.Insert(MathJax.Hub.config.styles,MathJax.Message.styles);
MathJax.Hub.Insert(MathJax.Hub.config.styles,{".MathJax_Error":MathJax.Hub.config.errorSettings.style});

//
//  Storage area for preprocessors and extensions
//  (should these be classes?)
//
MathJax.Extension = {};

//
//  Hub Startup code
//
MathJax.Hub.Configured = MathJax.Callback({}); // called when configuration is complete
MathJax.Hub.Startup = {
  script: "", // the startup script from the SCRIPT call that loads MathJax.js
  queue:   MathJax.Callback.Queue(),           // Queue used for startup actions
  signal:  MathJax.Callback.Signal("Startup"), // Signal used for startup events
  params:  {},

  //
  //  Load the configuration files
  //
  Config: function () {
    this.queue.Push(["Post",this.signal,"Begin Config"]);
    //
    //  Check for user cookie configuration
    //
    var user = MathJax.HTML.Cookie.Get("user");
    if (user.URL || user.Config) {
      if (confirm(
         "MathJax has found a user-configuration cookie that includes code to be run.  " +
         "Do you want to run it?\n\n"+
         "(You should press Cancel unless you set up the cookie yourself.)"
      )) {
        if (user.URL) {this.queue.Push(["Require",MathJax.Ajax,user.URL])}
        if (user.Config) {this.queue.Push(new Function(user.Config))}
      } else {MathJax.HTML.Cookie.Set("user",{})}
    }
    //
    //  Run the config files, if any are given in the parameter list
    //
    if (this.params.config) {
      var files = this.params.config.split(/,/);
      for (var i = 0, m = files.length; i < m; i++) {
        if (!files[i].match(/\.js$/)) {files[i] += ".js"}
        this.queue.Push(["Require",MathJax.Ajax,this.URL("config",files[i])]);
      }
    }
    //
    //  Run the deprecated configuration script, if any (ignoring return value)
    //  Wait for the startup delay signal
    //  Run the mathjax-config blocks
    //  Handle the default configuration (v1.0 compatible)
    //  Load the files in the configuration's config array
    //
    if (this.script.match(/\S/)) {this.queue.Push(this.script+";\n1;")}
    this.queue.Push(
      ["ConfigDelay",this],
      ["ConfigBlocks",this],
      ["ConfigDefault",this],
      [function (THIS) {return THIS.loadArray(MathJax.Hub.config.config,"config",null,true)},this],
      ["Post",this.signal,"End Config"]
    );
  },
  //
  //  Return the delay callback
  //
  ConfigDelay: function () {
    var delay = this.params.delayStartupUntil || MathJax.Hub.config.delayStartupUntil;
    if (delay === "onload") {return this.onload}
    if (delay === "configured") {return MathJax.Hub.Configured}
    return delay;
  },
  //
  //  Run the scipts of type=text/x-mathajx-config
  //
  ConfigBlocks: function () {
    var scripts = document.getElementsByTagName("script");
    var last = null, queue = MathJax.Callback.Queue();
    for (var i = 0, m = scripts.length; i < m; i++) {
      var type = String(scripts[i].type).replace(/ /g,"");
      if (type.match(/^text\/x-mathjax-config(;.*)?$/) && !type.match(/;executed=true/)) {
        scripts[i].type += ";executed=true";
        last = queue.Push(scripts[i].innerHTML+";\n1;");
      }
    }
    return last;
  },
  //
  //  Check for v1.0 no-configuration and put up a warning message.
  //
  ConfigDefault: function () {
    var CONFIG = MathJax.Hub.config;
    if (CONFIG["v1.0-compatible"] && (CONFIG.jax||[]).length === 0 &&
        !this.params.config && (CONFIG.config||[]).length === 0)
      {return MathJax.Ajax.Require(this.URL("extensions","v1.0-warning.js"))}
  },

  //
  //  Read cookie and set up menu defaults
  //  (adjust the jax to accommodate renderer preferences)
  //
  Cookie: function () {
    return this.queue.Push(
      ["Post",this.signal,"Begin Cookie"],
      ["Get",MathJax.HTML.Cookie,"menu",MathJax.Hub.config.menuSettings],
      [function (config) {
        var renderer = config.menuSettings.renderer, jax = config.jax;
        if (renderer) {
          var name = "output/"+renderer; jax.sort();
          for (var i = 0, m = jax.length; i < m; i++) {
            if (jax[i].substr(0,7) === "output/") break;
          }
          if (i == m-1) {jax.pop()} else {
            while (i < m) {if (jax[i] === name) {jax.splice(i,1); break}; i++}
          }
          jax.unshift(name);
        }
      },MathJax.Hub.config],
      ["Post",this.signal,"End Cookie"]
    );
  },
  //
  //  Setup stylesheets and extra styles
  //
  Styles: function () {
    return this.queue.Push(
      ["Post",this.signal,"Begin Styles"],
      ["loadArray",this,MathJax.Hub.config.styleSheets,"config"],
      ["Styles",MathJax.Ajax,MathJax.Hub.config.styles],
      ["Post",this.signal,"End Styles"]
    );
  },
  //
  //  Load the input and output jax
  //
  Jax: function () {
    var config = MathJax.Hub.config;
    //  Save the order of the output jax since they are loading asynchronously
    for (var i = 0, m = config.jax.length, k = 0; i < m; i++) {
      if (config.jax[i].substr(0,7) === "output/") 
        {config.outputJax.order[config.jax[i].substr(7)] = k; k++}
    }
    var queue = MathJax.Callback.Queue();
    return queue.Push(
      ["Post",this.signal,"Begin Jax"],
      ["loadArray",this,config.jax,"jax","config.js"],
      ["Post",this.signal,"End Jax"]
    );
  },
  //
  //  Load the extensions
  //
  Extensions: function () {
    var queue = MathJax.Callback.Queue();
    return queue.Push(
      ["Post",this.signal,"Begin Extensions"],
      ["loadArray",this,MathJax.Hub.config.extensions,"extensions"],
      ["Post",this.signal,"End Extensions"]
    );
  },
  
  //
  //  Initialize the Message system
  //
  Message: function () {
    MathJax.Message.Init(true);
  },
  
  //
  //  Set the math menu renderer, if it isn't already
  //  (this must come after the jax are loaded)
  //
  Menu: function () {
    var menu = MathJax.Hub.config.menuSettings, jax = MathJax.Hub.config.outputJax, registered;
    for (var id in jax) {if (jax.hasOwnProperty(id)) {
      if (jax[id].length) {registered = jax[id]; break}
    }}
    if (registered && registered.length) {
      if (menu.renderer && menu.renderer !== registered[0].id)
        {registered.unshift(MathJax.OutputJax[menu.renderer])}
      menu.renderer = registered[0].id;
    }
  },
  
  //
  //  Setup the onload callback
  //
  onLoad: function (when) {
    var onload = this.onload =
      MathJax.Callback(function () {MathJax.Hub.Startup.signal.Post("onLoad")});
    if (window.addEventListener) {window.addEventListener("load",onload,false)}
    else if (window.attachEvent) {window.attachEvent("onload",onload)}
    else {window.onload = onload}
    return onload;
  },

  //
  //  Perform the initial typesetting (or skip if configuration says to)
  //
  Typeset: function (element,callback) {
    if (MathJax.Hub.config.skipStartupTypeset) {return function () {}}
    return this.queue.Push(
      ["Post",this.signal,"Begin Typeset"],
      ["Typeset",MathJax.Hub,element,callback],
      ["Post",this.signal,"End Typeset"]
    );
  },

  //
  //  Create a URL in the MathJax hierarchy
  //
  URL: function (dir,name) {
    if (!name.match(/^([a-z]+:\/\/|\[|\/)/)) {name = "[MathJax]/"+dir+"/"+name}
    return name;
  },

  //
  //  Load an array of files, waiting for all of them
  //  to be loaded before going on
  //
  loadArray: function (files,dir,name,synchronous) {
    if (files) {
      if (!(files instanceof Array)) {files = [files]}
      if (files.length) {
        var queue = MathJax.Callback.Queue(), callback = {}, file;
        for (var i = 0, m = files.length; i < m; i++) {
          file = this.URL(dir,files[i]);
          if (name) {file += "/" + name}
          if (synchronous) {queue.Push(["Require",MathJax.Ajax,file,callback])}
                      else {queue.Push(MathJax.Ajax.Require(file,callback))}
        }
        return queue.Push({}); // wait for everything to finish
      }
    }
    return null;
  }
  
};


/**********************************************************/

(function (BASENAME) {
  var BASE = window[BASENAME], ROOT = "["+BASENAME+"]";
  var HUB = BASE.Hub, AJAX = BASE.Ajax, CALLBACK = BASE.Callback;

  var JAX = MathJax.Object.Subclass({
    JAXFILE: "jax.js",
    require: null, // array of files to load before jax.js is complete
    config: {},
    //
    //  Make a subclass and return an instance of it.
    //  (FIXME: should we replace config with a copy of the constructor's
    //   config?  Otherwise all subclasses share the same config structure.)
    //
    Init: function (def,cdef) {
      if (arguments.length === 0) {return this}
      return (this.constructor.Subclass(def,cdef))();
    },
    //
    //  Augment by merging with class definition (not replacing)
    //
    Augment: function (def,cdef) {
      var cObject = this.constructor, ndef = {};
      if (def != null) {
        for (var id in def) {if (def.hasOwnProperty(id)) {
          if (typeof def[id] === "function")
            {cObject.protoFunction(id,def[id])} else {ndef[id] = def[id]}
        }}
        // MSIE doesn't list toString even if it is not native so handle it separately
        if (def.toString !== cObject.prototype.toString && def.toString !== {}.toString)
          {cObject.protoFunction('toString',def.toString)}
      }
      HUB.Insert(cObject.prototype,ndef);
      cObject.Augment(null,cdef);
      return this;
    },
    Process: function (element) {
      var load, file = this.directory+"/"+this.JAXFILE;
      this.constructor.prototype.Process = function (element) {
        if (!load.called) {return load}
        throw Error(file+" failed to load properly");
      };
      load = AJAX.Require(file);
      return load;
    },
    Translate: function (element) {
      throw Error(this.directory+"/"+this.JAXFILE+" failed to redefine the Translate() method");
    },
    Register: function (mimetype) {},
    Config: function () {
      this.config = HUB.CombineConfig(this.id,this.config);
      if (this.config.Augment) {this.Augment(this.config.Augment)}
    },
    Startup: function () {},
    loadComplete: function (file) {
      if (file === "config.js") {
        AJAX.loadComplete(this.directory+"/"+file);
      } else {
        var queue = CALLBACK.Queue();
        queue.Push(
          HUB.Register.StartupHook("End Config",{}), // wait until config complete
          ["Post",HUB.Startup.signal,this.id+" Jax Config"],
          ["Config",this],
          ["Post",HUB.Startup.signal,this.id+" Jax Require"],
          // Config may set the required and extensions array,
          //  so use functions to delay making the reference until needed
          [function (THIS) {return MathJax.Hub.Startup.loadArray(THIS.require,this.directory)},this],
          [function (config,id) {return MathJax.Hub.Startup.loadArray(config.extensions,"extensions/"+id)},this.config||{},this.id],
          ["Post",HUB.Startup.signal,this.id+" Jax Startup"],
          ["Startup",this],
          ["Post",HUB.Startup.signal,this.id+" Jax Ready"],
          [function (THIS) {THIS.Process = THIS.Translate},this.constructor.prototype],
          ["loadComplete",AJAX,this.directory+"/"+file]
        );
      }
    }
  },{
    id: "Jax",
    version: "1.1",
    directory: ROOT+"/jax",
    extensionDir: ROOT+"/extensions"
  });

  /***********************************/

  BASE.InputJax = JAX.Subclass({
    elementJax: "mml",  // the element jax to load for this input jax
    Process: function (element) {
      var queue = CALLBACK.Queue();
      // Load any needed element jax
      var jax = this.elementJax; if (!(jax instanceof Array)) {jax = [jax]}
      for (var i = 0, m = jax.length; i < m; i++) {
        var file = BASE.ElementJax.directory+"/"+jax[i]+"/"+this.JAXFILE;
        if (!this.require) {this.require = []}
          else if (!(this.require instanceof Array)) {this.require = [this.require]};
        this.require.push(file);  // so Startup will wait for it to be loaded
        queue.Push(AJAX.Require(file));
      }
      // Load the input jax
      var load = queue.Push(AJAX.Require(this.directory+"/"+this.JAXFILE));
      if (!load.called) {this.constructor.prototype.Process = function () {return load}}
      // Load the associated output jax
      jax = HUB.config.outputJax["jax/"+jax[0]];
      if (jax) {queue.Push(AJAX.Require(jax[0].directory+"/"+this.JAXFILE))}
      return queue.Push({});
    },
    Register: function (mimetype) {
      if (!HUB.config.inputJax) {HUB.config.inputJax = {}}
      HUB.config.inputJax[mimetype] = this;
    }
  },{
    id: "InputJax",
    version: "1.1",
    directory: JAX.directory+"/input",
    extensionDir: JAX.extensionDir
  });

  /***********************************/

  BASE.OutputJax = JAX.Subclass({
    Register: function (mimetype) {
      var jax = HUB.config.outputJax;
      if (!jax[mimetype]) {jax[mimetype] = []}
      //  If the output jax is earlier in the original configuration list, put it first here
      if (jax[mimetype].length && (this.id === HUB.config.menuSettings.renderer ||
            (jax.order[this.id]||0) < (jax.order[jax[mimetype][0].id]||0)))
        {jax[mimetype].unshift(this)} else {jax[mimetype].push(this)}
      //  Make sure the element jax is loaded before Startup is called
      if (!this.require) {this.require = []}
        else if (!(this.require instanceof Array)) {this.require = [this.require]};
      this.require.push(BASE.ElementJax.directory+"/"+(mimetype.split(/\//)[1])+"/"+this.JAXFILE);
    },
    Remove: function (jax) {}
  },{
<<<<<<< HEAD
    id: "OutputJax",
    version: "1.1",
=======
    version: "1.1.1",
>>>>>>> 836992b3
    directory: JAX.directory+"/output",
    extensionDir: JAX.extensionDir,
    fontDir: ROOT+(BASE.isPacked?"":"/..")+"/fonts",
    imageDir: ROOT+(BASE.isPacked?"":"/..")+"/images"
  });
  
  /***********************************/

  BASE.ElementJax = JAX.Subclass({
    // make a subclass, not an instance
    Init: function (def,cdef) {return this.constructor.Subclass(def,cdef)},
    
    inputJax: null,
    outputJax: null,
    inputID: null,
    originalText: "",
    mimeType: "",
    
    Text: function (text,callback) {
      var script = this.SourceElement();
      BASE.HTML.setScript(script,text);
      script.MathJax.state = this.STATE.UPDATE;
      return HUB.Update(script,callback);
    },
    Reprocess: function (callback) {
      var script = this.SourceElement();
      script.MathJax.state = this.STATE.UPDATE;
      return HUB.Reprocess(script,callback);
    },
    Update: function (callback) {
      var script = this.SourceElement();
      script.MathJax.state = this.STATE.OUTPUT;
      return HUB.Process(script,callback);
    },
    Remove: function () {
      if (this.hover) {this.hover.clear(this)}
      this.outputJax.Remove(this);
      HUB.signal.Post(["Remove Math",this.inputID]); // wait for this to finish?
      this.Detach();
    },

    SourceElement: function () {return document.getElementById(this.inputID)},
    
    Attach: function (script,inputJax) {
      var jax = script.MathJax.elementJax;
      if (script.MathJax.state === this.STATE.UPDATE) {
        jax.Clone(this);
      } else {
        jax = script.MathJax.elementJax = this;
        if (script.id) {this.inputID = script.id}
          else {script.id = this.inputID = BASE.ElementJax.GetID(); this.newID = 1}
      }
      jax.originalText = (script.text == "" ? script.innerHTML : script.text);
      jax.inputJax = inputJax;
      if (jax.root) {jax.root.inputID = jax.inputID}
    },
    Detach: function () {
      var script = this.SourceElement(); if (!script) return;
      try {delete script.MathJax} catch(err) {script.MathJax = null}
      if (this.newID) {script.id = ""}
    },
    Clone: function (jax) {
      var id;
      for (id in this) {
        if (!this.hasOwnProperty(id)) continue;
        if (typeof(jax[id]) === 'undefined' && id !== 'newID') {delete this[id]}
      }
      for (id in jax) {
        if (!this.hasOwnProperty(id)) continue;
        if (typeof(this[id]) === 'undefined' || (this[id] !== jax[id] && id !== 'inputID'))
          {this[id] = jax[id]}
      }
    }
  },{
<<<<<<< HEAD
    id: "ElementJax",
    version: "1.1",
=======
    version: "1.1.1",
>>>>>>> 836992b3
    directory: JAX.directory+"/element",
    extensionDir: JAX.extensionDir,
    ID: 0,  // jax counter (for IDs)
    STATE: {
      PENDING: 1,      // script is identified as math but not yet processed
      PROCESSED: 2,    // script has been processed
      UPDATE: 3,       // elementJax should be updated
      OUTPUT: 4        // output should be updated (input is OK)
    },
    
    GetID: function () {this.ID++; return "MathJax-Element-"+this.ID},
    Subclass: function () {
      var obj = JAX.Subclass.apply(this,arguments);
      obj.loadComplete = this.prototype.loadComplete;
      return obj;
    }
  });
  BASE.ElementJax.prototype.STATE = BASE.ElementJax.STATE;
  
})("MathJax");

/**********************************************************/

(function (BASENAME) {
  var BASE = window[BASENAME];
  if (!BASE) {BASE = window[BASENAME] = {}}

  var HUB = BASE.Hub; var STARTUP = HUB.Startup; var CONFIG = HUB.config;
  var HEAD = document.getElementsByTagName("head")[0];
  if (!HEAD) {HEAD = document.childNodes[0]};
  var scripts = (document.documentElement || document).getElementsByTagName("script");
  var namePattern = new RegExp("(^|/)"+BASENAME+"\\.js(\\?.*)?$");
  for (var i = scripts.length-1; i >= 0; i--) {
    if (scripts[i].src.match(namePattern)) {
      STARTUP.script = scripts[i].innerHTML;
      if (RegExp.$2) {
        var params = RegExp.$2.substr(1).split(/\&/);
        for (var j = 0, m = params.length; j < m; j++) {
          var KV = params[j].match(/(.*)=(.*)/);
          if (KV) {STARTUP.params[unescape(KV[1])] = unescape(KV[2])}
        }
      }
      CONFIG.root = scripts[i].src.replace(/(^|\/)[^\/]*(\?.*)?$/,'');
      break;
    }
  }
  BASE.Ajax.config = CONFIG;

  var BROWSERS = {
    isMac:       (navigator.platform.substr(0,3) === "Mac"),
    isPC:        (navigator.platform.substr(0,3) === "Win"),
    isMSIE:      (window.ActiveXObject != null && window.clipboardData != null),
    isFirefox:   (window.netscape != null && document.ATTRIBUTE_NODE != null && !window.opera),
    isSafari:    (navigator.userAgent.match(/ (Apple)?WebKit\//) != null && !window.chrome),
    isChrome:    (window.chrome != null && window.chrome.loadTimes != null),
    isOpera:     (window.opera != null && window.opera.version != null),
    isKonqueror: (window.hasOwnProperty && window.hasOwnProperty("konqueror") && navigator.vendor == "KDE"),
    versionAtLeast: function (v) {
      var bv = (this.version).split('.'); v = (new String(v)).split('.');
      for (var i = 0, m = v.length; i < m; i++)
        {if (bv[i] != v[i]) {return parseInt(bv[i]||"0") >= parseInt(v[i])}}
      return true;
    },
    Select: function (choices) {
      var browser = choices[HUB.Browser];
      if (browser) {return browser(HUB.Browser)}
      return null;
    }
  };

  var AGENT = navigator.userAgent
    .replace(/^Mozilla\/(\d+\.)+\d+ /,"")                                   // remove initial Mozilla, which is never right
    .replace(/[a-z][-a-z0-9._: ]+\/\d+[^ ]*-[^ ]*\.([a-z][a-z])?\d+ /i,"")  // remove linux version
    .replace(/Gentoo |Ubuntu\/(\d+\.)*\d+ (\([^)]*\) )?/,"");               // special case for these

  HUB.Browser = HUB.Insert(HUB.Insert(new String("Unknown"),{version: "0.0"}),BROWSERS);
  for (var browser in BROWSERS) {if (BROWSERS.hasOwnProperty(browser)) {
    if (BROWSERS[browser] && browser.substr(0,2) === "is") {
      browser = browser.slice(2);
      if (browser === "Mac" || browser === "PC") continue;
      HUB.Browser = HUB.Insert(new String(browser),BROWSERS);
      var VERSION = new RegExp(
        ".*(Version)/((?:\\d+\\.)+\\d+)|" +                                       // for Safari and Opera10
        ".*("+browser+")"+(browser == "MSIE" ? " " : "/")+"((?:\\d+\\.)*\\d+)|"+  // for one of the main browser
        "(?:^|\\(| )([a-z][-a-z0-9._: ]+|(?:Apple)?WebKit)/((?:\\d+\\.)+\\d+)");  // for unrecognized browser
      var MATCH = VERSION.exec(AGENT) || ["","","","unknown","0.0"];
      HUB.Browser.name = (MATCH[1] == "Version" ? browser : (MATCH[3] || MATCH[5]));
      HUB.Browser.version = MATCH[2] || MATCH[4] || MATCH[6];
      break;
    }
  }};
  
  //
  //  Initial browser-specific info (e.g., touch up version or name)
  //
  HUB.Browser.Select({
    Safari: function (browser) {
      var v = parseInt((String(browser.version).split("."))[0]);
      if (v > 85) {browser.webkit = browser.version}
      if      (v >= 533) {browser.version = "5.0"}
      else if (v >= 526) {browser.version = "4.0"}
      else if (v >= 525) {browser.version = "3.1"}
      else if (v >  500) {browser.version = "3.0"}
      else if (v >  400) {browser.version = "2.0"}
      else if (v >   85) {browser.version = "1.0"}
      browser.isMobile = (navigator.appVersion.match(/Mobile/i) != null);
      browser.noContextMenu = browser.isMobile;
    },
    Firefox: function (browser) {
      if (browser.version === "0.0" && navigator.product === "Gecko" && navigator.productSub) {
        var date = navigator.productSub.substr(0,8);
        if      (date >= "20090630") {browser.version = "3.5"}
        else if (date >= "20080617") {browser.version = "3.0"}
        else if (date >= "20061024") {browser.version = "2.0"}
      }
      browser.isMobile = (navigator.appVersion.match(/Android/i) != null ||
                          navigator.userAgent.match(/ Fennec\//) != null);
    },
    Opera: function (browser) {browser.version = opera.version()},
    MSIE: function (browser) {
      browser.isIE9 = !!(document.documentMode && (window.performance || window.msPerformance));
      MathJax.HTML.setScriptBug = !browser.isIE9 || document.documentMode < 9;
    }
  });
  HUB.Browser.Select(MathJax.Message.browsers);

  HUB.queue = BASE.Callback.Queue();
  HUB.queue.Push(
    ["Post",STARTUP.signal,"Begin"],
    ["Config",STARTUP],
    ["Cookie",STARTUP],
    ["Styles",STARTUP],
    ["Message",STARTUP],
    function () {
      // Do Jax and Extensions in parallel, but wait for them all to complete
      var queue = BASE.Callback.Queue(
        STARTUP.Jax(),
        STARTUP.Extensions()
      );
      return queue.Push({});
    },
    ["Menu",STARTUP],
    STARTUP.onLoad(),
    function () {MathJax.isReady = true}, // indicates that MathJax is ready to process math
    ["Typeset",STARTUP],
    ["Post",STARTUP.signal,"End"]
  );
  
})("MathJax");

}}

/**********************************************************/<|MERGE_RESOLUTION|>--- conflicted
+++ resolved
@@ -30,11 +30,7 @@
 if (!MathJax.Hub) {  // skip if already loaded
   
 MathJax.version = "1.1a";
-<<<<<<< HEAD
-MathJax.fileversion = "1.1.12";
-=======
 MathJax.fileversion = "1.1.13";
->>>>>>> 836992b3
 
 /**********************************************************/
 
@@ -1872,7 +1868,7 @@
     }
   },{
     id: "InputJax",
-    version: "1.1",
+    version: "1.1.1",
     directory: JAX.directory+"/input",
     extensionDir: JAX.extensionDir
   });
@@ -1894,12 +1890,8 @@
     },
     Remove: function (jax) {}
   },{
-<<<<<<< HEAD
     id: "OutputJax",
-    version: "1.1",
-=======
     version: "1.1.1",
->>>>>>> 836992b3
     directory: JAX.directory+"/output",
     extensionDir: JAX.extensionDir,
     fontDir: ROOT+(BASE.isPacked?"":"/..")+"/fonts",
@@ -1974,12 +1966,8 @@
       }
     }
   },{
-<<<<<<< HEAD
     id: "ElementJax",
-    version: "1.1",
-=======
     version: "1.1.1",
->>>>>>> 836992b3
     directory: JAX.directory+"/element",
     extensionDir: JAX.extensionDir,
     ID: 0,  // jax counter (for IDs)
