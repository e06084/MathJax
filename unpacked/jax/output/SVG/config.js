/*************************************************************
 *
 *  MathJax/jax/output/SVG/config.js
 *  
 *  Initializes the SVG OutputJax (the main definition is in
 *  MathJax/jax/input/SVG/jax.js, which is loaded when needed).
 *
 *  ---------------------------------------------------------------------
 *  
 *  Copyright (c) 2011-2012 Design Science, Inc.
 * 
 *  Licensed under the Apache License, Version 2.0 (the "License");
 *  you may not use this file except in compliance with the License.
 *  You may obtain a copy of the License at
 * 
 *      http://www.apache.org/licenses/LICENSE-2.0
 * 
 *  Unless required by applicable law or agreed to in writing, software
 *  distributed under the License is distributed on an "AS IS" BASIS,
 *  WITHOUT WARRANTIES OR CONDITIONS OF ANY KIND, either express or implied.
 *  See the License for the specific language governing permissions and
 *  limitations under the License.
 */

MathJax.OutputJax.SVG = MathJax.OutputJax({
  id: "SVG",
<<<<<<< HEAD
  version: "2.0.4",
=======
  version: "2.0.3",
>>>>>>> b40ca8cd
  directory: MathJax.OutputJax.directory + "/SVG",
  extensionDir: MathJax.OutputJax.extensionDir + "/SVG",
  autoloadDir: MathJax.OutputJax.directory + "/SVG/autoload",
  fontDir: MathJax.OutputJax.directory + "/SVG/fonts", // font name added later
  
  config: {
    scale: 100, minScaleAdjust: 50, // global math scaling factor, and minimum adjusted scale factor
    font: "TeX",                    // currently the only font available
    blacker: 10,                    // stroke-width to make fonts blacker
    mtextFontInherit: false,        // to make <mtext> be in page font rather than MathJax font
    undefinedFamily: "STIXGeneral,'Arial Unicode MS',serif",  // fonts to use for missing characters

    addMMLclasses: false,           // keep MathML structure and use CSS classes to mark elements

    EqnChunk: (MathJax.Hub.Browser.isMobile ? 10: 50),
                                    // number of equations to process before showing them
    EqnChunkFactor: 1.5,            // chunk size is multiplied by this after each chunk
    EqnChunkDelay: 100,             // milliseconds to delay between chunks (to let browser
                                    //   respond to other events)

    linebreaks: {
      automatic: false,   // when false, only process linebreak="newline",
                          // when true, insert line breaks automatically in long expressions.

      width: "container" // maximum width of a line for automatic line breaks (e.g. "30em").
                         // use "container" to compute size from containing element,
                         // use "nn% container" for a portion of the container,
                         // use "nn%" for a portion of the window size
    },
    
    styles: {
      ".MathJax_SVG_Display": {
        "text-align": "center",
        margin:       "1em 0em"
      },
      
      "#MathJax_SVG_Tooltip": {
        "background-color": "InfoBackground", color: "InfoText",
        border: "1px solid black",
        "box-shadow": "2px 2px 5px #AAAAAA",         // Opera 10.5
        "-webkit-box-shadow": "2px 2px 5px #AAAAAA", // Safari 3 and Chrome
        "-moz-box-shadow": "2px 2px 5px #AAAAAA",    // Forefox 3.5
        "-khtml-box-shadow": "2px 2px 5px #AAAAAA",  // Konqueror
        padding: "3px 4px"
      }
    }
  }
});

if (!MathJax.Hub.config.delayJaxRegistration) {MathJax.OutputJax.SVG.Register("jax/mml")}

MathJax.OutputJax.SVG.loadComplete("config.js");<|MERGE_RESOLUTION|>--- conflicted
+++ resolved
@@ -24,11 +24,7 @@
 
 MathJax.OutputJax.SVG = MathJax.OutputJax({
   id: "SVG",
-<<<<<<< HEAD
-  version: "2.0.4",
-=======
-  version: "2.0.3",
->>>>>>> b40ca8cd
+  version: "2.0.5",
   directory: MathJax.OutputJax.directory + "/SVG",
   extensionDir: MathJax.OutputJax.extensionDir + "/SVG",
   autoloadDir: MathJax.OutputJax.directory + "/SVG/autoload",
