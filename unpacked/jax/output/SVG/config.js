/*************************************************************
 *
 *  MathJax/jax/output/SVG/config.js
 *  
 *  Initializes the SVG OutputJax (the main definition is in
 *  MathJax/jax/input/SVG/jax.js, which is loaded when needed).
 *
 *  ---------------------------------------------------------------------
 *  
 *  Copyright (c) 2011-2012 Design Science, Inc.
 * 
 *  Licensed under the Apache License, Version 2.0 (the "License");
 *  you may not use this file except in compliance with the License.
 *  You may obtain a copy of the License at
 * 
 *      http://www.apache.org/licenses/LICENSE-2.0
 * 
 *  Unless required by applicable law or agreed to in writing, software
 *  distributed under the License is distributed on an "AS IS" BASIS,
 *  WITHOUT WARRANTIES OR CONDITIONS OF ANY KIND, either express or implied.
 *  See the License for the specific language governing permissions and
 *  limitations under the License.
 */

MathJax.OutputJax.SVG = MathJax.OutputJax({
  id: "SVG",
<<<<<<< HEAD
  version: "2.0.10",
=======
  version: "2.0.9",
>>>>>>> c9984345
  directory: MathJax.OutputJax.directory + "/SVG",
  extensionDir: MathJax.OutputJax.extensionDir + "/SVG",
  autoloadDir: MathJax.OutputJax.directory + "/SVG/autoload",
  fontDir: MathJax.OutputJax.directory + "/SVG/fonts", // font name added later
  
  config: {
    scale: 100, minScaleAdjust: 50, // global math scaling factor, and minimum adjusted scale factor
    font: "TeX",                    // currently the only font available
    blacker: 10,                    // stroke-width to make fonts blacker
    mtextFontInherit: false,        // to make <mtext> be in page font rather than MathJax font
    undefinedFamily: "STIXGeneral,'Arial Unicode MS',serif",  // fonts to use for missing characters

    addMMLclasses: false,           // keep MathML structure and use CSS classes to mark elements

    EqnChunk: (MathJax.Hub.Browser.isMobile ? 10: 50),
                                    // number of equations to process before showing them
    EqnChunkFactor: 1.5,            // chunk size is multiplied by this after each chunk
    EqnChunkDelay: 100,             // milliseconds to delay between chunks (to let browser
                                    //   respond to other events)

    linebreaks: {
      automatic: false,   // when false, only process linebreak="newline",
                          // when true, insert line breaks automatically in long expressions.

      width: "container" // maximum width of a line for automatic line breaks (e.g. "30em").
                         // use "container" to compute size from containing element,
                         // use "nn% container" for a portion of the container,
                         // use "nn%" for a portion of the window size
    },
    
    styles: {
      ".MathJax_SVG_Display": {
        "text-align": "center",
        margin:       "1em 0em"
      },
      
      "#MathJax_SVG_Tooltip": {
        "background-color": "InfoBackground", color: "InfoText",
        border: "1px solid black",
        "box-shadow": "2px 2px 5px #AAAAAA",         // Opera 10.5
        "-webkit-box-shadow": "2px 2px 5px #AAAAAA", // Safari 3 and Chrome
        "-moz-box-shadow": "2px 2px 5px #AAAAAA",    // Forefox 3.5
        "-khtml-box-shadow": "2px 2px 5px #AAAAAA",  // Konqueror
        padding: "3px 4px"
      }
    }
  }
});

if (!MathJax.Hub.config.delayJaxRegistration) {MathJax.OutputJax.SVG.Register("jax/mml")}

MathJax.OutputJax.SVG.loadComplete("config.js");<|MERGE_RESOLUTION|>--- conflicted
+++ resolved
@@ -24,11 +24,7 @@
 
 MathJax.OutputJax.SVG = MathJax.OutputJax({
   id: "SVG",
-<<<<<<< HEAD
-  version: "2.0.10",
-=======
-  version: "2.0.9",
->>>>>>> c9984345
+  version: "2.0.11",
   directory: MathJax.OutputJax.directory + "/SVG",
   extensionDir: MathJax.OutputJax.extensionDir + "/SVG",
   autoloadDir: MathJax.OutputJax.directory + "/SVG/autoload",
