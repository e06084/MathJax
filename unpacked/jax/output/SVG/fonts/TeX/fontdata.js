--- conflicted
+++ resolved
@@ -517,16 +517,11 @@
         0x0303: {alias: 0x02DC, dir:H}, // wide tilde
         0x030C: {alias: 0x02C7, dir:H}, // wide caron
         0x0332: {alias: 0x2212, dir:H}, // combining low line
-<<<<<<< HEAD
-        0x2015: {alias: 0x2212, dir:H}, // horizontal line
-        0x2017: {alias: 0x2212, dir:H}, // horizontal line
-        0x20D7: {alias: 0x2192, dir:H}, // combining over right arrow (vector arrow)
-=======
         0x2014: {alias: 0x2013, dir:H}, // em-dash
         0x2015: {alias: 0x2013, dir:H}, // horizontal line
         0x2017: {alias: 0x2013, dir:H}, // horizontal line
->>>>>>> 4db3f74d
         0x203E: {alias: 0x00AF, dir:H}, // over line
+        0x20D7: {alias: 0x2192, dir:H}, // combining over right arrow (vector arrow)
         0x2215: {alias: 0x002F, dir:V}, // division slash
         0x2329: {alias: 0x27E8, dir:V}, // langle
         0x232A: {alias: 0x27E9, dir:V}, // rangle
