--- conflicted
+++ resolved
@@ -1494,26 +1494,10 @@
 
     MML.mtext.Augment({
       toSVG: function () {
-<<<<<<< HEAD
         if (SVG.config.mtextFontInherit || this.Parent().type === "merror") {
           this.SVGgetStyles();
-          var svg = this.SVG(), scale = this.SVGgetScale();
+          var svg = this.SVG(), scale = this.SVGgetScale(svg);
           this.SVGhandleSpace(svg);
-=======
-        this.SVGgetStyles();
-        var svg, text, scale;
-        if (this.Parent().type === "merror") {
-          svg = this.SVG(); scale = this.SVGgetScale(svg); this.SVGhandleSpace(svg);
-	  //  *** FIXME:  Make color, style, scale configurable
-          text = BBOX.G(); text.Add(BBOX.TEXT(.9*scale,this.data.join(""),{fill:"#C00",direction:this.Get("dir")}));
-          svg.Add(BBOX.RECT(text.h+100,text.d+100,text.w+200,{fill:"#FF8",stroke:"#C00","stroke-width":50}),0,0);
-          svg.Add(text,150,0); svg.H += 150; svg.D += 50;
-          svg.Clean();
-          this.SVGsaveData(svg);
-          return svg;
-	} else if (SVG.config.mtextFontInherit) {
-          svg = this.SVG(); scale = this.SVGgetScale(svg); this.SVGhandleSpace(svg);
->>>>>>> c33e0f06
           var variant = this.SVGgetVariant(), def = {direction:this.Get("dir")};
           if (variant.bold)   {def["font-weight"] = "bold"}
           if (variant.italic) {def["font-style"] = "italic"}
