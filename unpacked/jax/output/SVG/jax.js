--- conflicted
+++ resolved
@@ -2100,15 +2100,9 @@
           //  Add it to the MathJax span
           //
           var alttext = this.Get("alttext");
-<<<<<<< HEAD
-          if (alttext && !svg.element.getAttribute("aria-label")) span.setAttribute("aria-label",alttext);
-          if (!svg.element.getAttribute("role")) span.setAttribute("role","math");
-//        span.setAttribute("tabindex",0);  // causes focus outline, so disable for now
-          svg.element.setAttribute("focusable","false");
-=======
           if (alttext && !svg.element.getAttribute("aria-label")) svg.element.setAttribute("aria-label",alttext);
           if (!svg.element.getAttribute("role")) svg.element.setAttribute("role","img");
->>>>>>> 98009112
+          svg.element.setAttribute("focusable","false");
           span.appendChild(svg.element);
           svg.element = null;
           //
