--- conflicted
+++ resolved
@@ -371,13 +371,9 @@
           id:jax.inputID+"-Frame", isMathJax:true, jaxID:this.id,
           oncontextmenu:EVENT.Menu, onmousedown: EVENT.Mousedown,
           onmouseover:EVENT.Mouseover, onmouseout:EVENT.Mouseout, onmousemove:EVENT.Mousemove,
-<<<<<<< HEAD
 	  onclick:EVENT.Click, ondblclick:EVENT.DblClick,
           // Added for keyboard accessible menu.
           onkeydown: EVENT.Keydown, tabIndex: "0"  
-=======
-          onclick:EVENT.Click, ondblclick:EVENT.DblClick
->>>>>>> 07eb553f
         });
         if (jax.CHTML.display) {
           //
