/*************************************************************
 *
 *  MathJax/jax/output/HTML-CSS/config.js
 *  
 *  Initializes the HTML-CCS OutputJax  (the main definition is in
 *  MathJax/jax/input/HTML-CSS/jax.js, which is loaded when needed).
 *
 *  ---------------------------------------------------------------------
 *  
 *  Copyright (c) 2009-2011 Design Science, Inc.
 * 
 *  Licensed under the Apache License, Version 2.0 (the "License");
 *  you may not use this file except in compliance with the License.
 *  You may obtain a copy of the License at
 * 
 *      http://www.apache.org/licenses/LICENSE-2.0
 * 
 *  Unless required by applicable law or agreed to in writing, software
 *  distributed under the License is distributed on an "AS IS" BASIS,
 *  WITHOUT WARRANTIES OR CONDITIONS OF ANY KIND, either express or implied.
 *  See the License for the specific language governing permissions and
 *  limitations under the License.
 */

MathJax.OutputJax["HTML-CSS"] = MathJax.OutputJax({
  id: "HTML-CSS",
<<<<<<< HEAD
  version: "1.1.10",
=======
  version: "1.1.6",
>>>>>>> b9016bdf
  directory: MathJax.OutputJax.directory + "/HTML-CSS",
  extensionDir: MathJax.OutputJax.extensionDir + "/HTML-CSS",
  autoloadDir: MathJax.OutputJax.directory + "/HTML-CSS/autoload",
  fontDir: MathJax.OutputJax.directory + "/HTML-CSS/fonts", // font name added later
  webfontDir: MathJax.OutputJax.fontDir + "/HTML-CSS",      // font name added later
  
  config: {
    scale: 100, minScaleAdjust: 50,
    availableFonts: ["STIX","TeX"],
    preferredFont: "TeX",
    webFont: "TeX",
    imageFont: "TeX",
    undefinedFamily: "STIXGeneral,'Arial Unicode MS',serif",
    
    linebreaks: {
      automatic: false,   // when false, only process linebreak="newline",
                          // when true, insert line breaks automatically in long expressions.

      width: "container" // maximum width of a line for automatic line breaks (e.g. "30em").
                         // use "container" to compute size from containing element,
                         // use "nn% container" for a portion of the container,
                         // use "nn%" for a portion of the window size
    },
    
    showMathMenu: true,
    
    styles: {
      ".MathJax_Display": {
        "text-align": "center",
        margin:       "1em 0em"
      },
      
      ".MathJax .merror": {
        "background-color": "#FFFF88",
        color:   "#CC0000",
        border:  "1px solid #CC0000",
        padding: "1px 3px",
        "font-family": "serif",
        "font-style": "normal",
        "font-size":  "90%"
      },
      
      ".MathJax_Preview": {color: "#888888"},

      "#MathJax_Tooltip": {
        "background-color": "InfoBackground", color: "InfoText",
        border: "1px solid black",
        "box-shadow": "2px 2px 5px #AAAAAA",         // Opera 10.5
        "-webkit-box-shadow": "2px 2px 5px #AAAAAA", // Safari 3 and Chrome
        "-moz-box-shadow": "2px 2px 5px #AAAAAA",    // Forefox 3.5
        "-khtml-box-shadow": "2px 2px 5px #AAAAAA",  // Konqueror
        filter: "progid:DXImageTransform.Microsoft.dropshadow(OffX=2, OffY=2, Color='gray', Positive='true')", // IE
        padding: "3px 4px"
      }
    }
    
  }
});
if (MathJax.Hub.Browser.isMSIE && document.documentMode >= 9)
  {delete MathJax.OutputJax["HTML-CSS"].config.styles["#MathJax_Tooltip"].filter}

if (!MathJax.Hub.config.delayJaxRegistration)
  {MathJax.OutputJax["HTML-CSS"].Register("jax/mml")}

MathJax.Hub.Register.StartupHook("End Config",[function (HUB,HTMLCSS) {
  var CONFIG = HUB.Insert({

    //
    //  The minimum versions that HTML-CSS supports
    //
    minBrowserVersion: {
      Firefox: 3.0,
      Opera: 9.52,
      MSIE: 6.0,
      Chrome: 0.3,
      Safari: 2.0,
      Konqueror: 4.0
    },
    
    //
    //  For unsupported browsers, put back these delimiters for the preview
    //
    inlineMathDelimiters:  ['$','$'],    // or ["",""] or ["\\(","\\)"]
    displayMathDelimiters: ['$$','$$'],  // or ["",""] or ["\\[","\\]"]
    //
    //  For displayed math, insert <BR> for \n?
    //
    multilineDisplay: true,

    //
    //  The function to call to display the math for unsupported browsers
    //
    minBrowserTranslate: function (script) {
      var MJ = HUB.getJaxFor(script), text = ["[Math]"], delim;
      var span = document.createElement("span",{className: "MathJax_Preview"});
      if (MJ.inputJax === "TeX") {
        if (MJ.root.Get("displaystyle")) {
          delim = CONFIG.displayMathDelimiters;
          text = [delim[0]+MJ.originalText+delim[1]];
          if (CONFIG.multilineDisplay) text = text[0].split(/\n/);
        } else {
          delim = CONFIG.inlineMathDelimiters;
          text = [delim[0]+MJ.originalText.replace(/^\s+/,"").replace(/\s+$/,"")+delim[1]];
        }
      }
      for (var i = 0, m = text.length; i < m; i++) {
        span.appendChild(document.createTextNode(text[i]));
        if (i < m-1) {span.appendChild(document.createElement("br"))}
      }
      script.parentNode.insertBefore(span,script);
    }

  },(HUB.config["HTML-CSS"]||{}));

  if (HUB.Browser.version !== "0.0" &&
     !HUB.Browser.versionAtLeast(CONFIG.minBrowserVersion[HUB.Browser]||0.0)) {
       HTMLCSS.Translate = CONFIG.minBrowserTranslate;
       HUB.Config({showProcessingMessages: false});
       MathJax.Message.Set("Your browser does not support MathJax",null,4000);
       HUB.Startup.signal.Post("MathJax not supported");
  }

},MathJax.Hub,MathJax.OutputJax["HTML-CSS"]]);


MathJax.OutputJax["HTML-CSS"].loadComplete("config.js");<|MERGE_RESOLUTION|>--- conflicted
+++ resolved
@@ -24,11 +24,7 @@
 
 MathJax.OutputJax["HTML-CSS"] = MathJax.OutputJax({
   id: "HTML-CSS",
-<<<<<<< HEAD
-  version: "1.1.10",
-=======
-  version: "1.1.6",
->>>>>>> b9016bdf
+  version: "1.1.11",
   directory: MathJax.OutputJax.directory + "/HTML-CSS",
   extensionDir: MathJax.OutputJax.extensionDir + "/HTML-CSS",
   autoloadDir: MathJax.OutputJax.directory + "/HTML-CSS/autoload",
