/*************************************************************
 *
 *  MathJax/jax/output/HTML-CSS/config.js
 *  
 *  Initializes the HTML-CCS OutputJax  (the main definition is in
 *  MathJax/jax/input/HTML-CSS/jax.js, which is loaded when needed).
 *
 *  ---------------------------------------------------------------------
 *  
 *  Copyright (c) 2009-2011 Design Science, Inc.
 * 
 *  Licensed under the Apache License, Version 2.0 (the "License");
 *  you may not use this file except in compliance with the License.
 *  You may obtain a copy of the License at
 * 
 *      http://www.apache.org/licenses/LICENSE-2.0
 * 
 *  Unless required by applicable law or agreed to in writing, software
 *  distributed under the License is distributed on an "AS IS" BASIS,
 *  WITHOUT WARRANTIES OR CONDITIONS OF ANY KIND, either express or implied.
 *  See the License for the specific language governing permissions and
 *  limitations under the License.
 */

MathJax.OutputJax["HTML-CSS"] = MathJax.OutputJax({
  id: "HTML-CSS",
<<<<<<< HEAD
  version: "1.1.13",
=======
  version: "1.1.11",
>>>>>>> 4ff36e71
  directory: MathJax.OutputJax.directory + "/HTML-CSS",
  extensionDir: MathJax.OutputJax.extensionDir + "/HTML-CSS",
  autoloadDir: MathJax.OutputJax.directory + "/HTML-CSS/autoload",
  fontDir: MathJax.OutputJax.directory + "/HTML-CSS/fonts", // font name added later
  webfontDir: MathJax.OutputJax.fontDir + "/HTML-CSS",      // font name added later
  
  config: {
    scale: 100, minScaleAdjust: 50,
    availableFonts: ["STIX","TeX"],
    preferredFont: "TeX",
    webFont: "TeX",
    imageFont: "TeX",
    undefinedFamily: "STIXGeneral,'Arial Unicode MS',serif",
    
<<<<<<< HEAD
=======
    linebreaks: {
      automatic: false,   // when false, only process linebreak="newline",
                          // when true, insert line breaks automatically in long expressions.

      width: "container" // maximum width of a line for automatic line breaks (e.g. "30em").
                         // use "container" to compute size from containing element,
                         // use "nn% container" for a portion of the container,
                         // use "nn%" for a portion of the window size
    },
    
    showMathMenu: true,
    
>>>>>>> 4ff36e71
    styles: {
      ".MathJax_Display": {
        "text-align": "center",
        margin:       "1em 0em"
      },
      
      ".MathJax .merror": {
        "background-color": "#FFFF88",
        color:   "#CC0000",
        border:  "1px solid #CC0000",
        padding: "1px 3px",
        "font-family": "serif",
        "font-style": "normal",
        "font-size":  "90%"
      },
      
      ".MathJax_Preview": {color: "#888888"},

      "#MathJax_Tooltip": {
        "background-color": "InfoBackground", color: "InfoText",
        border: "1px solid black",
        "box-shadow": "2px 2px 5px #AAAAAA",         // Opera 10.5
        "-webkit-box-shadow": "2px 2px 5px #AAAAAA", // Safari 3 and Chrome
        "-moz-box-shadow": "2px 2px 5px #AAAAAA",    // Forefox 3.5
        "-khtml-box-shadow": "2px 2px 5px #AAAAAA",  // Konqueror
        filter: "progid:DXImageTransform.Microsoft.dropshadow(OffX=2, OffY=2, Color='gray', Positive='true')", // IE
        padding: "3px 4px"
      }
    }
    
  }
});
if (MathJax.Hub.Browser.isMSIE && document.documentMode >= 9)
  {delete MathJax.OutputJax["HTML-CSS"].config.styles["#MathJax_Tooltip"].filter}

if (!MathJax.Hub.config.delayJaxRegistration)
  {MathJax.OutputJax["HTML-CSS"].Register("jax/mml")}

MathJax.Hub.Register.StartupHook("End Config",[function (HUB,HTMLCSS) {
  var CONFIG = HUB.Insert({

    //
    //  The minimum versions that HTML-CSS supports
    //
    minBrowserVersion: {
      Firefox: 3.0,
      Opera: 9.52,
      MSIE: 6.0,
      Chrome: 0.3,
      Safari: 2.0,
      Konqueror: 4.0
    },
    
    //
    //  For unsupported browsers, put back these delimiters for the preview
    //
    inlineMathDelimiters:  ['$','$'],    // or ["",""] or ["\\(","\\)"]
    displayMathDelimiters: ['$$','$$'],  // or ["",""] or ["\\[","\\]"]
    //
    //  For displayed math, insert <BR> for \n?
    //
    multilineDisplay: true,

    //
    //  The function to call to display the math for unsupported browsers
    //
    minBrowserTranslate: function (script) {
      var MJ = HUB.getJaxFor(script), text = ["[Math]"], delim;
      var span = document.createElement("span",{className: "MathJax_Preview"});
      if (MJ.inputJax === "TeX") {
        if (MJ.root.Get("displaystyle")) {
          delim = CONFIG.displayMathDelimiters;
          text = [delim[0]+MJ.originalText+delim[1]];
          if (CONFIG.multilineDisplay) text = text[0].split(/\n/);
        } else {
          delim = CONFIG.inlineMathDelimiters;
          text = [delim[0]+MJ.originalText.replace(/^\s+/,"").replace(/\s+$/,"")+delim[1]];
        }
      }
      for (var i = 0, m = text.length; i < m; i++) {
        span.appendChild(document.createTextNode(text[i]));
        if (i < m-1) {span.appendChild(document.createElement("br"))}
      }
      script.parentNode.insertBefore(span,script);
    }

  },(HUB.config["HTML-CSS"]||{}));

  if (HUB.Browser.version !== "0.0" &&
     !HUB.Browser.versionAtLeast(CONFIG.minBrowserVersion[HUB.Browser]||0.0)) {
       HTMLCSS.Translate = CONFIG.minBrowserTranslate;
       HUB.Config({showProcessingMessages: false});
       MathJax.Message.Set("Your browser does not support MathJax",null,4000);
       HUB.Startup.signal.Post("MathJax not supported");
  }

},MathJax.Hub,MathJax.OutputJax["HTML-CSS"]]);


MathJax.OutputJax["HTML-CSS"].loadComplete("config.js");<|MERGE_RESOLUTION|>--- conflicted
+++ resolved
@@ -24,11 +24,7 @@
 
 MathJax.OutputJax["HTML-CSS"] = MathJax.OutputJax({
   id: "HTML-CSS",
-<<<<<<< HEAD
-  version: "1.1.13",
-=======
-  version: "1.1.11",
->>>>>>> 4ff36e71
+  version: "1.1.14",
   directory: MathJax.OutputJax.directory + "/HTML-CSS",
   extensionDir: MathJax.OutputJax.extensionDir + "/HTML-CSS",
   autoloadDir: MathJax.OutputJax.directory + "/HTML-CSS/autoload",
@@ -43,8 +39,6 @@
     imageFont: "TeX",
     undefinedFamily: "STIXGeneral,'Arial Unicode MS',serif",
     
-<<<<<<< HEAD
-=======
     linebreaks: {
       automatic: false,   // when false, only process linebreak="newline",
                           // when true, insert line breaks automatically in long expressions.
@@ -55,9 +49,6 @@
                          // use "nn%" for a portion of the window size
     },
     
-    showMathMenu: true,
-    
->>>>>>> 4ff36e71
     styles: {
       ".MathJax_Display": {
         "text-align": "center",
