--- conflicted
+++ resolved
@@ -32,14 +32,16 @@
   webfontDir: MathJax.OutputJax.fontDir + "/HTML-CSS",      // font name added later
   
   config: {
-    scale: 100, minScaleAdjust: 50,
-<<<<<<< HEAD
-    availableFonts: ["STIX","TeX"],
-    preferredFont: "TeX",
-    webFont: "TeX",
-    imageFont: "TeX",
-    undefinedFamily: "STIXGeneral,'Arial Unicode MS',serif",
-    
+    scale: 100, minScaleAdjust: 50, // global math scaling factor, and minimum adjusted scale factor
+    availableFonts: ["STIX","TeX"], // list of local fonts to check for
+    preferredFont: "TeX",           // preferred local font (TeX or STIX)
+    webFont: "TeX",                 // web-based font to use when no local fonts found (TeX is only choice)
+    imageFont: "TeX",               // font to use for image fallback mode (TeX is only choice)
+    undefinedFamily: "STIXGeneral,'Arial Unicode MS',serif", // fonts to use for unknown unicode characters
+
+    EqnChunk: 50,                   // number of equations to process before showing them
+    EqnChunkFactor: 1.5,            // chunk size is multiplied by this after each chunk
+
     linebreaks: {
       automatic: false,   // when false, only process linebreak="newline",
                           // when true, insert line breaks automatically in long expressions.
@@ -49,16 +51,6 @@
                          // use "nn% container" for a portion of the container,
                          // use "nn%" for a portion of the window size
     },
-=======
-    availableFonts: ["STIX","TeX"], // list of local fonts to check for
-    preferredFont: "TeX",           // preferred local font (TeX or STIX)
-    webFont: "TeX",                 // web-based font to use when no local fonts found (TeX is only choice)
-    imageFont: "TeX",               // font to use for image fallback mode (TeX is only choice)
-    showMathMenu: true,             // allow MathMenu?
-
-    EqnChunk: 50,                   // number of equations to process before showing them
-    EqnChunkFactor: 1.5,            // chunk size is multiplied by this after each chunk
->>>>>>> 05f9bed5
     
     styles: {
       ".MathJax_Display": {
