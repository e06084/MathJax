--- conflicted
+++ resolved
@@ -24,11 +24,7 @@
 
 MathJax.OutputJax["HTML-CSS"] = MathJax.OutputJax({
   id: "HTML-CSS",
-<<<<<<< HEAD
-  version: "1.0.11",
-=======
-  version: "1.0.10",
->>>>>>> 11665530
+  version: "1.0.12",
   directory: MathJax.OutputJax.directory + "/HTML-CSS",
   extensionDir: MathJax.OutputJax.extensionDir + "/HTML-CSS",
   autoloadDir: MathJax.OutputJax.directory + "/HTML-CSS/autoload",
