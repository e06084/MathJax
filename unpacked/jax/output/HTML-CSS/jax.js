/*************************************************************
 *
 *  MathJax/jax/output/HTML-CSS/jax.js
 *
 *  Implements the HTML-CSS OutputJax that displays mathematics
 *  using HTML and CSS to position the characters from math fonts
 *  in their proper locations.
 *  
 *  ---------------------------------------------------------------------
 *  
 *  Copyright (c) 2009-2011 Design Science, Inc.
 * 
 *  Licensed under the Apache License, Version 2.0 (the "License");
 *  you may not use this file except in compliance with the License.
 *  You may obtain a copy of the License at
 * 
 *      http://www.apache.org/licenses/LICENSE-2.0
 * 
 *  Unless required by applicable law or agreed to in writing, software
 *  distributed under the License is distributed on an "AS IS" BASIS,
 *  WITHOUT WARRANTIES OR CONDITIONS OF ANY KIND, either express or implied.
 *  See the License for the specific language governing permissions and
 *  limitations under the License.
 */


(function (AJAX,HUB,HTMLCSS) {
  var MML;
   
  var FONTTEST = MathJax.Object.Subclass({
    timeout:  5*1000,   // timeout for loading web fonts

    FontInfo: {
      STIX: {family: "STIXSizeOneSym", testString: "() {} []"},
      TeX:  {family: "MathJax_Size1",  testString: "() {} []"}
    },
    comparisonFont: ["sans-serif","monospace","script","Times","Courier","Arial","Helvetica"],
    testSize: ["40px","50px","60px","30px","20px"],

    Init: function () {
      this.div = MathJax.HTML.addElement(document.body,"div",{
        id: "MathJax_Font_Test",
        style: {position:"absolute", visibility:"hidden", top:0, left:0, width: "auto",
                padding:0, border:0, margin:0, "white-space":"nowrap",
                textAlign:"left", textIndent:0, textTransform:"none",
                lineHeight:"normal", letterSpacing:"normal", wordSpacing:"normal",
                fontSize:this.testSize[0], fontWeight:"normal", fontStyle:"normal"}
      },[""]);
      this.text = this.div.firstChild;
    },

    findFont: function (fonts,pref) {
      if (pref && this.testCollection(pref)) {return pref}
      for (var i = 0, m = fonts.length; i < m; i++) {
        if (fonts[i] === pref) continue;
        if (this.testCollection(fonts[i])) {return fonts[i]}
      }
      return null;
    },

    testCollection: function (name) {return this.testFont(this.FontInfo[name])},

    testFont: function (font) {
      if (font.isWebFont && HTMLCSS.FontFaceBug) {
        this.div.style.fontWeight = this.div.style.fontStyle = "normal";
      } else {
        this.div.style.fontWeight = (font.weight||"normal");
        this.div.style.fontStyle  = (font.style||"normal");
      }
      var W = this.getComparisonWidths(font.testString,font.noStyleChar);
      if (W) {
        this.div.style.fontFamily = "'"+font.family+"',"+this.comparisonFont[0];
        if (this.div.offsetWidth == W[0]) {
          this.div.style.fontFamily = "'"+font.family+"',"+this.comparisonFont[W[2]];
          if (this.div.offsetWidth == W[1]) {return false}
        }
        if (this.div.offsetWidth != W[3]) {
          if (font.noStyleChar || !HTMLCSS.FONTDATA || !HTMLCSS.FONTDATA.hasStyleChar) {return true}
          for (var i = 0, m = this.testSize.length; i < m; i++)
            {if (this.testStyleChar(font,this.testSize[i])) {return true}}
        }
      }
      return false;
    },

    styleChar:   "\uEFFD", // width encodes style
    versionChar: "\uEFFE", // width encodes version
    compChar:    "\uEFFF", // "standard" width to compare to

    testStyleChar: function (font,size) {
      var n = 3 + (font.weight ? 2 : 0) + (font.style ? 4 : 0);
      var extra = "", dw = 0;
      var SIZE = this.div.style.fontSize; this.div.style.fontSize = size;
      if (HTMLCSS.msieItalicWidthBug && font.style === "italic") {
        this.text.nodeValue = extra = this.compChar;
        dw = this.div.offsetWidth;
      }
      if (HTMLCSS.safariTextNodeBug) {this.div.innerHTML = this.compChar+extra}
        else {this.text.nodeValue = this.compChar+extra}
      var W = this.div.offsetWidth-dw;
      if (HTMLCSS.safariTextNodeBug) {this.div.innerHTML = this.styleChar+extra}
        else {this.text.nodeValue = this.styleChar+extra}
      var N = Math.floor((this.div.offsetWidth-dw)/W+.5);
      if (N === n) {
        if (HTMLCSS.safariTextNodeBug) {this.div.innerHTML = this.versionChar+extra}
          else {this.text.nodeValue = this.versionChar+extra}
        font.version = Math.floor((this.div.offsetWidth-dw)/W+1.5)/2;
      }
      this.div.style.fontSize = SIZE;
      return (N === n);
    },

    getComparisonWidths: function (string,noStyleChar) {
      if (HTMLCSS.FONTDATA && HTMLCSS.FONTDATA.hasStyleChar && !noStyleChar)
        {string += this.styleChar + " " + this.compChar}
      if (HTMLCSS.safariTextNodeBug) {this.div.innerHTML = string}
        else {this.text.nodeValue = string}
      this.div.style.fontFamily = this.comparisonFont[0];
      var W = this.div.offsetWidth, sW = -1;
      if (HTMLCSS.safariWebFontSerif) {
        this.div.style.fontFamily = HTMLCSS.safariWebFontSerif[0];
        sW = this.div.offsetWidth;
      }
      for (var i = 1, m = this.comparisonFont.length; i < m; i++) {
        this.div.style.fontFamily = this.comparisonFont[i];
        if (this.div.offsetWidth != W) {return [W,this.div.offsetWidth,i,sW]}
      }
      return null;
    },

    loadWebFont: function (font) {
      HUB.Startup.signal.Post("HTML-CSS Jax - Web-Font "+HTMLCSS.fontInUse+"/"+font.directory);
      var n = MathJax.Message.File("Web-Font "+HTMLCSS.fontInUse+"/"+font.directory);
      var done = MathJax.Callback({}); // called when font is loaded
      var callback = MathJax.Callback(["loadComplete",this,font,n,done]);
      AJAX.timer.start(AJAX,[this.checkWebFont,font,callback],0,this.timeout);
      return done;
    },
    loadComplete: function (font,n,done,status) {
      MathJax.Message.Clear(n);
      if (status === AJAX.STATUS.OK) {done(); return}
      this.loadError(font);
      if (HUB.Browser.isFirefox && HTMLCSS.allowWebFonts) {
        var host = document.location.protocol + "//" + document.location.hostname;
        if (document.location.port != "") {host += ":" + document.location.port}
        host += "/";
        if (AJAX.fileURL(HTMLCSS.webfontDir).substr(0,host.length) !== host)
          {this.firefoxFontError(font)}
      }
      HTMLCSS.loadWebFontError(font,done);
    },
    loadError: function (font) {
      MathJax.Message.Set("Can't load web font "+HTMLCSS.fontInUse+"/"+font.directory,null,2000);
    },
    firefoxFontError: function (font) {
      MathJax.Message.Set("Firefox can't load web fonts from a remote host",null,3000);
    },

    checkWebFont: function (check,font,callback) {
      if (check.time(callback)) return;
      if (HTMLCSS.Font.testFont(font)) {callback(check.STATUS.OK)}
        else {setTimeout(check,check.delay)}
    },

    fontFace: function (name) {
      var type = HTMLCSS.allowWebFonts;
      var FONT = HTMLCSS.FONTDATA.FONTS[name];
      if (HTMLCSS.msieFontCSSBug && !FONT.family.match(/-Web$/)) {FONT.family += "-Web"}
      var dir = AJAX.fileURL(HTMLCSS.webfontDir+"/"+type);
      var fullname = name.replace(/-b/,"-B").replace(/-i/,"-I").replace(/-Bold-/,"-Bold");
      if (!fullname.match(/-/)) {fullname += "-Regular"}
      if (type === "svg") {fullname += ".svg#"+fullname} else {fullname += "."+type}
      var def = {
        "font-family": FONT.family,
        src: "url('"+dir+"/"+fullname+"')"
      };
      if (type === "svg") def.src += " format('svg')";
      if (!(HTMLCSS.FontFaceBug && FONT.isWebFont)) {
        if (name.match(/-bold/)) {def["font-weight"] = "bold"}
        if (name.match(/-italic/)) {def["font-style"] = "italic"}
      }
      return def;
    }
  });
  
  var EVENT, TOUCH, HOVER; // filled in later
  
  HTMLCSS.Augment({
    config: {
      styles: {
        ".MathJax": {
          "display":         "inline",
          "font-family":     "serif",
          "font-style":      "normal",
          "font-weight":     "normal",
          "line-height":     "normal",
          "font-size":       "100%",
          "font-size-adjust":"none",
          "text-indent":     0,
          "text-align":      "left",
          "text-transform":  "none",
          "letter-spacing":  "normal",
          "word-spacing":    "normal",
          "word-wrap":       "normal",
          "white-space":     "nowrap",
          "float":           "none",
          "direction":       "ltr",
          border: 0, padding: 0, margin: 0
        },

        ".MathJax_Display": {
          position: "relative",
          display: "block",
          width: "100%"
        },

        ".MathJax img, .MathJax nobr, .MathJax a": {
          border: 0, padding: 0, margin: 0, "max-width": "none", "max-height": "none",
          "vertical-align": 0, "line-height": "normal",
          "text-decoration": "none"
        },
        "img.MathJax_strut": {
          border:"0 !important", padding:"0 !important", margin: "0 !important",
          "vertical-align": "0 !important"
        },
        
	".MathJax span": {
	  display: "inline", position: "static",
	  border: 0, padding: 0, margin: 0,
	  "vertical-align": 0, "line-height": "normal",
	  "text-decoration": "none"
	},

        ".MathJax nobr": {
          "white-space": "nowrap ! important"
        },
        
        ".MathJax img": {
          display: "inline ! important"
        },

        ".MathJax_Processing": {
          visibility: "hidden", position:"fixed",
          width: 0, height: 0, overflow:"hidden"
        },
        
        ".MathJax .MathJax_HitBox": {
          cursor: "text",
          background: "white",
          opacity:0, filter:"alpha(opacity=0)"
        },
        ".MathJax .MathJax_HitBox *": {
          filter: "none", opacity:1, background:"transparent" // for IE
        },
        
        "#MathJax_Tooltip": {
          position: "absolute", left: 0, top: 0,
          width: "auto", height: "auto",
          display: "none"
        },
        "#MathJax_Tooltip *": {
          filter: "none", opacity:1, background:"transparent" // for IE
        }

      }
    },
    settings: HUB.config.menuSettings,
    
    Font: null,  // created by Config() below

    Config: function () {
      this.Font = FONTTEST();
      this.SUPER(arguments).Config.call(this); var settings = this.settings;
      if (this.adjustAvailableFonts) {this.adjustAvailableFonts(this.config.availableFonts)}
      if (settings.scale) {this.config.scale = settings.scale}
      if (settings.font && settings.font !== "Auto") {
        if (settings.font === "TeX (local)")
          {this.config.availableFonts = ["TeX"]; this.config.preferredFont = "TeX"; this.config.webFont = "TeX"}
        else if (settings.font === "STIX (local)")
          {this.config.availableFonts = ["STIX"]; this.config.preferredFont = "STIX"; this.config.webFont = "TeX"}
        else if (settings.font === "TeX (web)") {this.config.availableFonts = []; this.config.preferredFont = ""; this.config.webFont = "TeX"}
        else if (settings.font === "TeX (image)") {this.config.availableFonts = []; this.config.preferredFont = ""; this.config.webFont = ""}
      }
      var font = this.Font.findFont(this.config.availableFonts,this.config.preferredFont);
      if (!font && this.allowWebFonts) {font = this.config.webFont; if (font) {this.webFonts = true}}
      if (!font && this.config.imageFont) {font = this.config.imageFont; this.imgFonts = true}
      if (font) {
        this.fontInUse = font; this.fontDir += "/" + font; this.webfontDir += "/" + font;
        if (!this.require) {this.require = []}
        this.require.push(this.fontDir+"/fontdata.js");
        if (this.imgFonts) {
          this.require.push(this.directory+"/imageFonts.js");
          HUB.Startup.signal.Post("HTML-CSS Jax - using image fonts");
        }
      } else {
        MathJax.Message.Set("Can't find a valid font using ["+this.config.availableFonts.join(", ")+"]",null,3000);
        this.FONTDATA = {
          TeX_factor: 1, baselineskip: 1.2, lineH: .8, lineD: .2, ffLineH: .8,
          FONTS: {}, VARIANT: {normal: {fonts:[]}}, RANGES: [],
          DELIMITERS: {}, RULECHAR: 0x2D, REMAP: {}
        };
        if (MathJax.InputJax.TeX && MathJax.InputJax.TeX.Definitions) {
          MathJax.InputJax.TeX.Definitions.macros.overline[1]  = "002D";
          MathJax.InputJax.TeX.Definitions.macros.underline[1] = "002D";
        }
        HUB.Startup.signal.Post("HTML-CSS Jax - no valid font");
      }
      this.require.push(MathJax.OutputJax.extensionDir+"/MathEvents.js");
    },

    Startup: function () {
      //  Set up event handling
      EVENT = MathJax.Extension.MathEvents.Event;
      TOUCH = MathJax.Extension.MathEvents.Touch;
      HOVER = MathJax.Extension.MathEvents.Hover;
      this.ContextMenu = EVENT.ContextMenu;
      this.Mousedown   = EVENT.AltContextMenu;
      this.Mouseover   = HOVER.Mouseover;
      this.Mouseout    = HOVER.Mouseout;
      this.Mousemove   = HOVER.Mousemove;

      //  Set up default fonts
      var family = [], fonts = this.FONTDATA.VARIANT.normal.fonts;
      if (!(fonts instanceof Array)) {fonts = [fonts]}
      for (var i = 0, m = fonts.length; i < m; i++) {
        family[i] = this.FONTDATA.FONTS[fonts[i]].family;
        if (!family[i]) {family[i] = fonts[i]}
      }
      this.config.styles[".MathJax .math span"] = 
        this.config.styles["#MathJax_getScales"] = {"font-family": family.join(',')};

      // Make hidden div for when math is in a display:none block
      this.hiddenDiv = this.Element("div",{
        style:{visibility:"hidden", overflow:"hidden", position:"absolute", top:0,
               height:"1px", width: "auto", padding:0, border:0, margin:0,
               textAlign:"left", textIndent:0, textTransform:"none",
               lineHeight:"normal", letterSpacing:"normal", wordSpacing:"normal"}
      });
      if (!document.body.firstChild) {document.body.appendChild(this.hiddenDiv)}
        else {document.body.insertBefore(this.hiddenDiv,document.body.firstChild)}
      this.hiddenDiv = this.addElement(this.hiddenDiv,"div",{id:"MathJax_Hidden"});

      // Determine pixels per inch
      var div = this.addElement(this.hiddenDiv,"div",{style:{width:"5in"}});
      this.pxPerInch = div.offsetWidth/5; this.hiddenDiv.removeChild(div);

      // Markers used by getW
      this.startMarker = HTMLCSS.createStrut(this.Element("span"),10,true);
      this.endMarker = this.addText(this.Element("span"),"x").parentNode;

      // Used in getHD
      this.HDspan = this.Element("span");
      if (this.operaHeightBug) {this.createStrut(this.HDspan,0)}
      if (this.msieInlineBlockAlignBug) {
        this.HDimg = this.addElement(this.HDspan,"img",{style:{height:"0px", width:"1px"}});
        try {this.HDimg.src = "about:blank"} catch(err) {}
      } else {
        this.HDimg = HTMLCSS.createStrut(this.HDspan,0);
      }

      // Used in getScales
      this.HDMspan = this.Element("span",{style: {position:"absolute", "font-size-adjust":"none"}});
      if (this.msieInlineBlockAlignBug) {
        this.HDMimg = this.addElement(this.HDMspan,"img",{
          style:{
            height:"0px", width:"1px",
            "max-width":"none", "max-height":"none",
            border:0, padding:0, margin:0
          }
        });
        try {this.HDMimg.src = "about:blank"} catch(err) {}
      } else {
        this.HDMimg = HTMLCSS.createStrut(this.HDMspan,0); this.HDMimg.style.marginRight = "";
      }

      // Used for computing factor to fix margin width in MSIE
      this.marginCheck = HTMLCSS.Element("span",null,
        [["span",{style: {display:"inline-block", width:"5em"}}]]);
      this.marginMove = HTMLCSS.addElement(this.marginCheck,"span",
        {style: {display:"inline-block", width:"5em", marginLeft:"-5em"}});
        
      // Used in getLinebreakWidth
      this.linebreakSpan = HTMLCSS.Element("span",null,
        [["hr",{style: {width:"100%", size:1, padding:0, border:0, margin:0}}]]);

      // Set up styles and preload web fonts
      return AJAX.Styles(this.config.styles,["PreloadWebFonts",this]);
    },
    
    removeSTIXfonts: function (fonts) {
      //
      //  Opera doesn't display large chunks of the STIX fonts, and
      //  Safari/Windows doesn't display Plane1,
      //  so disable STIX for these browsers.
      //
      for (var i = 0, m = fonts.length; i < m; i++)
        {if (fonts[i] === "STIX") {fonts.splice(i,1); m--; i--;}}
      if (this.config.preferredFont === "STIX") {this.config.preferredFont = fonts[0]}
    },

    PreloadWebFonts: function () {
      if (!HTMLCSS.allowWebFonts || !HTMLCSS.config.preloadWebFonts) return;
      for (var i = 0, m = HTMLCSS.config.preloadWebFonts.length; i < m; i++) {
        var FONT = HTMLCSS.FONTDATA.FONTS[HTMLCSS.config.preloadWebFonts[i]];
        if (!FONT.available) {HTMLCSS.Font.testFont(FONT)}
      }
    },

    Translate: function (script) {
      if (!script.parentNode) return;
      var prev = script.previousSibling;
      if (prev && String(prev.className).match(/^MathJax(_MathML|_Display)?$/))
        {prev.parentNode.removeChild(prev)}
      var jax = script.MathJax.elementJax, math = jax.root, span, div, frame;
      span = div = frame = this.Element("span",{
        className:"MathJax", isMathJax:true, jaxID:this.id, id:jax.inputID+"-Span",
        oncontextmenu:EVENT.Menu, onmousedown: EVENT.Mousedown,
        onmouseover:EVENT.Mouseover, onmouseout: EVENT.Mouseout, onmousemove: EVENT.Mousemove,
        onclick:EVENT.Click, ondblclick:EVENT.DblClick
      });
      if (MathJax.Hub.Browser.noContextMenu) {
        span.ontouchstart = TOUCH.start;
        span.ontouchend = TOUCH.end;
      }
      var blockMode = (math.Get("display") === "block");
      if (blockMode) {
        div = frame = this.Element("div",{className:"MathJax_Display", style:{width:"100%", position:"relative"}});
        div.appendChild(span);
      }
      // (screen readers don't know about role="math" yet, so use "textbox" instead)
      div.setAttribute("role","textbox"); div.setAttribute("aria-readonly","true");
      if (this.useProcessingFrame) {
        frame = this.Element((blockMode ? "div" : "span"),{className:"MathJax_Processing"});
        frame.appendChild(div);
      }
      script.parentNode.insertBefore(frame,script); var isHidden;
      try {this.getScales(span); isHidden = (this.em === 0 || String(this.em) === "NaN")} catch (err) {isHidden = true}
      if (isHidden) {this.hiddenDiv.appendChild(frame); this.getScales(span)}
<<<<<<< HEAD
      jax.em = this.em; jax.outerEm = this.outerEm; jax.scale = this.scale;
=======
      this.getLinebreakWidth(frame);
>>>>>>> 4ff36e71
      this.initImg(span);
      this.initHTML(math,span);
      math.setTeXclass();
      try {math.toHTML(span,div)} catch (err) {
        if (err.restart) {frame.parentNode.removeChild(frame)}
        throw err;
      }
      if (isHidden) {script.parentNode.insertBefore(frame,script)}
      if (this.useProcessingFrame) frame.parentNode.replaceChild(div,frame);
    },

<<<<<<< HEAD
    getJaxFromMath: function (math) {
      if (math.parentNode.className === "MathJax_Display") {math = math.parentNode}
      return HUB.getJaxFor(math.nextSibling);
=======
    /*
     *  Autoload the MathMenu code, when needed
     */
    ContextMenu: function (event,force) {
      if (HTMLCSS.config.showMathMenu && (HTMLCSS.settings.context === "MathJax" || force)) {
        if (HTMLCSS.safariContextMenuBug) {setTimeout('window.getSelection().empty()',0)}
        if (!event || HTMLCSS.msieEventBug) {event = window.event}
        var MENU = MathJax.Menu;
        if (MENU) {
          var math = (this.parentNode.className === "MathJax_Display" ? this.parentNode : this)
          MENU.jax = HUB.getJaxFor(math.nextSibling);
          MENU.menu.items[1].menu.items[1].name = 
            (MENU.jax.inputJax === "MathML" ? "Original" : MENU.jax.inputJax);
          return MENU.menu.Post(event);
        } else {
          if (!AJAX.loadingMathMenu) {
            AJAX.loadingMathMenu = true;
            var EVENT = {pageX:event.pageX, pageY:event.pageY, clientX:event.clientX, clientY:event.clientY};
            MathJax.Callback.Queue(
              AJAX.Require("[MathJax]/extensions/MathMenu.js"),
              function () {delete AJAX.loadingMathMenu},
              [this,arguments.callee,EVENT,force]  // call this function again
            );
          }
          if (!event) {event = window.event}
          if (event.preventDefault) {event.preventDefault()}
          if (event.stopPropagation) {event.stopPropagation()}
          event.cancelBubble = true;
          event.returnValue = false;
          return false;
        }
      }
>>>>>>> 4ff36e71
    },
    getHoverSpan: function (jax) {return jax.root.HTMLspanElement()},
    getHoverBBox: function (jax,span) {
      var bbox = span.bbox, em = jax.outerEm;
      var BBOX = {w:bbox.w*em, h:bbox.h*em, d:bbox.d*em};
      if (bbox.width) {BBOX.width = bbox.width}
      return BBOX;
    },
    
    Zoom: function (root,span,math,Mw,Mh) {
      //
      //  Re-render at larger size
      //
      span.className = "MathJax"; this.getScales(span,span);
      this.idPostfix = "-zoom"; root.toHTML(span,span); this.idPostfix = "";
      var width = root.HTMLspanElement().bbox.width;
      if (width) {
        //  Handle full-width displayed equations
        //  FIXME: this is a hack for now
        span.style.width = Math.floor(Mw-1.5*HTMLCSS.em)+"px"; span.style.display="inline-block";
        var id = (root.id||"MathJax-Span-"+root.spanID)+"-zoom";
        var child = document.getElementById(id).firstChild;
        while (child && child.style.width !== width) {child = child.nextSibling}
        if (child) {child.style.width = "100%"}
      }
      //
      //  Get height and width of zoomed math and original math
      //
      span.style.position = math.style.position = "absolute";
      var zW = span.offsetWidth, zH = span.offsetHeight,
          mH = math.offsetHeight, mW = math.offsetWidth;
      if (mW === 0) {mW = math.parentNode.offsetWidth}; // IE7 gets mW == 0?
      span.style.position = math.style.position = "";
      //
      return {Y:-EVENT.getBBox(span).h, mW:mW, mH:mH, zW:zW, zH:zH};
    },

    initImg: function (span) {},
    initHTML: function (math,span) {},
    initFont: function (name) {
      var FONTS = HTMLCSS.FONTDATA.FONTS, AVAIL = HTMLCSS.config.availableFonts;
      if (AVAIL && AVAIL.length && HTMLCSS.Font.testFont(FONTS[name]))
        {FONTS[name].available = true; return null}
      if (!this.allowWebFonts) {return null}
      FONTS[name].isWebFont = true;
      if (HTMLCSS.FontFaceBug) {
        FONTS[name].family = name;
        if (HTMLCSS.msieFontCSSBug) {FONTS[name].family += "-Web"}
      }
      return AJAX.Styles({"@font-face":this.Font.fontFace(name)});
    },

    Remove: function (jax) {
      var span = jax.SourceElement(); if (!span) return;
      span = span.previousSibling; if (!span) return;
      if (span.className.match(/^MathJax/)) {span.parentNode.removeChild(span)}
    },
    
    getLinebreakWidth: function (div) {
      if (this.config.linebreaks.automatic) {
        var width = this.config.linebreaks.width, maxwidth;
        if (width.match(/^\s*(\d+(\.\d*)?%\s*)?container\s*$/)) {
          div.parentNode.insertBefore(this.linebreakSpan,div);
          maxwidth = this.linebreakSpan.firstChild.offsetWidth / this.em;
          this.linebreakSpan.parentNode.removeChild(this.linebreakSpan);
          width = width.replace(/\s*container\s*/,"");
        } else {maxwidth = document.body.offsetWidth / this.em}
        this.linebreakWidth = (width === "" ? maxwidth : this.length2em(width,maxwidth));
      } else {
        this.linebreakWidth = 100000;  // a big width, so no implicit line breaks
      }
    },

    getScales: function (span) {
      span.parentNode.insertBefore(this.HDMspan,span);
      this.HDMspan.className = ""; this.HDMspan.id = ""; this.HDMspan.style.fontSize = "";
      this.HDMimg.style.height = "1px"; this.HDMimg.style.width = "60ex";
      var ex = this.HDMspan.offsetWidth/60;
      this.HDMspan.className = "MathJax"; this.HDMspan.id = "MathJax_getScales";
      this.HDMimg.style.width = "60em";
      var em = this.outerEm = this.HDMspan.offsetWidth/60;
      this.scale = Math.floor(Math.max(this.config.minScaleAdjust/100,(ex/this.TeX.x_height)/em) * this.config.scale);
      span.style.fontSize = this.HDMspan.style.fontSize = this.scale+"%";
      this.em = MML.mbase.prototype.em = this.HDMspan.offsetWidth/60;
      if (this.operaFontSizeBug && em === this.em && this.scale !== 100) {
        // Opera 10.61 doesn't seem to process the fontSize setting above, so adjust manually
        this.em = MML.mbase.prototype.em = em * this.scale/100;
      }
      span.parentNode.removeChild(this.HDMspan);
      this.msieMarginScale = this.getMarginScale(span);
    },
    getMarginScale: function (span) {return 1},
    getMSIEmarginScale: function (span) {
      span.appendChild(this.marginCheck);
      var W = this.marginCheck.offsetWidth, w = this.marginMove.offsetWidth;
      var scale = (2*w - W ? w/(2*w - W) : 1);
      span.removeChild(this.marginCheck);
      return scale;
    },
    getHD: function (span) {
      var position = span.style.position;
      span.style.position = "absolute";
      this.HDimg.style.height = "0px";
      span.appendChild(this.HDspan);
      var HD = {h:span.offsetHeight};
      this.HDimg.style.height = HD.h+"px";
      HD.d = span.offsetHeight - HD.h; HD.h -= HD.d;
      HD.h /= this.em; HD.d /= this.em;
      span.removeChild(this.HDspan);
      span.style.position = position;
      return HD;
    },
    getW: function (span) {
      var W = span.offsetWidth, w = (span.bbox ? span.bbox.w: -1), start = span;
      if ((w < 0 || this.negativeSkipBug) && W >= 0 && !span.style.width) {
        // IE can't deal with a space at the beginning, so put something else first
        if (this.negativeSkipBug) {
          var position = span.style.position; span.style.position = "absolute";
          start = this.startMarker;
          if (span.firstChild) {span.insertBefore(start,span.firstChild)}
            else {span.appendChild(start)}
          start = this.startMarker;
        }
        span.appendChild(this.endMarker);
        W = this.endMarker.offsetLeft - start.offsetLeft;
        span.removeChild(this.endMarker);
        if (this.negativeSkipBug) {
          span.removeChild(start);
          span.style.position = position;
        }
      }
      return W/this.em;
    },
    Measured: function (span,parent) {
      if (span.bbox.width == null && span.bbox.w && !span.bbox.isMultiline) {
        var w = this.getW(span);
        span.bbox.rw += w - span.bbox.w;
        span.bbox.w = w;
      }
      if (!parent) {parent = span.parentNode}
      if (!parent.bbox) {parent.bbox = span.bbox}
      return span;
    },
    Remeasured: function (span,parent) {
      parent.bbox = this.Measured(span,parent).bbox;
    },

    Em: function (m) {
      if (Math.abs(m) < .0006) {return "0em"}
      return m.toFixed(3).replace(/\.?0+$/,"") + "em";
    },
    Percent: function (m) {
      return (100*m).toFixed(1).replace(/\.?0+$/,"") + "%";
    },
    length2em: function (length,mu,size) {
      if (typeof(length) !== "string") {length = length.toString()}
      if (length === "") {return ""}
      if (length === MML.SIZE.NORMAL) {return 1}
      if (length === MML.SIZE.BIG)    {return 2}
      if (length === MML.SIZE.SMALL)  {return .71}
      if (length === "infinity")      {return HTMLCSS.BIGDIMEN}
      var factor = this.FONTDATA.TeX_factor;
      if (length.match(/mathspace$/)) {return HTMLCSS.MATHSPACE[length]*factor}
      var match = length.match(/^\s*([-+]?(?:\.\d+|\d+(?:\.\d*)?))?(pt|em|ex|mu|px|pc|in|mm|cm|%)?/);
      var m = parseFloat(match[1]||"1"), unit = match[2];
      if (size == null) {size = 1}; if (mu == null) {mu = 1}
      if (unit === "em") {return m * factor}
      if (unit === "ex") {return m * HTMLCSS.TeX.x_height * factor}
      if (unit === "%")  {return m / 100 * size}
      if (unit === "px") {return m / HTMLCSS.em}
      if (unit === "pt") {return m / 10 * factor}                        // 10 pt to an em
      if (unit === "pc") {return m * 1.2 * factor}                       // 12 pt to a pc
      if (unit === "in") {return m * this.pxPerInch / HTMLCSS.em}
      if (unit === "cm") {return m * this.pxPerInch / HTMLCSS.em / 2.54} // 2.54 cm to an inch
      if (unit === "mm") {return m * this.pxPerInch / HTMLCSS.em / 25.4} // 10 mm to a cm
      if (unit === "mu") {return m / 18 * factor * mu} // 18mu to an em for the scriptlevel
      return m*factor*size;  // relative to given size (or 1em as default)
    },
    thickness2em: function (length,mu) {
      var thick = HTMLCSS.TeX.rule_thickness;
      if (length === MML.LINETHICKNESS.MEDIUM) {return thick}
      if (length === MML.LINETHICKNESS.THIN) {return .67*thick}
      if (length === MML.LINETHICKNESS.THICK) {return 1.67*thick}
      return this.length2em(length,mu,thick);
    },
    
    getPadding: function (span) {
      var padding = {top:0, right:0, bottom:0, left:0}, has = false;
      for (var id in padding) {if (padding.hasOwnProperty(id)) {
        var pad = span.style["padding"+id.charAt(0).toUpperCase()+id.substr(1)];
        if (pad) {padding[id] = this.length2em(pad); has = true;}
      }}
      return (has ? padding : false);
    },
    getBorders: function (span) {
      var border = {top:0, right:0, bottom:0, left:0}, css = {}, has = false;
      for (var id in border) {if (border.hasOwnProperty(id)) {
        var ID = "border"+id.charAt(0).toUpperCase()+id.substr(1);
        var style = span.style[ID+"Style"];
        if (style) {
          has = true;
          border[id] = this.length2em(span.style[ID+"Width"]);
          css[ID] = [span.style[ID+"Width"],span.style[ID+"Style"],span.style[ID+"Color"]].join(" ");
        }
      }}
      border.css = css;
      return (has ? border : false);
    },
    setBorders: function (span,borders) {
      if (borders) {
        for (var id in borders.css) {if (borders.css.hasOwnProperty(id)) {
          span.style[id] = borders.css[id];
        }}
      }
    },

    createStrut: function (span,h,before) {
      var strut = this.Element("span",{
        isMathJax: true,
        style:{display:"inline-block", overflow:"hidden", height:h+"px",
               width:"1px", marginRight:"-1px"}
      });
      if (before) {span.insertBefore(strut,span.firstChild)} else {span.appendChild(strut)}
      return strut;
    },
    createBlank: function (span,w,before) {
      var blank = this.Element("span",{
        isMathJax: true,
        style: {display:"inline-block", overflow:"hidden", height:"1px", width:this.Em(w)}
      });
      if (before) {span.insertBefore(blank,span.firstChild)} else {span.appendChild(blank)}
      return blank;
    },
    createShift: function (span,w,before) {
      var space = this.Element("span",{style:{marginLeft:this.Em(w)}, isMathJax:true});
      if (before) {span.insertBefore(space,span.firstChild)} else {span.appendChild(space)}
      return space;
    },
    createSpace: function (span,h,d,w,color) {
      var H = this.Em(Math.max(0,h+d)), D = this.Em(-d);
      if (this.msieInlineBlockAlignBug) {D = this.Em(HTMLCSS.getHD(span.parentNode).d-d)}
      if (span.isBox || span.className == "mspace") {
        span.bbox = {
          h: h*span.scale, d: d*span.scale,
          w: w*span.scale, rw: w*span.scale, lw: 0
        };
        span.style.height = H; span.style.verticalAlign = D;
      } else {
        span = this.addElement(span,"span",{style: {height:H, verticalAlign:D}, isMathJax:true});
      }
      if (w >= 0) {
        span.style.width = this.Em(w);
        span.style.display = "inline-block";
      } else {
        if (this.msieNegativeSpaceBug) {span.style.height = ""}
        span.style.marginLeft = this.Em(w);
        if (HTMLCSS.safariNegativeSpaceBug && span.parentNode.firstChild == span)
          {this.createBlank(span,0,true)}
      }
      if (color && color !== MML.COLOR.TRANSPARENT) {
        span.style.backgroundColor = color;
        span.style.position = "relative"; // make sure it covers earlier items
      }
      return span;
    },
    createRule: function (span,h,d,w,color) {
      var min = HTMLCSS.TeX.min_rule_thickness, f = 1;
      // If rule is very thin, make it at least min_rule_thickness so it doesn't disappear
      if (w > 0 && w*this.em < min) {w = min/this.em}
      if (h+d > 0 && (h+d)*this.em < min) {f = 1/(h+d)*(min/this.em); h *= f; d *= f}
      if (!color) {color = "solid"} else {color = "solid "+color}
      color = this.Em(w)+" "+color;
      var H = (f === 1 ? this.Em(h+d) : min+"px"), D = this.Em(-d);
      var rule = this.addElement(span,"span",{
        style: {borderLeft: color, display: "inline-block", overflow:"hidden",
                width:0, height:H, verticalAlign:D},
        bbox: {h:h, d:d, w:w, rw:w, lw:0}, noAdjust: true, isMathJax: true
      });
      if (w > 0 && rule.offsetWidth == 0) {rule.style.width = this.Em(w)}
      if (span.isBox || span.className == "mspace") {span.bbox = rule.bbox}
      return rule;
    },
    createFrame: function (span,h,d,w,t,style) {
      var T = (this.msieBorderWidthBug ? 0 : 2*t);
      var H = this.Em(h+d-T), D = this.Em(-d-t), W = this.Em(w-T);
      var B = this.Em(t)+" "+style;
      var frame = this.addElement(span,"span",{
        style: {border: B, display:"inline-block", overflow:"hidden", width:W, height:H},
        bbox: {h:h, d:d, w:w, rw:w, lw:0}, noAdjust: true, isMathJax: true
      });
      if (D) {frame.style.verticalAlign = D}
      return frame;
    },

    createStack: function (span,nobbox,w) {
      if (this.msiePaddingWidthBug) {this.createStrut(span,0)}
      var relativeW = String(w).match(/%$/);
      var W = (!relativeW && w != null ? w : 0);
      span = this.addElement(span,"span",{
        noAdjust: true, isMathJax: true,
        style: {display:"inline-block", position:"relative",
                width:(relativeW ? "100%" : this.Em(W)), height:0}
      });
      if (!nobbox) {
        span.parentNode.bbox = span.bbox = {
          h: -this.BIGDIMEN, d: -this.BIGDIMEN,
          w:W, lw: this.BIGDIMEN, rw: (!relativeW && w != null ? w : -this.BIGDIMEN)
        };
        if (relativeW) {span.bbox.width = w}
      }
      return span;
    },
    createBox: function (span,w) {
      var box = this.addElement(span,"span",{style:{position:"absolute"}, isBox: true, isMathJax:true});
      if (w != null) {box.style.width = w}
      return box;
    },
    addBox: function (span,box) {
      box.style.position = "absolute"; box.isBox = true;
      return span.appendChild(box);
    },
    placeBox: function (span,x,y,noclip) {
      span.isMathJax = true;
      var parent = span.parentNode, bbox = span.bbox, BBOX = parent.bbox;
      if (this.msiePlaceBoxBug) {this.addText(span,this.NBSP)}
      if (this.imgSpaceBug) {this.addText(span,this.imgSpace)}
      // Place the box
      var HH = span.offsetHeight/this.em + 1, dx = 0;
      if (span.noAdjust) {HH -= 1} else {
        if (this.msieInlineBlockAlignBug) {
          this.addElement(span,"img",{
            className:"MathJax_strut", border:0, src:"about:blank", isMathJax:true,
            style:{width:0,height:this.Em(HH)}
          });
        } else {
          this.addElement(span,"span",{
            isMathJax: true, style:{display:"inline-block",width:0,height:this.Em(HH)}
          });
        }
      }
      span.style.top = this.Em(-y-HH);
      span.style.left = this.Em(x+dx);
      // Clip so that bbox doesn't include extra height and depth
      if (bbox) {
        if (this.negativeSkipBug) {
          if (bbox.lw < 0) {dx = bbox.lw; HTMLCSS.createBlank(span,-dx,true); l = 0}
          if (bbox.rw > bbox.w) {HTMLCSS.createBlank(span,bbox.rw-bbox.w+.1)}
        }
        if (!this.msieClipRectBug && !bbox.noclip && !noclip) {
          var dd = 3/this.em;
          var H = (bbox.H == null ? bbox.h : bbox.H), D = (bbox.D == null ? bbox.d : bbox.D);
          var t = HH - H - dd, b = HH + D + dd, l = bbox.lw - 3*dd, r = 1000;
          if (bbox.isFixed) {r = bbox.width-l}
          span.style.clip = "rect("+this.Em(t)+" "+this.Em(r)+" "+this.Em(b)+" "+this.Em(l)+")";
        }
      }
      // Update the bounding box
      if (bbox && BBOX) {
        if (bbox.H != null && (BBOX.H == null || bbox.H + y > BBOX.H)) {BBOX.H = bbox.H + y}
        if (bbox.D != null && (BBOX.D == null || bbox.D - y > BBOX.D)) {BBOX.D = bbox.D - y}
        if (bbox.h + y > BBOX.h) {BBOX.h = bbox.h + y}
        if (bbox.d - y > BBOX.d) {BBOX.d = bbox.d - y}
        if (BBOX.H != null && BBOX.H <= BBOX.h) {delete BBOX.H}
        if (BBOX.D != null && BBOX.D <= BBOX.d) {delete BBOX.D}
        if (bbox.w + x > BBOX.w) {
          BBOX.w = bbox.w + x;
          if (BBOX.width == null) {parent.style.width = this.Em(BBOX.w)}
        }
        if (bbox.rw + x > BBOX.rw) {BBOX.rw = bbox.rw + x}
        if (bbox.lw + x < BBOX.lw) {BBOX.lw = bbox.lw + x}
        if (bbox.width != null && !bbox.isFixed) {
          if (BBOX.width == null) {parent.style.width = BBOX.width = "100%"}
          span.style.width = bbox.width;
        }
      }
    },
    alignBox: function (span,align,y) {
      this.placeBox(span,0,y); // set y position (and left aligned)
      var bbox = span.bbox; if (bbox.isMultiline) return;
      var isRelative = bbox.width != null && !bbox.isFixed;
      var r = 0, c = -bbox.w/2, l = "50%";
      if (this.negativeSkipBug) {r = bbox.w-bbox.rw-.1; c += bbox.lw}
      c = this.Em(c*this.msieMarginScale);
      if (isRelative) {c = ""; l = (50 - parseFloat(bbox.width)/2) + "%"}
      HUB.Insert(span.style,({
        right:  {left:"", right: this.Em(r)},
        center: {left:l, marginLeft: c}
      })[align]);
    },
    setStackWidth: function (span,w) {
      if (typeof(w) === "number") {
        span.style.width = this.Em(Math.max(0,w));
        if (span.bbox) {span.bbox.w = w};
        if (span.parentNode.bbox) {span.parentNode.bbox.w = w}
      } else {
        span.style.width = span.parentNode.style.width = "100%";
        if (span.bbox) {span.bbox.width = w}
        if (span.parentNode.bbox) {span.parentNode.bbox.width = w}
      }
    },

    createDelimiter: function (span,code,HW,scale,font) {
      if (!code) {
        span.bbox = {h:0, d:0, w:this.TeX.nulldelimiterspace, lw: 0};
        span.bbox.rw = span.bbox.w;
        this.createSpace(span,span.bbox.h,span.bbox.d,span.bbox.w);
        return;
      }
      if (!scale) {scale = 1};
      if (!(HW instanceof Array)) {HW = [HW,HW]}
      var hw = HW[1]; HW = HW[0];
      var delim = {alias: code};
      while (delim.alias) {
        code = delim.alias; delim = this.FONTDATA.DELIMITERS[code];
        if (!delim) {delim = {HW: [0,this.FONTDATA.VARIANT[MML.VARIANT.NORMAL]]}}
      }
      if (delim.load) {HUB.RestartAfter(AJAX.Require(this.fontDir+"/fontdata-"+delim.load+".js"))}
      for (var i = 0, m = delim.HW.length; i < m; i++) {
        if (delim.HW[i][0]*scale >= HW-.01 || (i == m-1 && !delim.stretch)) {
          if (delim.HW[i][2]) {scale *= delim.HW[i][2]}
          if (delim.HW[i][3]) {code = delim.HW[i][3]}
          var chr = this.addElement(span,"span");
          this.createChar(chr,[code,delim.HW[i][1]],scale,font);
          span.bbox = chr.bbox;
          span.offset = .65 * span.bbox.w;
          span.scale = scale;
          return;
        }
      }
      if (delim.stretch) {this["extendDelimiter"+delim.dir](span,hw,delim.stretch,scale,font)}
    },
    extendDelimiterV: function (span,H,delim,scale,font) {
      var stack = this.createStack(span,true);
      var top = this.createBox(stack), bot = this.createBox(stack);
      this.createChar(top,(delim.top||delim.ext),scale,font);
      this.createChar(bot,(delim.bot||delim.ext),scale,font);
      var ext = {bbox:{w:0,lw:0,rw:0}}, mid = ext, EXT;
      var h = top.bbox.h + top.bbox.d + bot.bbox.h + bot.bbox.d;
      var y = -top.bbox.h; this.placeBox(top,0,y,true); y -= top.bbox.d;
      if (delim.mid) {
        mid = this.createBox(stack); this.createChar(mid,delim.mid,scale,font);
        h += mid.bbox.h + mid.bbox.d;
      }
      if (H > h) {
        ext = this.Element("span"); this.createChar(ext,delim.ext,scale,font);
        var eH = ext.bbox.h + ext.bbox.d, eh = eH - .05, n, N, k = (delim.mid ? 2 : 1);
        N = n = Math.ceil((H-h)/(k*eh));
        if (!delim.fullExtenders) {eh = (H-h)/(k*n)}
        var dy = (n/(n+1))*(eH - eh); eh = eH - dy; y += dy + eh - ext.bbox.h;
        while (k-- > 0) {
          while (n-- > 0) {
            if (!this.msieCloneNodeBug) {EXT = ext.cloneNode(true)}
              else {EXT = this.Element("span"); this.createChar(EXT,delim.ext,scale,font)}
            y -= eh; this.placeBox(this.addBox(stack,EXT),0,y,true);
          }
          y += dy - ext.bbox.d;
          if (delim.mid && k) {
            this.placeBox(mid,0,y-mid.bbox.h,true); n = N;
            y += -(mid.bbox.h + mid.bbox.d) + dy + eh - ext.bbox.h;
          }
        }
      } else {
        y += (h - H)/2;
        if (delim.mid) {this.placeBox(mid,0,y-mid.bbox.h,true); y += -(mid.bbox.h + mid.bbox.d)}
        y += (h - H)/2;
      }
      this.placeBox(bot,0,y-bot.bbox.h,true); y -= bot.bbox.h + bot.bbox.d;
      span.bbox = {
        w:  Math.max(top.bbox.w,ext.bbox.w,bot.bbox.w,mid.bbox.w),
        lw: Math.min(top.bbox.lw,ext.bbox.lw,bot.bbox.lw,mid.bbox.lw),
        rw: Math.max(top.bbox.rw,ext.bbox.rw,bot.bbox.rw,mid.bbox.rw),
        h: 0, d: -y
      }
      span.scale = scale;
      span.offset = .55 * span.bbox.w;
      span.isMultiChar = true;
      this.setStackWidth(stack,span.bbox.w);
    },
    extendDelimiterH: function (span,W,delim,scale,font) {
      var stack = this.createStack(span,true);
      var left = this.createBox(stack), right = this.createBox(stack);
      this.createChar(left,(delim.left||delim.rep),scale,font);
      this.createChar(right,(delim.right||delim.rep),scale,font);
      var rep = this.Element("span"); this.createChar(rep,delim.rep,scale,font);
      var mid = {bbox: {h:-this.BIGDIMEN, d:-this.BIGDIMEN}}, REP;
      this.placeBox(left,-left.bbox.lw,0,true);
      var w = (left.bbox.rw - left.bbox.lw) + (right.bbox.rw - right.bbox.lw) - .05,
          x = left.bbox.rw - left.bbox.lw - .025, dx;
      if (delim.mid) {
        mid = this.createBox(stack); this.createChar(mid,delim.mid,scale,font);
        w += mid.bbox.w;
      }
      if (W > w) {
        var rW = rep.bbox.rw-rep.bbox.lw, rw = rW - .05, n, N, k = (delim.mid ? 2 : 1);
        N = n = Math.ceil((W-w)/(k*rw));
        if (!delim.fillExtenders) {rw = (W-w)/(k*n)}
        dx = (n/(n+1))*(rW - rw); rw = rW - dx; x -= rep.bbox.lw + dx;
        while (k-- > 0) {
          while (n-- > 0) {
            if (!this.msieCloneNodeBug) {REP = rep.cloneNode(true)}
              else {REP = this.Element("span"); this.createChar(REP,delim.rep,scale,font)}
            this.placeBox(this.addBox(stack,REP),x,0,true); x += rw;
          }
          if (delim.mid && k) {this.placeBox(mid,x,0,true); x += mid.bbox.w - dx; n = N}
        }
      } else {
        dx = Math.min(w - W,left.bbox.w/2);
        x -= dx/2; if (delim.mid) {this.placeBox(mid,x,0,true); x += mid.bbox.w}; x -= dx/2;
      }
      this.placeBox(right,x,0,true);
      span.bbox = {
        w: x+right.bbox.rw, lw: 0, rw: x+right.bbox.rw,
        H: Math.max(left.bbox.h,rep.bbox.h,right.bbox.h,mid.bbox.h),
        D: Math.max(left.bbox.d,rep.bbox.d,right.bbox.d,mid.bbox.d),
        h: rep.bbox.h, d: rep.bbox.d
      }
      span.scale = scale;
      span.isMultiChar = true;
      this.setStackWidth(stack,span.bbox.w);
    },
    createChar: function (span,data,scale,font) {
      span.isMathJax = true;
      var SPAN = span, text = "", variant = {fonts: [data[1]], noRemap:true};
      if (font && font === MML.VARIANT.BOLD) {variant.fonts = [data[1]+"-bold",data[1]]}
      if (typeof(data[1]) !== "string") {variant = data[1]}
      if (data[0] instanceof Array) {
        for (var i = 0, m = data[0].length; i < m; i++) {text += String.fromCharCode(data[0][i])}
      } else {text = String.fromCharCode(data[0])}
<<<<<<< HEAD
      if (scale !== 1) {
        SPAN = this.addElement(span,"span",{
          style:{fontSize: this.Percent(scale)}, scale:scale, isMathJax: true
        });
=======
      if (data[4]) {scale *= data[4]}
      if (scale !== 1 || data[3]) {
        SPAN = this.addElement(span,"span",{style:{fontSize: this.Percent(scale)}, scale:scale});
>>>>>>> 4ff36e71
        this.handleVariant(SPAN,variant,text);
        span.bbox = SPAN.bbox;
      } else {this.handleVariant(span,variant,text)}
      if (data[2]) {span.style.marginLeft = this.Em(data[2])}     // x offset
      if (data[3]) {                                              // y offset
        span.firstChild.style.verticalAlign = this.Em(data[3]);
        span.bbox.h += data[3]; if (span.bbox.h < 0) {span.bbox.h = 0}
      }
      if (data[5]) {span.bbox.h += data[5]}  // extra height
      if (data[6]) {span.bbox.d += data[6]}  // extra depth
      if (this.AccentBug && span.bbox.w === 0) {
        //  Handle combining characters by adding a non-breaking space and removing that width
        SPAN.firstChild.nodeValue += this.NBSP;
        HTMLCSS.createSpace(span,0,0,-span.offsetWidth/HTMLCSS.em);
      }
    },
    positionDelimiter: function (span,h) {
      h -= span.bbox.h; span.bbox.d -= h; span.bbox.h += h;
      if (h) {
        if (this.safariVerticalAlignBug || this.msieVerticalAlignBug || this.konquerorVerticalAlignBug ||
           (this.operaVerticalAlignBug && span.isMultiChar)) {
          if (span.firstChild.style.display === "" && span.style.top !== "")
            {span = span.firstChild; h -= parseFloat(span.style.top)}
          span.style.position = "relative";
          span.style.top = this.Em(-h);
        } else {
          span.style.verticalAlign = this.Em(h);
          if (HTMLCSS.ffVerticalAlignBug) {HTMLCSS.createRule(span.parentNode,span.bbox.h,0,0)}
        }
      }
    },

    handleVariant: function (span,variant,text) {
      var newtext = "", n, c, font, spanv, SPANV, VARIANT, SPAN = span;
      if (text.length === 0) return;
      if (!span.bbox) {
        span.bbox = {
          w: 0, h: -this.BIGDIMEN, d: -this.BIGDIMEN,
          rw: -this.BIGDIMEN, lw: this.BIGDIMEN
        };
      }
      if (!variant) {variant = this.FONTDATA.VARIANT[MML.VARIANT.NORMAL]}
      VARIANT = variant;
      for (var i = 0, m = text.length; i < m; i++) {
        variant = VARIANT;
        n = text.charCodeAt(i); c = text.charAt(i);
        if (c === this.PLANE1) {
          i++; n = text.charCodeAt(i) + 0x1D400 - 0xDC00;
          if (this.FONTDATA.RemapPlane1) {
            var nv = this.FONTDATA.RemapPlane1(n,variant);
            n = nv.n; variant = nv.variant;
          }
        } else {
          var id, M, RANGES = this.FONTDATA.RANGES;
          for (id = 0, M = RANGES.length; id < M; id++) {
            if (RANGES[id].name === "alpha" && variant.noLowerCase) continue;
            var N = variant["offset"+RANGES[id].offset];
            if (N && n >= RANGES[id].low && n <= RANGES[id].high) {
              if (RANGES[id].remap && RANGES[id].remap[n]) {
                n = N + RANGES[id].remap[n];
              } else {
                n = n - RANGES[id].low + N;
                if (RANGES[id].add) {n += RANGES[id].add}
              }
              if (variant["variant"+RANGES[id].offset])
                {variant = this.FONTDATA.VARIANT[variant["variant"+RANGES[id].offset]]}
              break;
            }
          }
        }
        if (variant.remap && variant.remap[n]) {
          if (variant.remap[n] instanceof Array) {
            var remap = variant.remap[n];
            n = remap[0]; variant = this.FONTDATA.VARIANT[remap[1]];
          } else {
            n = variant.remap[n];
            if (variant.remap.variant) {variant = this.FONTDATA.VARIANT[variant.remap.variant]}
          }
        }
        if (this.FONTDATA.REMAP[n] && !variant.noRemap) {n = this.FONTDATA.REMAP[n]}
        font = this.lookupChar(variant,n); c = font[n];
        if (variant !== SPANV && !c[5].img) {
          if (newtext.length) {this.addText(SPAN,newtext); newtext = ""}
          SPAN = span; SPANV = spanv;
          if (variant !== SPANV) 
            {if (SPANV) {SPAN = this.addElement(span,"span",{isMathJax:true})} else {spanv = variant}}
          this.handleFont(SPAN,font,SPAN !== span);
          SPANV = variant;
        }
        newtext = this.handleChar(SPAN,font,c,n,newtext);
        if (c[0]/1000 > span.bbox.h) {span.bbox.h = c[0]/1000}
        if (c[1]/1000 > span.bbox.d) {span.bbox.d = c[1]/1000}
        if (span.bbox.w + c[3]/1000 < span.bbox.lw) {span.bbox.lw = span.bbox.w + c[3]/1000}
        if (span.bbox.w + c[4]/1000 > span.bbox.rw) {span.bbox.rw = span.bbox.w + c[4]/1000}
        span.bbox.w += c[2]/1000;
      }
      if (newtext.length) {this.addText(SPAN,newtext)}
      if (span.scale && span.scale !== 1) {
        span.bbox.h *= span.scale; span.bbox.d *= span.scale;
        span.bbox.w *= span.scale; span.bbox.lw *= span.scale; span.bbox.rw *= span.scale;
      }
      if (text.length == 1 && font.skew && font.skew[n]) {span.bbox.skew = font.skew[n]}
    },

    handleFont: function (span,font,force) {
      span.style.fontFamily = font.family;
      if (!(HTMLCSS.FontFaceBug && font.isWebFont)) {
        var style  = font.style  || "normal", weight = font.weight || "normal";
        if (style !== "normal"  || force) {span.style.fontStyle  = style}
        if (weight !== "normal" || force) {span.style.fontWeight = weight}
      }
    },

    handleChar: function (span,font,c,n,text) {
      var C = c[5];
      if (C.img) {return this.handleImg(span,font,c,n,text)}
      if (C.isUnknown && this.FONTDATA.DELIMITERS[n]) {
        if (text.length) {this.addText(span,text)}
        var scale = span.scale;
        HTMLCSS.createDelimiter(span,n,0,1,font);
        span.scale = scale;
        c[0] = span.bbox.h*1000; c[1] = span.bbox.d*1000;
        c[2] = span.bbox.w*1000; c[3] = span.bbox.lw*1000; c[4] = span.bbox.rw*1000;
        return "";
      }
      if (C.c == null) {
        if (n <= 0xFFFF) {C.c = String.fromCharCode(n)}
                    else {C.c = this.PLANE1 + String.fromCharCode(n-0x1D400+0xDC00)}
      }
      if (c[2] || !this.msieAccentBug || text.length) {return text + C.c}
      //  Handle IE accent clipping bug
      HTMLCSS.createShift(span,c[3]/1000);
      HTMLCSS.createShift(span,(c[4]-c[3])/1000);
      this.addText(span,C.c);
      HTMLCSS.createShift(span,-c[4]/1000);
      return "";
    },
    handleImg: function (span,font,c,n,text) {return text}, // replaced by imageFont extension

    lookupChar: function (variant,n) {
      var i, m;
      if (!variant.FONTS) {
        var FONTS = this.FONTDATA.FONTS;
        var fonts = (variant.fonts || this.FONTDATA.VARIANT.normal.fonts);
        if (!(fonts instanceof Array)) {fonts = [fonts]}
        if (variant.fonts != fonts) {variant.fonts = fonts}
        variant.FONTS = [];
        for (i = 0, m = fonts.length; i < m; i++) {
          if (FONTS[fonts[i]]) {
            variant.FONTS.push(FONTS[fonts[i]]);
            FONTS[fonts[i]].name = fonts[i]; // FIXME: should really be in the font files
          }
        }
      }
      for (i = 0, m = variant.FONTS.length; i < m; i++) {
        var font = variant.FONTS[i];
        if (typeof(font) === "string") {
          delete variant.FONTS; this.loadFont(font);
        }
        if (font[n]) {
          if (font[n].length === 5) {font[n][5] = {}}
          if (HTMLCSS.allowWebFonts && !font.available)
            {this.loadWebFont(font)} else {return font}
        } else {this.findBlock(font,n)}
      }
      var unknown = (variant.defaultFont || {family:HTMLCSS.config.undefinedFamily});
      if (variant.bold) {unknown.weight = "bold"}; if (variant.italic) {unknown.style = "italic"}
      unknown[n] = [800,200,500,0,500,{isUnknown:true}]; // [h,d,w,lw,rw,{data}]
      return unknown;
    },

    findBlock: function (font,c) {
      if (font.Ranges) {
        // FIXME:  do binary search?
        for (var i = 0, m = font.Ranges.length; i < m; i++) {
          if (c <  font.Ranges[i][0]) return;
          if (c <= font.Ranges[i][1]) {
            var file = font.Ranges[i][2];
            for (var j = font.Ranges.length-1; j >= 0; j--)
              {if (font.Ranges[j][2] == file) {font.Ranges.splice(j,1)}}
            this.loadFont(font.directory+"/"+file+".js");
          }
        }
      }
    },

    loadFont: function (file) {
      var queue = MathJax.Callback.Queue();
      queue.Push(["Require",AJAX,this.fontDir+"/"+file]);
      if (this.imgFonts) {
        if (!MathJax.isPacked) {file = file.replace(/\/([^\/]*)$/,HTMLCSS.imgPacked+"/$1")}
        queue.Push(["Require",AJAX,this.webfontDir+"/png/"+file]);
      }
      HUB.RestartAfter(queue.Push({}));
    },

    loadWebFont: function (font) {
      font.available = font.isWebFont = true;
      if (HTMLCSS.FontFaceBug) {
        font.family = font.name;
        if (HTMLCSS.msieFontCSSBug) {font.family += "-Web"}
      }
      HUB.RestartAfter(this.Font.loadWebFont(font));
    },
    loadWebFontError: function (font,done) {
      //
      //  After the first web font fails to load, switch to image fonts, if possible
      //  otherwise, give up on web fonts all together
      // 
      HUB.Startup.signal.Post("HTML-CSS Jax - disable web fonts");
      font.isWebFont = false;
      if (this.config.imageFont && this.config.imageFont === this.fontInUse) {
        this.imgFonts = true;
        HUB.Startup.signal.Post("HTML-CSS Jax - switch to image fonts");
        HUB.Startup.signal.Post("HTML-CSS Jax - using image fonts");
        MathJax.Message.Set("Web-Fonts not available -- using image fonts instead",null,3000);
        AJAX.Require(this.directory+"/imageFonts.js",done);
      } else {
        this.allowWebFonts = false;
        done();
      }
    },

    Element: MathJax.HTML.Element,
    addElement: MathJax.HTML.addElement,
    TextNode: MathJax.HTML.TextNode,
    addText: MathJax.HTML.addText,
    ucMatch: MathJax.HTML.ucMatch,

    BIGDIMEN: 10000000,
    ID: 0, idPostfix: "",
    GetID: function () {this.ID++; return this.ID},

    MATHSPACE: {
      veryverythinmathspace:  1/18,
      verythinmathspace:      2/18,
      thinmathspace:          3/18,
      mediummathspace:        4/18,
      thickmathspace:         5/18,
      verythickmathspace:     6/18,
      veryverythickmathspace: 7/18,
      negativeveryverythinmathspace:  -1/18,
      negativeverythinmathspace:      -2/18,
      negativethinmathspace:          -3/18,
      negativemediummathspace:        -4/18,
      negativethickmathspace:         -5/18,
      negativeverythickmathspace:     -6/18,
      negativeveryverythickmathspace: -7/18
    },

    TeX: {
      x_height:         .430554,
      quad:             1,
      num1:             .676508,
      num2:             .393732,
      num3:             .44373,
      denom1:           .685951,
      denom2:           .344841,
      sup1:             .412892,
      sup2:             .362892,
      sup3:             .288888,
      sub1:             .15,
      sub2:             .247217,
      sup_drop:         .386108,
      sub_drop:         .05,
      delim1:          2.39,
      delim2:          1.0,
      axis_height:      .25,
      rule_thickness:   .06,
      big_op_spacing1:  .111111,
      big_op_spacing2:  .166666,
      big_op_spacing3:  .2,
      big_op_spacing4:  .6,
      big_op_spacing5:  .1,

      scriptspace:         .1,
      nulldelimiterspace:  .12,
      delimiterfactor:     901,
      delimitershortfall:   .1,    // originally .3,

      min_rule_thickness:  1.25     // in pixels
    },

    PLANE1: String.fromCharCode(0xD835),
    NBSP: String.fromCharCode(0xA0),

    rfuzz: 0         // adjustment to rule placements in roots
  });

  MathJax.Hub.Register.StartupHook("mml Jax Ready",function () {

    MML = MathJax.ElementJax.mml;

    MML.mbase.Augment({
      toHTML: function (span) {
	span = this.HTMLcreateSpan(span); if (this.type != "mrow") {span = this.HTMLhandleSize(span)}
	for (var i = 0, m = this.data.length; i < m; i++)
	  {if (this.data[i]) {this.data[i].toHTML(span)}}
	var stretchy = this.HTMLcomputeBBox(span);
	var h = span.bbox.h, d = span.bbox.d;
	for (i = 0, m = stretchy.length; i < m; i++) {stretchy[i].HTMLstretchV(span,h,d)}
	if (stretchy.length) {this.HTMLcomputeBBox(span,true)}
        if (this.HTMLlineBreaks(span)) {span = this.HTMLmultiline(span)}
	this.HTMLhandleSpace(span);
	this.HTMLhandleColor(span);
	return span;
      },
      HTMLlineBreaks: function () {return false},
      HTMLmultiline: function () {MML.mbase.HTMLautoloadFile("multiline")},
      HTMLcomputeBBox: function (span,full,i,m) {
	if (i == null) {i = 0}; if (m == null) {m = this.data.length}
	var BBOX = span.bbox = {}, stretchy = [];
	while (i < m) {
	  var core = this.data[i]; if (!core) continue;
	  if (!full && core.HTMLcanStretch("Vertical"))
	    {stretchy.push(core); core = (core.CoreMO()||core)}
	  this.HTMLcombineBBoxes(core,BBOX); i++;
	}
	this.HTMLcleanBBox(BBOX);
	return stretchy;
      },
      HTMLcombineBBoxes: function (core,BBOX) {
	if (BBOX.w == null) {this.HTMLemptyBBox(BBOX)}
	var child = (core.bbox ? core : core.HTMLspanElement());
        if (!child || !child.bbox) return;
	var bbox = child.bbox;
	if (bbox.d > BBOX.d) {BBOX.d = bbox.d}
	if (bbox.h > BBOX.h) {BBOX.h = bbox.h}
	if (bbox.D != null && bbox.D > BBOX.D) {BBOX.D = bbox.D}
	if (bbox.H != null && bbox.H > BBOX.H) {BBOX.H = bbox.H}
	if (child.style.paddingLeft) {BBOX.w += parseFloat(child.style.paddingLeft)*(child.scale||1)}
	if (BBOX.w + bbox.lw < BBOX.lw) {BBOX.lw = BBOX.w + bbox.lw}
	if (BBOX.w + bbox.rw > BBOX.rw) {BBOX.rw = BBOX.w + bbox.rw}
	BBOX.w += bbox.w;
	if (child.style.paddingRight) {BBOX.w += parseFloat(child.style.paddingRight)*(child.scale||1)}
	if (bbox.width) {BBOX.width = bbox.width}
      },
      HTMLemptyBBox: function (BBOX) {
	BBOX.h = BBOX.d = BBOX.H = BBOX.D = BBOX.rw = -HTMLCSS.BIGDIMEN;
	BBOX.w = 0; BBOX.lw = HTMLCSS.BIGDIMEN;
	return BBOX;
      },
      HTMLcleanBBox: function (BBOX) {
	if (BBOX.h === this.BIGDIMEN)
	  {BBOX.h = BBOX.d = BBOX.H = BBOX.D = BBOX.w = BBOX.rw = BBOX.lw = 0}
	if (BBOX.D <= BBOX.d) {delete BBOX.D}; if (BBOX.H <= BBOX.h) {delete BBOX.H}
      },
      HTMLzeroBBox: function () {return {h:0, d:0, w:0, lw: 0, rw:0}},
      HTMLcanStretch: function (direction) {
	if (this.isEmbellished()) {return this.Core().HTMLcanStretch(direction)}
	return false;
      },
      HTMLstretchH: function (box,W) {return this.HTMLspanElement()},
      HTMLstretchV: function (box,h,d) {return this.HTMLspanElement()},
      HTMLnotEmpty: function (data) {
	while (data) {
	  if ((data.type !== "mrow" && data.type !== "texatom") ||
	       data.data.length > 1) {return true}
	  data = data.data[0];
	}
	return false;
      },

      HTMLmeasureChild: function (n,box) {
	if (this.data[n] != null) {HTMLCSS.Measured(this.data[n].toHTML(box),box)}
	  else {box.bbox = this.HTMLzeroBBox()}
      },

      HTMLcreateSpan: function (span) {
	if (this.spanID) {
	  var SPAN = this.HTMLspanElement();
	  if (SPAN) {
	    while (SPAN.firstChild) {SPAN.removeChild(SPAN.firstChild)}
	    SPAN.bbox = {w:0, h:0, d:0, lw:0, rw:0};
	    SPAN.scale = 1; SPAN.isMultChar = null;
	    SPAN.style.cssText = "";
	    return SPAN;
	  }
	}
	if (this.href) {span = HTMLCSS.addElement(span,"a",{href:this.href, isMathJax:true})}
	span = HTMLCSS.addElement(span,"span",{className: this.type, isMathJax:true});
	if (HTMLCSS.imgHeightBug) {span.style.display = "inline-block"}
	if (this["class"] != null) {span.className += " "+this["class"]}
	this.spanID = HTMLCSS.GetID();
	span.id = (this.id || "MathJax-Span-"+this.spanID) + HTMLCSS.idPostfix;
	span.bbox = {w:0, h:0, d:0, lw:0, lr:0}; this.styles = {};
	if (this.style) {
	  span.style.cssText = this.style;
	  if (span.style.fontSize) {this.mathsize = span.style.fontSize; span.style.fontSize = ""}
          this.styles = {border:HTMLCSS.getBorders(span), padding:HTMLCSS.getPadding(span)}
          if (this.styles.border) {span.style.border = ""} // IE needs "0px none"?
          if (this.styles.padding) {span.style.padding = ""}
	}
<<<<<<< HEAD
	if (!this.spanID) {this.spanID = HTMLCSS.GetID()}
	span.id = (this.id || "MathJax-Span-"+this.spanID) + HTMLCSS.idPostfix;
	span.bbox = {w:0, h:0, d:0, lw:0, lr:0};
=======
>>>>>>> 4ff36e71
	if (this.href) {span.parentNode.bbox = span.bbox}
	return span;
      },
      HTMLspanElement: function () {
	if (!this.spanID) {return null}
	return document.getElementById((this.id||"MathJax-Span-"+this.spanID)+HTMLCSS.idPostfix);
      },

      HTMLhandleVariant: function (span,variant,text) {HTMLCSS.handleVariant(span,variant,text)},

      HTMLhandleSize: function (span) {
	if (!span.scale) {
	  span.scale = this.HTMLgetScale();
	  if (span.scale !== 1) {span.style.fontSize = HTMLCSS.Percent(span.scale)}
	}
	return span;
      },

      HTMLhandleColor: function (span) {
	var values = this.getValues("mathcolor","color");
	if (this.mathbackground) {values.mathbackground = this.mathbackground}
	if (this.background) {values.background = this.background}
        if (this.style && span.style.backgroundColor) {
          values.mathbackground = span.style.backgroundColor;
          span.style.backgroundColor = "transparent";
        }
        var borders = (this.styles||{}).border, padding = (this.styles||{}).padding;
	if (values.color && !this.mathcolor) {values.mathcolor = values.color}
	if (values.background && !this.mathbackground) {values.mathbackground = values.background}
	if (values.mathcolor) {span.style.color = values.mathcolor}
<<<<<<< HEAD
	if (values.mathbackground && values.mathbackground !== MML.COLOR.TRANSPARENT) {
	  var dd = (span.bbox.exact ? 0 : 1/HTMLCSS.em), lW = 0, rW = 0;
=======
	if ((values.mathbackground && values.mathbackground !== MML.COLOR.TRANSPARENT) || 
             borders || padding) {
	  var dd = 1/HTMLCSS.em, lW = 0, rW = 0,
              lpad = span.style.paddingLeft, rpad = span.style.paddingRight;
>>>>>>> 4ff36e71
	  if (this.isToken) {lW = span.bbox.lw; rW = span.bbox.rw - span.bbox.w}
	  if (lpad !== "") {lW += parseFloat(lpad)*(span.scale||1)}
	  if (rpad !== "") {rW -= parseFloat(rpad)*(span.scale||1)}
	  var W = Math.max(0,HTMLCSS.getW(span) + (HTMLCSS.PaddingWidthBug ? 0 : rW - lW));
	  var H = span.bbox.h + span.bbox.d, D = -span.bbox.d, lp = 0, rp = 0;
	  if (W > 0) {W += 2*dd; lW -= dd}; if (H > 0) {H += 2*dd; D -= dd}; rW = -W-lW;
          if (borders) {
            rW -= borders.right; D -= borders.bottom; lp += borders.left; rp += borders.right;
            span.bbox.h += borders.top; span.bbox.d += borders.bottom;
            span.bbox.w += borders.left + borders.right;
            span.bbox.lw -= borders.left; span.bbox.rw += borders.right;
          }
          if (padding) {
            H += padding.top + padding.bottom; W += padding.left + padding.right;
            rW -= padding.right; D -= padding.bottom; lp += padding.left; rp += padding.right;
            span.bbox.h += padding.top; span.bbox.d += padding.bottom;
            span.bbox.w += padding.left + padding.right;
            span.bbox.lw -= padding.left; span.bbox.rw += padding.right;
          }
          if (rp) {span.style.paddingRight = HTMLCSS.Em(rp)}
	  var frame = HTMLCSS.Element("span",{id:"MathJax-Color-"+this.spanID+HTMLCSS.idPostfix,
          isMathJax: true,
	    style:{display:"inline-block", backgroundColor:values.mathbackground,
		   width: HTMLCSS.Em(W), height:HTMLCSS.Em(H), verticalAlign: HTMLCSS.Em(D),
		   marginLeft: HTMLCSS.Em(lW), marginRight: HTMLCSS.Em(rW)}
	  });
          HTMLCSS.setBorders(frame,borders);
          if (span.bbox.width) {frame.style.width = span.bbox.width; frame.style.marginRight = "-"+span.bbox.width}
	  if (HTMLCSS.msieInlineBlockAlignBug) {
            // FIXME:  handle variable width background
	    frame.style.position = "relative"; frame.style.width = frame.style.height = 0;
	    frame.style.verticalAlign = frame.style.marginLeft = frame.style.marginRight = "";
            frame.style.border = frame.style.padding = "";
            if (borders && HTMLCSS.msieBorderWidthBug)
              {H += borders.top + borders.bottom; W += borders.left + borders.right}
            frame.style.width = HTMLCSS.Em(lp+dd);
	    HTMLCSS.placeBox(HTMLCSS.addElement(frame,"span",{
	      noAdjust: true, isMathJax: true,
	      style: {display:"inline-block", position:"absolute", overflow:"hidden",
		      background:(values.mathbackground||"transparent"), 
                      width: HTMLCSS.Em(W), height: HTMLCSS.Em(H)}
	    }),lW,span.bbox.h+dd);
            HTMLCSS.setBorders(frame.firstChild,borders);
	  }
	  span.parentNode.insertBefore(frame,span);
          if (HTMLCSS.msieColorPositionBug) {span.style.position = "relative"}
	  return frame;
	}
	return null;
      },
      HTMLremoveColor: function () {
	var color = document.getElementById("MathJax-Color-"+this.spanID+HTMLCSS.idPostfix);
	if (color) {color.parentNode.removeChild(color)}
      },

      HTMLhandleSpace: function (span) {
	if (this.useMMLspacing) {
	  if (this.type !== "mo") return;
	  var values = this.getValues("scriptlevel","lspace","rspace");
          if (values.scriptlevel <= 0 || this.hasValue("lspace") || this.hasValue("rspace")) {
            var mu = this.HTMLgetMu(span);
	    values.lspace = Math.max(0,HTMLCSS.length2em(values.lspace,mu));
	    values.rspace = Math.max(0,HTMLCSS.length2em(values.rspace,mu));
	    var core = this, parent = this.Parent();
	    while (parent && parent.isEmbellished() && parent.Core() === core)
	      {core = parent; parent = parent.Parent(); span = core.HTMLspanElement()}
	    if (values.lspace) {span.style.paddingLeft =  HTMLCSS.Em(values.lspace)}
	    if (values.rspace) {span.style.paddingRight = HTMLCSS.Em(values.rspace)}
	  }
	} else {
	  var space = this.texSpacing();
	  if (space !== "") {
	    space = HTMLCSS.length2em(space,this.HTMLgetScale())/(span.scale||1);
	    if (span.style.paddingLeft) {space += parseFloat(span.style.paddingLeft)}
	    span.style.paddingLeft = HTMLCSS.Em(space);
	  }
	}
      },

      HTMLgetScale: function () {
	var scale = 1, values = this.getValues("mathsize","scriptlevel","fontsize","scriptminsize");
	if (this.style) {
	  var span = this.HTMLspanElement();
	  if (span.style.fontSize != "") {values.fontsize = span.style.fontSize}
	}
	if (values.fontsize && !this.mathsize) {values.mathsize = values.fontsize}
	if (values.scriptlevel !== 0) {
	  if (values.scriptlevel > 2) {values.scriptlevel = 2}
	  scale = Math.pow(this.Get("scriptsizemultiplier"),values.scriptlevel);
	  values.scriptminsize = HTMLCSS.length2em(values.scriptminsize);
	  if (scale < values.scriptminsize) {scale = values.scriptminsize}
	}
	scale *= HTMLCSS.length2em(values.mathsize);
	return scale;
      },
      HTMLgetMu: function (span) {
	var mu = 1, values = this.getValues("scriptlevel","scriptsizemultiplier");
        if (span.scale && span.scale !== 1) {mu = 1/span.scale}
	if (values.scriptlevel !== 0) {
	  if (values.scriptlevel > 2) {values.scriptlevel = 2}
	  mu = Math.sqrt(Math.pow(values.scriptsizemultiplier,values.scriptlevel));
	}
	return mu;
      },

      HTMLgetVariant: function () {
	var values = this.getValues("mathvariant","fontfamily","fontweight","fontstyle");
	if (this.style) {
	  var span = this.HTMLspanElement();
	  if (span.style.fontFamily) {values.fontfamily = span.style.fontFamily}
	  if (span.style.fontWeight) {values.fontweight = span.style.fontWeight}
	  if (span.style.fontStyle)  {values.fontStyle  = span.style.fontStyle}
	}
	var variant = values.mathvariant; if (this.variantForm) {variant = "-"+HTMLCSS.fontInUse+"-variant"}
	if (values.fontfamily && !this.mathvariant) {
	  if (!values.fontweight && values.mathvariant.match(/bold/)) {values.fontweight = "bold"}
	  if (!values.fontstyle && values.mathvariant.match(/italic/)) {values.fontstyle = "italic"}
	  return {FONTS:[], fonts:[], noRemap:true,
		  defaultFont: {family:values.fontfamily, style:values.fontstyle, weight:values.fontweight}};
	}
	if (values.fontweight === "bold") {
	  variant = {
	    normal:MML.VARIANT.BOLD, italic:MML.VARIANT.BOLDITALIC,
	    fraktur:MML.VARIANT.BOLDFRAKTUR, script:MML.VARIANT.BOLDSCRIPT,
	    "sans-serif":MML.VARIANT.BOLDSANSSERIF,
	    "sans-serif-italic":MML.VARIANT.SANSSERIFBOLDITALIC
	  }[variant]||variant;
	} else if (values.fontweight === "normal") {
	  variant = {
	    bold:MML.VARIANT.normal, "bold-italic":MML.VARIANT.ITALIC,
	    "bold-fraktur":MML.VARIANT.FRAKTUR, "bold-script":MML.VARIANT.SCRIPT,
	    "bold-sans-serif":MML.VARIANT.SANSSERIF,
	    "sans-serif-bold-italic":MML.VARIANT.SANSSERIFITALIC
	  }[variant]||variant;
	}
	if (values.fontstyle === "italic") {
	  variant = {
	    normal:MML.VARIANT.ITALIC, bold:MML.VARIANT.BOLDITALIC,
	    "sans-serif":MML.VARIANT.SANSSERIFITALIC,
	    "bold-sans-serif":MML.VARIANT.SANSSERIFBOLDITALIC
	  }[variant]||variant;
	} else if (values.fontstyle === "normal") {
	  variant = {
	    italic:MML.VARIANT.NORMAL, "bold-italic":MML.VARIANT.BOLD,
	    "sans-serif-italic":MML.VARIANT.SANSSERIF,
	    "sans-serif-bold-italic":MML.VARIANT.BOLDSANSSERIF
	  }[variant]||variant;
	}
	return HTMLCSS.FONTDATA.VARIANT[variant];
      }
    },{
      HTMLautoload: function () {
	var file = HTMLCSS.autoloadDir+"/"+this.type+".js";
	HUB.RestartAfter(AJAX.Require(file));
      },
      HTMLautoloadFile: function (name) {
	var file = HTMLCSS.autoloadDir+"/"+name+".js";
	HUB.RestartAfter(AJAX.Require(file));
      },

      HTMLstretchH: function (box,w) {
	this.HTMLremoveColor();
	return this.toHTML(box,w);
      },

      HTMLstretchV: function (box,h,d) {
	this.HTMLremoveColor();
	return this.toHTML(box,h,d);
      }
    });

    MML.chars.Augment({
      toHTML: function (span,variant) {
	this.HTMLhandleVariant(span,variant,this.data.join("").replace(/[\u2061-\u2064]/g,"")); // remove invisibles
      }
    });
    MML.entity.Augment({
      toHTML: function (span,variant) {
	this.HTMLhandleVariant(span,variant,this.toString().replace(/[\u2061-\u2064]/g,"")); // remove invisibles
      }
    });

    MML.mi.Augment({
      toHTML: function (span) {
	span = this.HTMLhandleSize(this.HTMLcreateSpan(span)); span.bbox = null;
	var variant = this.HTMLgetVariant();
	for (var i = 0, m = this.data.length; i < m; i++)
	  {if (this.data[i]) {this.data[i].toHTML(span,variant)}}
	if (!span.bbox) {span.bbox = {w:0, h:0, d:0, rw:0, lw:0}}
	if (this.data.join("").length !== 1) {delete span.bbox.skew}
	this.HTMLhandleSpace(span);
	this.HTMLhandleColor(span);
	return span;
      }
    });

    MML.mn.Augment({
      toHTML: function (span) {
	span = this.HTMLhandleSize(this.HTMLcreateSpan(span)); span.bbox = null;
	var variant = this.HTMLgetVariant();
	for (var i = 0, m = this.data.length; i < m; i++)
	  {if (this.data[i]) {this.data[i].toHTML(span,variant)}}
	if (!span.bbox) {span.bbox = {w:0, h:0, d:0, rw:0, lw:0}}
	if (this.data.join("").length !== 1) {delete span.bbox.skew}
	this.HTMLhandleSpace(span);
	this.HTMLhandleColor(span);
	return span;
      }
    });

    MML.mo.Augment({
      toHTML: function (span) {
	span = this.HTMLhandleSize(this.HTMLcreateSpan(span));
	if (this.data.length == 0) {return span} else {span.bbox = null}
	var text = this.data.join("");
	var variant = this.HTMLgetVariant();
	var values = this.getValues("largeop","displaystyle");
	if (values.largeop)
	  {variant = HTMLCSS.FONTDATA.VARIANT[values.displaystyle ? "-largeOp" : "-smallOp"]}
	for (var i = 0, m = this.data.length; i < m; i++)
	  {if (this.data[i]) {this.data[i].toHTML(span,variant)}}
	if (!span.bbox) {span.bbox = {w:0, h:0, d:0, rw:0, lw:0}}
	if (text.length !== 1) {delete span.bbox.skew}
	if (HTMLCSS.AccentBug && span.bbox.w === 0 && text.length === 1 && span.firstChild) {
	  //  Handle combining characters by adding a non-breaking space and removing that width
	  span.firstChild.nodeValue += HTMLCSS.NBSP;
	  HTMLCSS.createSpace(span,0,0,-span.offsetWidth/HTMLCSS.em);
	}
	if (values.largeop) {
	  var p = (span.bbox.h - span.bbox.d)/2 - HTMLCSS.TeX.axis_height*span.scale;
	  if (HTMLCSS.safariVerticalAlignBug && span.lastChild.nodeName === "IMG") {
	    span.lastChild.style.verticalAlign =
	      HTMLCSS.Em(parseFloat(span.lastChild.style.verticalAlign||0)/HTMLCSS.em-p/span.scale);
	  } else if (HTMLCSS.konquerorVerticalAlignBug && span.lastChild.nodeName === "IMG") {
	    span.style.position = "relative";
	    span.lastChild.style.position="relative";
	    span.lastChild.style.top = HTMLCSS.Em(p/span.scale);
	  } else {
	    span.style.verticalAlign = HTMLCSS.Em(-p/span.scale);
	  }
	  span.bbox.h -= p; span.bbox.d += p;
	  if (span.bbox.rw > span.bbox.w) {
	    span.bbox.ic = span.bbox.rw-span.bbox.w;
	    HTMLCSS.createBlank(span,span.bbox.ic);
	    span.bbox.w = span.bbox.rw;
	  }
	}
	this.HTMLhandleSpace(span);
	this.HTMLhandleColor(span);
	return span;
      },
      HTMLcanStretch: function (direction) {
	if (!this.Get("stretchy")) {return false}
	var c = this.data.join("");
	if (c.length > 1) {return false}
	c = HTMLCSS.FONTDATA.DELIMITERS[c.charCodeAt(0)];
	return (c && c.dir == direction.substr(0,1));
      },
      HTMLstretchV: function (box,h,d) {
	this.HTMLremoveColor();
	var values = this.getValues("symmetric","maxsize","minsize");
	var span = this.HTMLspanElement(), mu = this.HTMLgetMu(span), H;
	var axis = HTMLCSS.TeX.axis_height, scale = span.scale;
	if (values.symmetric) {H = 2*Math.max(h-axis,d+axis)} else {H = h + d}
	values.maxsize = HTMLCSS.length2em(values.maxsize,mu,span.bbox.h+span.bbox.d);
	values.minsize = HTMLCSS.length2em(values.minsize,mu,span.bbox.h+span.bbox.d);
	H = Math.max(values.minsize,Math.min(values.maxsize,H));
	span = this.HTMLcreateSpan(box); // clear contents and attributes
	HTMLCSS.createDelimiter(span,this.data.join("").charCodeAt(0),H,scale);
	if (values.symmetric) {H = (span.bbox.h + span.bbox.d)/2 + axis}
	  else {H = (span.bbox.h + span.bbox.d) * h/(h + d)}
	HTMLCSS.positionDelimiter(span,H);
	this.HTMLhandleSpace(span); // add in lspace/rspace, if any
	this.HTMLhandleColor(span);
	return span;
      },
      HTMLstretchH: function (box,W) {
	this.HTMLremoveColor();
	var values = this.getValues("maxsize","minsize","mathvariant","fontweight");
	if (values.fontweight === "bold" && !this.mathvariant) {values.mathvariant = MML.VARIANT.BOLD}
	var span = this.HTMLspanElement(), mu = this.HTMLgetMu(span), scale = span.scale;
	values.maxsize = HTMLCSS.length2em(values.maxsize,mu,span.bbox.w);
	values.minsize = HTMLCSS.length2em(values.minsize,mu,span.bbox.w);
	W = Math.max(values.minsize,Math.min(values.maxsize,W));
	span = this.HTMLcreateSpan(box); // clear contents and attributes
	HTMLCSS.createDelimiter(span,this.data.join("").charCodeAt(0),W,scale,values.mathvariant);
	this.HTMLhandleSpace(span); // add in lspace/rspace, if any
	this.HTMLhandleColor(span);
	return span;
      }
    });

    MML.mtext.Augment({
      toHTML: function (span) {
	span = this.HTMLhandleSize(this.HTMLcreateSpan(span)); span.bbox = null;
	if (this.Parent().type === "merror") {
	  //  Avoid setting the font style for error text
	  HTMLCSS.addText(span,this.data.join(""));
	  var HD = HTMLCSS.getHD(span), W = HTMLCSS.getW(span);
	  span.bbox = {h: HD.h, d: HD.d, w: W, lw: 0, rw: W};
	} else {
	  var variant = this.HTMLgetVariant();
	  for (var i = 0, m = this.data.length; i < m; i++)
	    {if (this.data[i]) {this.data[i].toHTML(span,variant)}}
	  if (!span.bbox) {span.bbox = {w:0, h:0, d:0, rw:0, lw:0}}
	  if (this.data.join("").length !== 1) {delete span.bbox.skew}
	}
	this.HTMLhandleSpace(span);
	this.HTMLhandleColor(span);
	return span;
      }
    });

    MML.ms.Augment({toHTML: MML.mbase.HTMLautoload});

    MML.mglyph.Augment({toHTML: MML.mbase.HTMLautoload});

    MML.mspace.Augment({
      toHTML: function (span) {
	span = this.HTMLhandleSize(this.HTMLcreateSpan(span));
	var values = this.getValues("height","depth","width");
        var mu = this.HTMLgetMu(span);
	values.mathbackground = this.mathbackground;
	if (this.background && !this.mathbackground) {values.mathbackground = this.background}
	var h = HTMLCSS.length2em(values.height,mu) / span.scale,
            d = HTMLCSS.length2em(values.depth,mu)  / span.scale,
	    w = HTMLCSS.length2em(values.width,mu)  / span.scale;
       HTMLCSS.createSpace(span,h,d,w,values.mathbackground);
       return span;
      }
    });

    MML.mphantom.Augment({
      toHTML: function (span,HW,D) {
	span = this.HTMLcreateSpan(span);
	if (this.data[0] != null) {
	  var box = HTMLCSS.Measured(this.data[0].toHTML(span),span);
	  if (D != null) {HTMLCSS.Remeasured(this.data[0].HTMLstretchV(span,HW,D),span)}
	  else if (HW != null) {HTMLCSS.Remeasured(this.data[0].HTMLstretchH(span,HW),span)}
	  span.bbox = {w: box.bbox.w, h: box.bbox.h, d: box.bbox.d, lw: 0, rw: 0};
	  for (var i = 0, m = span.childNodes.length; i < m; i++)
	    {span.childNodes[i].style.visibility = "hidden"}
	}
	this.HTMLhandleSpace(span);
	this.HTMLhandleColor(span);
	return span;
      },
      HTMLstretchH: MML.mbase.HTMLstretchH,
      HTMLstretchV: MML.mbase.HTMLstretchV
    });

    MML.mpadded.Augment({
      toHTML: function (span,HW,D) {
	span = this.HTMLcreateSpan(span);
	if (this.data[0] != null) {
	  var stack = HTMLCSS.createStack(span,true);
	  var box = HTMLCSS.createBox(stack);
	  HTMLCSS.Measured(this.data[0].toHTML(box),box);
	  if (D != null) {HTMLCSS.Remeasured(this.data[0].HTMLstretchV(box,HW,D),box)}
	  else if (HW != null) {HTMLCSS.Remeasured(this.data[0].HTMLstretchH(box,HW),box)}
	  var values = this.getValues("height","depth","width","lspace","voffset"),
              x = 0, y = 0, mu = this.HTMLgetMu(span);
	  if (values.lspace)  {x = this.HTMLlength2em(box,values.lspace,mu)}
	  if (values.voffset) {y = this.HTMLlength2em(box,values.voffset,mu)}
	  HTMLCSS.placeBox(box,x,y);
	  span.bbox = {
	    h: box.bbox.h, d: box.bbox.d, w: box.bbox.w,
	    lw: Math.min(0,box.bbox.lw+x), rw: Math.max(box.bbox.w,box.bbox.rw+x),
	    H: Math.max((box.bbox.H == null ? -HTMLCSS.BIGDIMEN : box.bbox.H),box.bbox.h+y),
	    D: Math.max((box.bbox.D == null ? -HTMLCSS.BIGDIMEN : box.bbox.D),box.bbox.d-y)
	  };
	  if (values.height !== "") {span.bbox.h = this.HTMLlength2em(box,values.height,mu,"h",0)}
	  if (values.depth  !== "") {span.bbox.d = this.HTMLlength2em(box,values.depth,mu,"d",0)}
	  if (values.width  !== "") {span.bbox.w = this.HTMLlength2em(box,values.width,mu,"w",0)}
	  if (span.bbox.H <= span.bbox.h) {delete span.bbox.H}
	  if (span.bbox.D <= span.bbox.d) {delete span.bbox.D}
          var dimen = /^\s*(\d+(\.\d*)?|\.\d+)\s*(pt|em|ex|mu|px|pc|in|mm|cm)\s*$/
          span.bbox.exact = (this.data[0] && this.data[0].data.length == 0) ||
             dimen.exec(values.height) || dimen.exec(values.width) || dimen.exec(values.depth);
	  HTMLCSS.setStackWidth(stack,span.bbox.w);
	}
	this.HTMLhandleSpace(span);
	this.HTMLhandleColor(span);
	return span;
      },
      HTMLlength2em: function (span,length,mu,d,m) {
	if (m == null) {m = -HTMLCSS.BIGDIMEN}
	var match = String(length).match(/width|height|depth/);
	var size = (match ? span.bbox[match[0].charAt(0)] : (d ? span.bbox[d] : null));
	var v = HTMLCSS.length2em(length,mu,size);
	if (d && String(length).match(/^\s*[-+]/))
	  {return Math.max(m,span.bbox[d]+v)} else {return v}
      },
      HTMLstretchH: MML.mbase.HTMLstretchH,
      HTMLstretchV: MML.mbase.HTMLstretchV
    });

    MML.mrow.Augment({
      HTMLlineBreaks: function (span) {
        if (!this.parent.linebreakContainer) {return false}
        return (HTMLCSS.config.linebreaks.automatic &&
                span.bbox.w > HTMLCSS.linebreakWidth) || this.hasNewline();
      },
      HTMLstretchH: function (box,w) {
	this.HTMLremoveColor();
	var span = this.HTMLspanElement();
	this.data[this.core].HTMLstretchH(span,w);
	this.HTMLcomputeBBox(span,true);
	this.HTMLhandleColor(span);
	return span;
      },
      HTMLstretchV: function (box,h,d) {
	this.HTMLremoveColor();
	var span = this.HTMLspanElement();
	this.data[this.core].HTMLstretchV(span,h,d);
	this.HTMLcomputeBBox(span,true);
	this.HTMLhandleColor(span);
	return span;
      }
    });

    MML.mstyle.Augment({
      toHTML: function (span,HW,D) {
	span = this.HTMLcreateSpan(span);
	if (this.data[0] != null) {
	  var SPAN = this.data[0].toHTML(span);
	  if (D != null) {this.data[0].HTMLstretchV(span,HW,D)}
	  else if (HW != null) {this.data[0].HTMLstretchH(span,HW)}
          span.bbox = SPAN.bbox;
	}
	this.HTMLhandleSpace(span);
	this.HTMLhandleColor(span);
	return span;
      },
      HTMLstretchH: MML.mbase.HTMLstretchH,
      HTMLstretchV: MML.mbase.HTMLstretchV
    });

    MML.mfrac.Augment({
      toHTML: function (span) {
	span = this.HTMLcreateSpan(span);
	var frac = HTMLCSS.createStack(span);
	var num = HTMLCSS.createBox(frac), den = HTMLCSS.createBox(frac);
	this.HTMLmeasureChild(0,num); this.HTMLmeasureChild(1,den);
	var values = this.getValues("displaystyle","linethickness","numalign","denomalign","bevelled");
	var scale = this.HTMLgetScale(), isDisplay = values.displaystyle;
	var a = HTMLCSS.TeX.axis_height * scale;
	if (values.bevelled) {
	  var delta = (isDisplay ? .4 : .15);
	  var H = Math.max(num.bbox.h+num.bbox.d,den.bbox.h+den.bbox.d)+2*delta;
	  var bevel = HTMLCSS.createBox(frac);
	  HTMLCSS.createDelimiter(bevel,0x2F,H);
	  HTMLCSS.placeBox(num,0,(num.bbox.d-num.bbox.h)/2+a+delta);
	  HTMLCSS.placeBox(bevel,num.bbox.w-delta/2,(bevel.bbox.d-bevel.bbox.h)/2+a);
	  HTMLCSS.placeBox(den,num.bbox.w+bevel.bbox.w-delta,(den.bbox.d-den.bbox.h)/2+a-delta);
	} else {
	  var W = Math.max(num.bbox.w,den.bbox.w);
	  var t = HTMLCSS.thickness2em(values.linethickness,scale), p,q, u,v;
	  var mt = HTMLCSS.TeX.min_rule_thickness/this.em;
	  if (isDisplay) {u = HTMLCSS.TeX.num1; v = HTMLCSS.TeX.denom1}
	    else {u = (t === 0 ? HTMLCSS.TeX.num3 : HTMLCSS.TeX.num2); v = HTMLCSS.TeX.denom2}
	  u *= scale; v *= scale;
	  if (t === 0) {// \atop
	    p = Math.max((isDisplay ? 7 : 3) * HTMLCSS.TeX.rule_thickness, 2*mt); // force to at least 2 px
	    q = (u - num.bbox.d) - (den.bbox.h - v);
	    if (q < p) {u += (p - q)/2; v += (p - q)/2}
	  } else {// \over
	    p = Math.max((isDisplay ? 2 : 0) * mt + t, t/2 + 1.5*mt);  // force to be at least 1.5px
	    q = (u - num.bbox.d) - (a + t/2); if (q < p) {u += p - q}
	    q = (a - t/2) - (den.bbox.h - v); if (q < p) {v += p - q}
	    var rule = HTMLCSS.createBox(frac);
	    HTMLCSS.createRule(rule,t,0,W+2*t);
	    HTMLCSS.placeBox(rule,0,a-t/2);
	  }
	  HTMLCSS.alignBox(num,values.numalign,u);
	  HTMLCSS.alignBox(den,values.denomalign,-v);
	}
	this.HTMLhandleSpace(span);
	this.HTMLhandleColor(span);
	return span;
      },
      HTMLcanStretch: function (direction) {return false},
      HTMLhandleSpace: function (span) {
	if (!this.texWithDelims) {
	  var space = (this.useMMLspacing ? 0 : HTMLCSS.length2em(this.texSpacing()||0)) + .12;
	  span.style.paddingLeft = HTMLCSS.Em(space);
	  span.style.paddingRight = ".12em";
	}
      }
    });

    MML.msqrt.Augment({
      toHTML: function (span) {
	span = this.HTMLcreateSpan(span);
	var sqrt = HTMLCSS.createStack(span);
	var base = HTMLCSS.createBox(sqrt),
	    rule = HTMLCSS.createBox(sqrt),
	    surd = HTMLCSS.createBox(sqrt);
	this.HTMLmeasureChild(0,base);
	var scale = this.HTMLgetScale();
	var t = HTMLCSS.TeX.rule_thickness * scale, p,q, H, W;
	if (this.Get("displaystyle")) {p = HTMLCSS.TeX.x_height * scale} else {p = t}
	q = Math.max(t + p/4,1.5*HTMLCSS.TeX.min_rule_thickness/this.em); // force to be at least 1px
	H = base.bbox.h + base.bbox.d + q + t;
	W = base.bbox.w;
	HTMLCSS.createDelimiter(surd,0x221A,H,scale); HTMLCSS.Measured(surd);
	var x = 0;
	if (surd.isMultiChar || (HTMLCSS.AdjustSurd && HTMLCSS.imgFonts)) {surd.bbox.w *= .95}
	if (surd.bbox.h + surd.bbox.d > H) {q = ((surd.bbox.h+surd.bbox.d) - (H-t))/2}
	var ruleC = HTMLCSS.FONTDATA.DELIMITERS[HTMLCSS.FONTDATA.RULECHAR];
	if (!ruleC || W < ruleC.HW[0][0]*scale || scale < .75) {
	  HTMLCSS.createRule(rule,t,0,W);
	} else {
	  HTMLCSS.createDelimiter(rule,HTMLCSS.FONTDATA.RULECHAR,W,scale);
	}
	H = base.bbox.h + q + t;
        q = H*HTMLCSS.rfuzz; if (surd.isMultiChar) {q = HTMLCSS.rfuzz}
	x = this.HTMLaddRoot(sqrt,surd,x,surd.bbox.h+surd.bbox.d-H,scale);
	HTMLCSS.placeBox(surd,x,H-surd.bbox.h);
	HTMLCSS.placeBox(rule,x+surd.bbox.w,H-rule.bbox.h+q);
	HTMLCSS.placeBox(base,x+surd.bbox.w,0);
	this.HTMLhandleSpace(span);
	this.HTMLhandleColor(span);
	return span;
      },
      HTMLaddRoot: function (sqrt,surd,x,d,scale) {return x}
    });

    MML.mroot.Augment({
      toHTML: MML.msqrt.prototype.toHTML,
      HTMLaddRoot: function (sqrt,surd,x,d,scale) {
	var box = HTMLCSS.createBox(sqrt);
	if (this.data[1]) {
	  var root = this.data[1].toHTML(box);
	  root.style.paddingRight = root.style.paddingLeft = ""; // remove extra padding, if any
	  HTMLCSS.Measured(root,box);
	} else {box.bbox = this.HTMLzeroBBox()}
	var h = this.HTMLrootHeight(surd.bbox.h+surd.bbox.d,scale,box)-d;
	var w = Math.min(box.bbox.w,box.bbox.rw); // remove extra right-hand padding, if any
	x = Math.max(w,surd.offset);
	HTMLCSS.placeBox(box,x-w,h);
	return x - surd.offset;
      },
      HTMLrootHeight: function (d,scale,root) {
	return .45*(d-.9*scale)+.6*scale + Math.max(0,root.bbox.d-.075);
      }
    });

    MML.mfenced.Augment({
      toHTML: function (span) {
	span = this.HTMLcreateSpan(span);
	if (this.data.open) {this.data.open.toHTML(span)}
	if (this.data[0] != null) {this.data[0].toHTML(span)}
	for (var i = 1, m = this.data.length; i < m; i++) {
	  if (this.data[i]) {
	    if (this.data["sep"+i]) {this.data["sep"+i].toHTML(span)}
	    this.data[i].toHTML(span);
	  }
	}
	if (this.data.close) {this.data.close.toHTML(span)}
	var stretchy = this.HTMLcomputeBBox(span);
	var h = span.bbox.h, d = span.bbox.d;
	for (i = 0, m = stretchy.length; i < m; i++) {stretchy[i].HTMLstretchV(span,h,d)}
	if (stretchy.length) {this.HTMLcomputeBBox(span,true)}
	this.HTMLhandleSpace(span);
	this.HTMLhandleColor(span);
	return span;
      },
      HTMLcomputeBBox: function (span,full) {
	var BBOX = span.bbox = {}, stretchy = [];
	this.HTMLcheckStretchy(this.data.open,BBOX,stretchy,full);
	this.HTMLcheckStretchy(this.data[0],BBOX,stretchy,full);
	for (var i = 1, m = this.data.length; i < m; i++) {
	  if (this.data[i]) {
	    this.HTMLcheckStretchy(this.data["sep"+i],BBOX,stretchy,full);
	    this.HTMLcheckStretchy(this.data[i],BBOX,stretchy,full);
	  }
	}
	this.HTMLcheckStretchy(this.data.close,BBOX,stretchy,full);
	this.HTMLcleanBBox(BBOX);
	return stretchy;
      },
      HTMLcheckStretchy: function (core,BBOX,stretchy,full) {
	if (core) {
	  if (!full && core.HTMLcanStretch("Vertical"))
	    {stretchy.push(core); core = (core.CoreMO()||core)}
	  this.HTMLcombineBBoxes(core,BBOX);
	}
      }
    });

    MML.menclose.Augment({toHTML: MML.mbase.HTMLautoload});
    MML.maction.Augment({toHTML: MML.mbase.HTMLautoload});

    MML.semantics.Augment({
      toHTML: function (span) {
	if (this.data[0] != null) {
	  span = this.data[0].toHTML(span);
	  this.spanID = this.data[0].spanID;
	  this.HTMLhandleSpace(span);
	}
	return span;
      },
      HTMLspanElement: function () {
	return (this.data[0] != null ? this.data[0].HTMLspanElement() : null);
      },
      HTMLstretchH: function (box,w) {
	return (this.data[0] != null ? this.data[0].HTMLstretchH(box,w) : box);
      },
      HTMLstretchV: function (box,h,d) {
	return (this.data[0] != null ? this.data[0].HTMLstretchV(box,h,d) : box);
      }
    });

    MML.munderover.Augment({
      toHTML: function (span,HW,D) {
	var values = this.getValues("displaystyle","accent","accentunder","align");
	if (!values.displaystyle && this.data[this.base] != null &&
	    this.data[this.base].Get("movablelimits"))
	      {return MML.msubsup.prototype.toHTML.call(this,span)}
	span = this.HTMLcreateSpan(span); var scale = this.HTMLgetScale();
	var stack = HTMLCSS.createStack(span);
	var boxes = [], stretch = [], box, i, m, W = -HTMLCSS.BIGDIMEN, WW = W;
	for (i = 0, m = this.data.length; i < m; i++) {
	  if (this.data[i] != null) {
	    box = boxes[i] = HTMLCSS.createBox(stack);
	    HTMLCSS.Measured(this.data[i].toHTML(box),box);
	    if (i == this.base) {
	      if (D != null) {HTMLCSS.Remeasured(this.data[this.base].HTMLstretchV(box,HW,D),box)}
	      else if (HW != null) {HTMLCSS.Remeasured(this.data[this.base].HTMLstretchH(box,HW),box)}
	      stretch[i] = (D == null && HW != null ? false :
			   this.data[i].HTMLcanStretch("Horizontal"));
	    } else {
	      stretch[i] = this.data[i].HTMLcanStretch("Horizontal");
	    }
	    if (box.bbox.w > WW) {WW = box.bbox.w}
	    if (!stretch[i] && WW > W) {W = WW}
	  }
	}
	if (D == null && HW != null) {W = HW} else if (W == -HTMLCSS.BIGDIMEN) {W = WW}
        for (i = WW = 0, m = this.data.length; i < m; i++) {if (this.data[i]) {
          box = boxes[i];
          if (stretch[i]) {box.bbox = this.data[i].HTMLstretchH(box,W).bbox}
          if (box.bbox.w > WW) {WW = box.bbox.w}
        }}
	var t = HTMLCSS.TeX.rule_thickness, factor = HTMLCSS.FONTDATA.TeX_factor;
	var base = boxes[this.base] || {bbox: this.HTMLzeroBBox()}, delta = (base.bbox.ic || 0);
	var x, y, z1, z2, z3, dw, k;
	for (i = 0, m = this.data.length; i < m; i++) {
	  if (this.data[i] != null) {
	    box = boxes[i];
	    z3 = HTMLCSS.TeX.big_op_spacing5 * scale;
	    var accent = (i != this.base && values[this.ACCENTS[i]]);
	    if (accent && box.bbox.w <= 1/HTMLCSS.em+.0001) { // images can get the width off by 1px
	      box.bbox.w = box.bbox.rw - box.bbox.lw; box.bbox.noclip = true;
	      if (box.bbox.lw && !HTMLCSS.zeroWidthBug)
		{box.insertBefore(HTMLCSS.createSpace(box.parentNode,0,0,-box.bbox.lw),box.firstChild)}
	      HTMLCSS.createBlank(box,0,0,box.bbox.rw+.1);
	    }
	    dw = {left:0, center:(WW-box.bbox.w)/2, right:WW-box.bbox.w}[values.align];
	    x = dw; y = 0;
	    if (i == this.over) {
	      if (accent) {
		k = Math.max(t * scale * factor,2.5/this.em); z3 = 0;
		if (base.bbox.skew) {x += base.bbox.skew}
	      } else {
		z1 = HTMLCSS.TeX.big_op_spacing1 * scale * factor;
		z2 = HTMLCSS.TeX.big_op_spacing3 * scale * factor;
		k = Math.max(z1,z2-Math.max(0,box.bbox.d));
	      }
	      k = Math.max(k,1.5/this.em); // force to be at least 1.5px
	      x += delta; y = base.bbox.h + box.bbox.d + k;
	      box.bbox.h += z3;
	    } else if (i == this.under) {
	      if (accent) {
		k = 3*t * scale * factor; z3 = 0;
	      } else {
		z1 = HTMLCSS.TeX.big_op_spacing2 * scale * factor;
		z2 = HTMLCSS.TeX.big_op_spacing4 * scale * factor;
		k = Math.max(z1,z2-box.bbox.h);
	      }
	      k = Math.max(k,1.5/this.em); // force to be at least 1.5px
	      x -= delta; y = -(base.bbox.d + box.bbox.h + k);
	      box.bbox.d += z3;
	    }
	    HTMLCSS.placeBox(box,x,y);
	  }
	}
	this.HTMLhandleSpace(span);
	this.HTMLhandleColor(span);
	return span;
      },
      HTMLstretchH: MML.mbase.HTMLstretchH,
      HTMLstretchV: MML.mbase.HTMLstretchV
    });

    MML.msubsup.Augment({
      toHTML: function (span,HW,D) {
	span = this.HTMLcreateSpan(span);
        var scale = this.HTMLgetScale(), mu = this.HTMLgetMu(span);
	var stack = HTMLCSS.createStack(span), values;
	var base = HTMLCSS.createBox(stack);
	this.HTMLmeasureChild(this.base,base);
	if (this.data[this.base]) {
	  if (D != null) {HTMLCSS.Remeasured(this.data[this.base].HTMLstretchV(base,HW,D),base)}
	  else if (HW != null) {HTMLCSS.Remeasured(this.data[this.base].HTMLstretchH(base,HW),base)}
	}
	HTMLCSS.placeBox(base,0,0);
	var sscale = (this.data[this.sup] || this.data[this.sub] || this).HTMLgetScale();
	var x_height = HTMLCSS.TeX.x_height * scale,
	    s = HTMLCSS.TeX.scriptspace * scale * .75;  // FIXME: .75 can be removed when IC is right?
	var sup, sub;
	if (this.HTMLnotEmpty(this.data[this.sup])) {
	  sup = HTMLCSS.createBox(stack);
	  HTMLCSS.Measured(this.data[this.sup].toHTML(sup),sup);
	  sup.bbox.w += s; sup.bbox.rw = Math.max(sup.bbox.w,sup.bbox.rw);
	}
	if (this.HTMLnotEmpty(this.data[this.sub])) {
	  sub = HTMLCSS.createBox(stack);
	  HTMLCSS.Measured(this.data[this.sub].toHTML(sub),sub);
	  sub.bbox.w += s; sub.bbox.rw = Math.max(sub.bbox.w,sub.bbox.rw);
	}
	var q = HTMLCSS.TeX.sup_drop * sscale, r = HTMLCSS.TeX.sub_drop * sscale;
	var u = base.bbox.h - q, v = base.bbox.d + r, delta = 0, p;
	if (base.bbox.ic) {delta = base.bbox.ic}
	if (this.data[this.base] &&
	   (this.data[this.base].type === "mi" || this.data[this.base].type === "mo")) {
	  if (this.data[this.base].data.join("").length === 1 && base.bbox.scale === 1 &&
	      !this.data[this.base].Get("largeop")) {u = v = 0}
	}
	var min = this.getValues("subscriptshift","superscriptshift");
	min.subscriptshift   = (min.subscriptshift === ""   ? 0 : HTMLCSS.length2em(min.subscriptshift,mu));
	min.superscriptshift = (min.superscriptshift === "" ? 0 : HTMLCSS.length2em(min.superscriptshift,mu));
	if (!sup) {
	  if (sub) {
	    v = Math.max(v,HTMLCSS.TeX.sub1*scale,sub.bbox.h-(4/5)*x_height,min.subscriptshift);
	    HTMLCSS.placeBox(sub,base.bbox.w+s-delta,-v,sub.bbox);
	  }
	} else {
	  if (!sub) {
	    values = this.getValues("displaystyle","texprimestyle");
	    p = HTMLCSS.TeX[(values.displaystyle ? "sup1" : (values.texprimestyle ? "sup3" : "sup2"))];
	    u = Math.max(u,p*scale,sup.bbox.d+(1/4)*x_height,min.superscriptshift);
	    HTMLCSS.placeBox(sup,base.bbox.w+s,u,sup.bbox);
	  } else {
	    v = Math.max(v,HTMLCSS.TeX.sub2*scale);
	    var t = HTMLCSS.TeX.rule_thickness * scale;
	    if ((u - sup.bbox.d) - (sub.bbox.h - v) < 3*t) {
	      v = 3*t - u + sup.bbox.d + sub.bbox.h;
	      q = (4/5)*x_height - (u - sup.bbox.d);
	      if (q > 0) {u += q; v -= q}
	    }
	    HTMLCSS.placeBox(sup,base.bbox.w+s,Math.max(u,min.superscriptshift));
	    HTMLCSS.placeBox(sub,base.bbox.w+s-delta,-Math.max(v,min.subscriptshift));
	  }
	}
	this.HTMLhandleSpace(span);
	this.HTMLhandleColor(span);
	return span;
      },
      HTMLstretchH: MML.mbase.HTMLstretchH,
      HTMLstretchV: MML.mbase.HTMLstretchV
    });

    MML.mmultiscripts.Augment({toHTML: MML.mbase.HTMLautoload});

    MML.mtable.Augment({toHTML: MML.mbase.HTMLautoload});
    
    MML["annotation-xml"].Augment({toHTML: MML.mbase.HTMLautoload});
    
    MML.math.Augment({
      toHTML: function (span,node) {
<<<<<<< HEAD
	var alttext = this.Get("alttext"); if (alttext) {node.setAttribute("aria-label",alttext)}
	var nobr = HTMLCSS.addElement(span,"nobr",{isMathJax: true});
=======
	var alttext = this.Get("alttext");
        if (alttext && alttext !== "") {node.setAttribute("aria-label",alttext)}
	var nobr = HTMLCSS.addElement(span,"nobr");
>>>>>>> 4ff36e71
	span = this.HTMLcreateSpan(nobr);
	var stack = HTMLCSS.createStack(span), box = HTMLCSS.createBox(stack), math;
	// Move font-size from outer span to stack to avoid line separation 
	// problem in strict HTML mode
	stack.style.fontSize = nobr.parentNode.style.fontSize; nobr.parentNode.style.fontSize = "";
	if (this.data[0] != null) {
	  if (HTMLCSS.msieColorBug) {
	    if (this.background) {this.data[0].background = this.background; delete this.background}
	    if (this.mathbackground) {this.data[0].mathbackground = this.mathbackground; delete this.mathbackground}
	  }
	  MML.mbase.prototype.displayAlign = HUB.config.displayAlign;
	  MML.mbase.prototype.displayIndent = HUB.config.displayIndent;
	  math = HTMLCSS.Measured(this.data[0].toHTML(box),box);
	}
	HTMLCSS.placeBox(box,0,0);
	//
	//  Adjust bbox to match outer em-size
	// 
        var p = 1/HTMLCSS.em, f = HTMLCSS.em / HTMLCSS.outerEm; HTMLCSS.em /= f;
	span.bbox.h *= f; span.bbox.d *= f; span.bbox.w *= f;
	span.bbox.lw *= f; span.bbox.rw *= f;
	if (math && math.bbox.width != null) {
	  stack.style.width = math.bbox.width;
	  box.style.width = "100%";
	}
	//
	//  Add color (if any)
	//
	this.HTMLhandleColor(span);
	//
	//  Make math span be the correct height and depth
	//
	if (math) {HTMLCSS.createRule(span,(math.bbox.h+p)*f,(math.bbox.d+p)*f,0)}
	//
	//  Handle indentalign and indentshift for single-line display equations
	//
	if (!this.isMultiline && this.Get("display") === "block" && span.bbox.width == null) {
	  var values = this.getValues("indentalignfirst","indentshiftfirst","indentalign","indentshift");
	  if (values.indentalignfirst !== MML.INDENTALIGN.INDENTALIGN) {values.indentalign = values.indentalignfirst}
	  if (values.indentalign === MML.INDENTALIGN.AUTO) {values.indentalign = this.displayAlign}
	  node.style.textAlign = values.indentalign;
	  if (values.indentshiftfirst !== MML.INDENTSHIFT.INDENTSHIFT) {values.indentshift = values.indentshiftfirst}
	  if (values.indentshift === "auto") {values.indentshift = this.displayIndent}
	  if (values.indentshift && values.indentalign !== MML.INDENTALIGN.CENTER) {
	    span.style[{left:"marginLeft",right:"marginRight"}[values.indentalign]] =
	      HTMLCSS.Em(HTMLCSS.length2em(values.indentshift));
	  }
	}
	return span;
      },
      HTMLspanElement: MML.mbase.prototype.HTMLspanElement
    });

    MML.TeXAtom.Augment({
      toHTML: function (span) {
	span = this.HTMLcreateSpan(span);
	if (this.data[0] != null) {
	  if (this.texClass === MML.TEXCLASS.VCENTER) {
	    var stack = HTMLCSS.createStack(span);
	    var box = HTMLCSS.createBox(stack);
	    HTMLCSS.Measured(this.data[0].toHTML(box),box);
	    // FIXME: should the axis height be scaled?
	    HTMLCSS.placeBox(box,0,HTMLCSS.TeX.axis_height-(box.bbox.h+box.bbox.d)/2+box.bbox.d);
	  } else {
	    span.bbox = this.data[0].toHTML(span).bbox;
	  }
	}
	this.HTMLhandleSpace(span);
	this.HTMLhandleColor(span);
	return span;
      }
    });
    
    //
    //  Loading isn't complete until the element jax is modified,
    //  but can't call loadComplete within the callback for "mml Jax Ready"
    //  (it would call HTMLCSS's Require routine, asking for the mml jax again)
    //  so wait until after the mml jax has finished processing.
    //  
    //  We also need to wait for the onload handler to run, since the loadComplete
    //  will call Config and Startup, which need to modify the body.
    //
    MathJax.Hub.Register.StartupHook("onLoad",function () {
      setTimeout(MathJax.Callback(["loadComplete",HTMLCSS,"jax.js"]),0);
    });
  });

  HUB.Register.StartupHook("End Config",function () {
    
    //
    //  Handle browser-specific setup
    //
    HUB.Browser.Select({
      MSIE: function (browser) {
        var isIE7 = browser.versionAtLeast("7.0");
        var isIE8 = browser.versionAtLeast("8.0") && document.documentMode > 7;
        var quirks = (document.compatMode === "BackCompat");
        // IE doesn't do mouse events on trasparent objects,
        //   so give a background color, but opacity makes it transparent
        HTMLCSS.config.styles[".MathJax .MathJax_HitBox"]["background-color"] = "white";
        HTMLCSS.config.styles[".MathJax .MathJax_HitBox"].opacity = 0
        HTMLCSS.config.styles[".MathJax .MathJax_HitBox"].filter = "alpha(opacity=0)";
        // FIXME:  work out tests for these?
        HTMLCSS.Augment({
          getMarginScale: HTMLCSS.getMSIEmarginScale,
          PaddingWidthBug: true,
          msieAccentBug: true,
          msieColorBug: true,
          msieColorPositionBug: true,    // needs position:relative to put color behind text
          msieRelativeWidthBug: quirks,
          msieMarginWidthBug: true,
          msiePaddingWidthBug: true,
          msieBorderWidthBug: quirks,
          msieInlineBlockAlignBug: (!isIE8 || quirks),
          msieVerticalAlignBug: (isIE8 && !quirks),
          msiePlaceBoxBug: (isIE8 && !quirks),
          msieClipRectBug: !isIE8,
          msieNegativeSpaceBug: quirks,
          msieCloneNodeBug: (isIE8 && browser.version === "8.0"),
          negativeSkipBug: true,
          msieIE6: !isIE7,
          msieItalicWidthBug: true,
          zeroWidthBug: true,
          FontFaceBug: true,
          msieFontCSSBug: browser.isIE9,
          allowWebFonts: "eot"
        });
      },

      Firefox: function (browser) {
        var webFonts = false;
        if (browser.versionAtLeast("3.5")) {
          var root = String(document.location).replace(/[^\/]*$/,"");
          if (document.location.protocol !== "file:" ||
              (HUB.config.root+"/").substr(0,root.length) === root) {webFonts = "otf"}
        }
        HTMLCSS.Augment({
          useProcessingFrame: true,
          ffVerticalAlignBug: true,
          AccentBug: true,
          allowWebFonts: webFonts
        });
      },

      Safari: function (browser) {
        var v3p0 = browser.versionAtLeast("3.0");
        var v3p1 = browser.versionAtLeast("3.1");
        var android = (navigator.appVersion.match(/ Android (\d+)\.(\d+)/));
        var forceImages = (v3p1 && browser.isMobile && (
          (navigator.platform.match(/iPad|iPod|iPhone/) && !browser.versionAtLeast("5.0")) ||
          (android != null && (android[1] < 2 || (android[1] == 2 && android[2] < 2)))
        ));
        HTMLCSS.Augment({
          config: {
            styles: {
              ".MathJax img, .MathJax nobr, .MathJax a": {
                // "none" seems to work like "0px" when width is initially 0
                "max-width": "5000em", "max-height": "5000em"
              }
            }
          },
          useProcessingFrame: true,
          rfuzz: .011,
          AccentBug: true,
          AdjustSurd: true,
          safariNegativeSpaceBug: true,
          safariVerticalAlignBug: !v3p1,
          safariTextNodeBug: !v3p0,
          safariWebFontSerif: ["serif"],
          allowWebFonts: (v3p1 && !forceImages ? "otf" : false)
        });
        if (browser.isPC) {
          HTMLCSS.Augment({
            adjustAvailableFonts: HTMLCSS.removeSTIXfonts
          });
        }
        if (forceImages) {
          //  Force image mode for iOS prior to 4.2 and Droid prior to 2.2
          //  (iPhone should do SVG web fonts, but crashes with MathJax)
          var config = HUB.config["HTML-CSS"];
          if (config) {config.availableFonts = []; config.preferredFont = null}
            else {HUB.config["HTML-CSS"] = {availableFonts: [], preferredFont: null}}
        }
      },

      Chrome: function (browser) {
        HTMLCSS.Augment({
          useProcessingFrame: true,
          rfuzz: .011,
          AccentBug: true,
          AdjustSurd: true,
          allowWebFonts: (browser.versionAtLeast("4.0") ? "otf" : "svg"),
          safariNegativeSpaceBug: true,
          safariWebFontSerif: [""]
        });
      },

      Opera: function (browser) {
        browser.isMini = (navigator.appVersion.match("Opera Mini") != null);
        HTMLCSS.config.styles[".MathJax .merror"]["vertical-align"] = null;
        HTMLCSS.Augment({
          useProcessingFrame: true,
          operaHeightBug: true,
          operaVerticalAlignBug: true,
          operaFontSizeBug: browser.versionAtLeast("10.61"),
          negativeSkipBug: true,
          zeroWidthBug: true,
          FontFaceBug: true,
          PaddingWidthBug: true,
          allowWebFonts: (browser.versionAtLeast("10.0") && !browser.isMini ? "otf" : false),
          adjustAvailableFonts: HTMLCSS.removeSTIXfonts
        });
      },

      Konqueror: function (browser) {
        HTMLCSS.Augment({
          konquerorVerticalAlignBug: true
        });
      }
    });
  
  });

  MathJax.Hub.Register.StartupHook("End Cookie", function () {  
    if (HUB.config.menuSettings.zoom !== "None")
      {AJAX.Require("[MathJax]/extensions/MathZoom.js")}
  });
    
})(MathJax.Ajax, MathJax.Hub, MathJax.OutputJax["HTML-CSS"]);<|MERGE_RESOLUTION|>--- conflicted
+++ resolved
@@ -436,11 +436,8 @@
       script.parentNode.insertBefore(frame,script); var isHidden;
       try {this.getScales(span); isHidden = (this.em === 0 || String(this.em) === "NaN")} catch (err) {isHidden = true}
       if (isHidden) {this.hiddenDiv.appendChild(frame); this.getScales(span)}
-<<<<<<< HEAD
       jax.em = this.em; jax.outerEm = this.outerEm; jax.scale = this.scale;
-=======
       this.getLinebreakWidth(frame);
->>>>>>> 4ff36e71
       this.initImg(span);
       this.initHTML(math,span);
       math.setTeXclass();
@@ -452,44 +449,9 @@
       if (this.useProcessingFrame) frame.parentNode.replaceChild(div,frame);
     },
 
-<<<<<<< HEAD
     getJaxFromMath: function (math) {
       if (math.parentNode.className === "MathJax_Display") {math = math.parentNode}
       return HUB.getJaxFor(math.nextSibling);
-=======
-    /*
-     *  Autoload the MathMenu code, when needed
-     */
-    ContextMenu: function (event,force) {
-      if (HTMLCSS.config.showMathMenu && (HTMLCSS.settings.context === "MathJax" || force)) {
-        if (HTMLCSS.safariContextMenuBug) {setTimeout('window.getSelection().empty()',0)}
-        if (!event || HTMLCSS.msieEventBug) {event = window.event}
-        var MENU = MathJax.Menu;
-        if (MENU) {
-          var math = (this.parentNode.className === "MathJax_Display" ? this.parentNode : this)
-          MENU.jax = HUB.getJaxFor(math.nextSibling);
-          MENU.menu.items[1].menu.items[1].name = 
-            (MENU.jax.inputJax === "MathML" ? "Original" : MENU.jax.inputJax);
-          return MENU.menu.Post(event);
-        } else {
-          if (!AJAX.loadingMathMenu) {
-            AJAX.loadingMathMenu = true;
-            var EVENT = {pageX:event.pageX, pageY:event.pageY, clientX:event.clientX, clientY:event.clientY};
-            MathJax.Callback.Queue(
-              AJAX.Require("[MathJax]/extensions/MathMenu.js"),
-              function () {delete AJAX.loadingMathMenu},
-              [this,arguments.callee,EVENT,force]  // call this function again
-            );
-          }
-          if (!event) {event = window.event}
-          if (event.preventDefault) {event.preventDefault()}
-          if (event.stopPropagation) {event.stopPropagation()}
-          event.cancelBubble = true;
-          event.returnValue = false;
-          return false;
-        }
-      }
->>>>>>> 4ff36e71
     },
     getHoverSpan: function (jax) {return jax.root.HTMLspanElement()},
     getHoverBBox: function (jax,span) {
@@ -1018,16 +980,9 @@
       if (data[0] instanceof Array) {
         for (var i = 0, m = data[0].length; i < m; i++) {text += String.fromCharCode(data[0][i])}
       } else {text = String.fromCharCode(data[0])}
-<<<<<<< HEAD
-      if (scale !== 1) {
-        SPAN = this.addElement(span,"span",{
-          style:{fontSize: this.Percent(scale)}, scale:scale, isMathJax: true
-        });
-=======
       if (data[4]) {scale *= data[4]}
       if (scale !== 1 || data[3]) {
-        SPAN = this.addElement(span,"span",{style:{fontSize: this.Percent(scale)}, scale:scale});
->>>>>>> 4ff36e71
+	SPAN = this.addElement(span,"span",{style:{fontSize: this.Percent(scale)}, scale:scale, isMathJax:true});
         this.handleVariant(SPAN,variant,text);
         span.bbox = SPAN.bbox;
       } else {this.handleVariant(span,variant,text)}
@@ -1411,7 +1366,7 @@
 	span = HTMLCSS.addElement(span,"span",{className: this.type, isMathJax:true});
 	if (HTMLCSS.imgHeightBug) {span.style.display = "inline-block"}
 	if (this["class"] != null) {span.className += " "+this["class"]}
-	this.spanID = HTMLCSS.GetID();
+	if (!this.spanID) {this.spanID = HTMLCSS.GetID()}
 	span.id = (this.id || "MathJax-Span-"+this.spanID) + HTMLCSS.idPostfix;
 	span.bbox = {w:0, h:0, d:0, lw:0, lr:0}; this.styles = {};
 	if (this.style) {
@@ -1421,12 +1376,6 @@
           if (this.styles.border) {span.style.border = ""} // IE needs "0px none"?
           if (this.styles.padding) {span.style.padding = ""}
 	}
-<<<<<<< HEAD
-	if (!this.spanID) {this.spanID = HTMLCSS.GetID()}
-	span.id = (this.id || "MathJax-Span-"+this.spanID) + HTMLCSS.idPostfix;
-	span.bbox = {w:0, h:0, d:0, lw:0, lr:0};
-=======
->>>>>>> 4ff36e71
 	if (this.href) {span.parentNode.bbox = span.bbox}
 	return span;
       },
@@ -1457,15 +1406,10 @@
 	if (values.color && !this.mathcolor) {values.mathcolor = values.color}
 	if (values.background && !this.mathbackground) {values.mathbackground = values.background}
 	if (values.mathcolor) {span.style.color = values.mathcolor}
-<<<<<<< HEAD
-	if (values.mathbackground && values.mathbackground !== MML.COLOR.TRANSPARENT) {
-	  var dd = (span.bbox.exact ? 0 : 1/HTMLCSS.em), lW = 0, rW = 0;
-=======
 	if ((values.mathbackground && values.mathbackground !== MML.COLOR.TRANSPARENT) || 
              borders || padding) {
-	  var dd = 1/HTMLCSS.em, lW = 0, rW = 0,
+	  var dd = (span.bbox.exact ? 0 : 1/HTMLCSS.em), lW = 0, rW = 0,
               lpad = span.style.paddingLeft, rpad = span.style.paddingRight;
->>>>>>> 4ff36e71
 	  if (this.isToken) {lW = span.bbox.lw; rW = span.bbox.rw - span.bbox.w}
 	  if (lpad !== "") {lW += parseFloat(lpad)*(span.scale||1)}
 	  if (rpad !== "") {rW -= parseFloat(rpad)*(span.scale||1)}
@@ -2238,14 +2182,9 @@
     
     MML.math.Augment({
       toHTML: function (span,node) {
-<<<<<<< HEAD
-	var alttext = this.Get("alttext"); if (alttext) {node.setAttribute("aria-label",alttext)}
-	var nobr = HTMLCSS.addElement(span,"nobr",{isMathJax: true});
-=======
 	var alttext = this.Get("alttext");
         if (alttext && alttext !== "") {node.setAttribute("aria-label",alttext)}
-	var nobr = HTMLCSS.addElement(span,"nobr");
->>>>>>> 4ff36e71
+	var nobr = HTMLCSS.addElement(span,"nobr",{isMathJax: true});
 	span = this.HTMLcreateSpan(nobr);
 	var stack = HTMLCSS.createStack(span), box = HTMLCSS.createBox(stack), math;
 	// Move font-size from outer span to stack to avoid line separation 
