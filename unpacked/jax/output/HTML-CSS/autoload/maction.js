/*************************************************************
 *
 *  MathJax/jax/output/HTML-CSS/autoload/maction.js
 *  
 *  Implements the HTML-CSS output for <maction> elements.
 *
 *  ---------------------------------------------------------------------
 *  
 *  Copyright (c) 2010-2011 Design Science, Inc.
 * 
 *  Licensed under the Apache License, Version 2.0 (the "License");
 *  you may not use this file except in compliance with the License.
 *  You may obtain a copy of the License at
 * 
 *      http://www.apache.org/licenses/LICENSE-2.0
 * 
 *  Unless required by applicable law or agreed to in writing, software
 *  distributed under the License is distributed on an "AS IS" BASIS,
 *  WITHOUT WARRANTIES OR CONDITIONS OF ANY KIND, either express or implied.
 *  See the License for the specific language governing permissions and
 *  limitations under the License.
 */

MathJax.Hub.Register.StartupHook("HTML-CSS Jax Ready",function () {
  var VERSION = "1.1.4";
  var MML = MathJax.ElementJax.mml,
      HTMLCSS = MathJax.OutputJax["HTML-CSS"];
  
  var currentTip, hover, clear;

  //
  //  Add configuration for tooltips
  //
  var CONFIG = HTMLCSS.config.tooltip = MathJax.Hub.Insert({
    delayPost: 600, delayClear: 600,
    offsetX: 10, offsetY: 5
  },HTMLCSS.config.tooltip||{});
  
  
  MML.maction.Augment({
    HTMLtooltip: HTMLCSS.addElement(document.body,"div",{id:"MathJax_Tooltip"}),
    
    toHTML: function (span,HW,D) {
      span = this.HTMLhandleSize(this.HTMLcreateSpan(span)); span.bbox = null;
      var selected = this.selected();
      if (selected) {
        var box = selected.toHTML(span);
        if (D != null) {HTMLCSS.Remeasured(selected.HTMLstretchV(span,HW,D),span)}
        else if (HW != null) {HTMLCSS.Remeasured(selected.HTMLstretchH(span,HW),span)}
<<<<<<< HEAD
        this.HTMLhandleHitBox(span);
=======
        else {HTMLCSS.Measured(box,span)}
        if (HTMLCSS.msieHitBoxBug) {
          // margin-left doesn't work on inline-block elements in IE, so put it in a SPAN
          box = HTMLCSS.addElement(span,"span");
          frame = HTMLCSS.createFrame(box,span.bbox.h,span.bbox.d,span.bbox.w,0,"none");
          span.insertBefore(box,span.firstChild); // move below the content
          box.style.marginRight = HTMLCSS.Em(-span.bbox.w);
          if (HTMLCSS.msieInlineBlockAlignBug)
            {frame.style.verticalAlign = HTMLCSS.Em(HTMLCSS.getHD(span).d-span.bbox.d)}
        } else {
          frame = HTMLCSS.createFrame(span,span.bbox.h,span.bbox.d,span.bbox.w,0,"none");
          span.insertBefore(frame,span.firstChild); // move below the content
          frame.style.marginRight = HTMLCSS.Em(-span.bbox.w);
        }
        frame.className = "MathJax_HitBox";
        frame.id = "MathJax-HitBox-"+this.spanID;
      
        if (this.HTMLaction[values.actiontype])
          {this.HTMLaction[values.actiontype].call(this,span,frame,values.selection)}
>>>>>>> 05f9bed5
      }
      this.HTMLhandleSpace(span);
      this.HTMLhandleColor(span);
      return span;
    },
    HTMLhandleHitBox: function (span,postfix) {
      var frame;
      if (HTMLCSS.msieHitBoxBug) {
        // margin-left doesn't work on inline-block elements in IE, so put it in a SPAN
	  var box = HTMLCSS.addElement(span,"span",{isMathJax:true});
        frame = HTMLCSS.createFrame(box,span.bbox.h,span.bbox.d,span.bbox.w,0,"none");
        span.insertBefore(box,span.firstChild); // move below the content
        box.style.marginRight = HTMLCSS.Em(-span.bbox.w);
        if (HTMLCSS.msieInlineBlockAlignBug)
          {frame.style.verticalAlign = HTMLCSS.Em(HTMLCSS.getHD(span).d-span.bbox.d)}
      } else {
        frame = HTMLCSS.createFrame(span,span.bbox.h,span.bbox.d,span.bbox.w,0,"none");
        span.insertBefore(frame,span.firstChild); // move below the content
        frame.style.marginRight = HTMLCSS.Em(-span.bbox.w);
      }
      frame.className = "MathJax_HitBox";
      frame.id = "MathJax-HitBox-" + this.spanID + (postfix||"") + HTMLCSS.idPostfix;
      
      var type = this.Get("actiontype");
      if (this.HTMLaction[type]) {this.HTMLaction[type].call(this,span,frame,this.Get("selection"))}
    },
    HTMLstretchH: MML.mbase.HTMLstretchH,
    HTMLstretchV: MML.mbase.HTMLstretchV,
    
    //
    //  Implementations for the various actions
    //
    HTMLaction: {
      toggle: function (span,frame,selection) {
        this.selection = selection;
        frame.onclick = span.childNodes[1].onclick = MathJax.Callback(["HTMLclick",this]);
        frame.style.cursor = span.childNodes[1].style.cursor="pointer";
      },
      
      statusline: function (span,frame,selection) {
        frame.onmouseover = span.childNodes[1].onmouseover = MathJax.Callback(["HTMLsetStatus",this]);
        frame.onmouseout  = span.childNodes[1].onmouseout  = MathJax.Callback(["HTMLclearStatus",this]);
        frame.onmouseover.autoReset = frame.onmouseout.autoReset = true;
      },
      
      tooltip: function(span,frame,selection) {
        if (this.data[1] && this.data[1].isToken) {
          frame.title = frame.alt = span.childNodes[1].title =
            span.childNodes[1].alt = this.data[1].data.join("");
        } else {
          frame.onmouseover = span.childNodes[1].onmouseover = MathJax.Callback(["HTMLtooltipOver",this]);
          frame.onmouseout  = span.childNodes[1].onmouseout  = MathJax.Callback(["HTMLtooltipOut",this]);
          frame.onmouseover.autoReset = frame.onmouseout.autoReset = true;
        }
      }
    },
    
    //
    //  Handle a click on the maction element
    //    (remove the original rendering and rerender)
    //
    HTMLclick: function (event) {
      this.selection++;
      if (this.selection > this.data.length) {this.selection = 1}
      var math = this; while (math.type !== "math") {math = math.inherit}
      var jax = MathJax.Hub.getJaxFor(math.inputID), hover = !!jax.hover;
      jax.Update();
      if (hover) {
        var span = document.getElementById(jax.inputID+"-Span");
        MathJax.Extension.MathEvents.Hover.Hover(jax,span);
      }
      return MathJax.Extension.MathEvents.Event.False(event);
    },
    
    //
    //  Set/Clear the window status message
    //
    HTMLsetStatus: function (event) {
      // FIXME:  Do something better with non-token elements
      window.status =
        ((this.data[1] && this.data[1].isToken) ?
             this.data[1].data.join("") : this.data[1].toString());
    },
    HTMLclearStatus: function (event) {window.status = ""},
    
    //
    //  Handle tooltips
    //
    HTMLtooltipOver: function (event) {
      if (!event) {event = window.event}
      if (clear) {clearTimeout(clear); clear = null}
      if (hover) {clearTimeout(hover)}
      var x = event.pageX; var y = event.pageY;
      if (x == null) {
        x = event.clientX + document.body.scrollLeft + document.documentElement.scrollLeft;
        y = event.clientY + document.body.scrollTop + document.documentElement.scrollTop;
      }
      var callback = MathJax.Callback(["HTMLtooltipPost",this,x+CONFIG.offsetX,y+CONFIG.offsetY])
      hover = setTimeout(callback,CONFIG.delayPost);
    },
    HTMLtooltipOut: function (event) {
      if (hover) {clearTimeout(hover); hover = null}
      if (clear) {clearTimeout(clear)}
      var callback = MathJax.Callback(["HTMLtooltipClear",this,80]);
      clear = setTimeout(callback,CONFIG.delayClear);
    },
    HTMLtooltipPost: function (x,y) {
      hover = null; if (clear) {clearTimeout(clear); clear = null}
      var tip = this.HTMLtooltip;
      tip.style.display = "block"; tip.style.opacity = "";
      tip.style.filter = HTMLCSS.config.styles["#MathJax_Tooltip"].filter;
      if (this === currentTip) return;
      tip.style.left = x+"px"; tip.style.top = y+"px";
      tip.innerHTML = '<span class="MathJax"><nobr></nobr></span>';
      //
      //  get em sizes (taken from HTMLCSS.preTranslate)
      //
      var emex = tip.insertBefore(HTMLCSS.EmExSpan.cloneNode(true),tip.firstChild);
      var ex = emex.firstChild.offsetWidth/60;
      HTMLCSS.em = MML.mbase.prototype.em = emex.lastChild.firstChild.offsetWidth/60;
      var scale = Math.floor(Math.max(HTMLCSS.config.minScaleAdjust/100,(ex/HTMLCSS.TeX.x_height)/HTMLCSS.em) * HTMLCSS.config.scale);
      HTMLCSS.msieMarginScale = (HTMLCSS.msieMarginScaleBug ? scale/100 : 1);
      tip.firstChild.style.fontSize = scale+"%";
      emex.parentNode.removeChild(emex);

      var stack = HTMLCSS.createStack(tip.firstChild.firstChild);
      var box = HTMLCSS.createBox(stack);
      try {HTMLCSS.Measured(this.data[1].toHTML(box),box)} catch(err) {
        if (!err.restart) {throw err}
        tip.style.display = "none";
        MathJax.Callback.After(["HTMLtooltipPost",this,x,y],err.restart);
      }
      HTMLCSS.placeBox(box,0,0);
      HTMLCSS.createRule(tip.firstChild.firstChild,box.bbox.h,box.bbox.d,0);
      currentTip = this;
    },
    HTMLtooltipClear: function (n) {
      var tip = this.HTMLtooltip;
      if (n <= 0) {
        tip.style.display = "none";
        tip.style.opacity = tip.style.filter = "";
        clear = null;
      } else {
        tip.style.opacity = n/100;
        tip.style.filter = "alpha(opacity="+n+")";
        clear = setTimeout(MathJax.Callback(["HTMLtooltipClear",this,n-20]),50);
      }
    }
  });

  //
  //  Do browser-specific setup
  //
  MathJax.Hub.Browser.Select({
    MSIE: function (browser) {
      HTMLCSS.msieHitBoxBug = true;
    }
  });


  MathJax.Hub.Startup.signal.Post("HTML-CSS maction Ready");
  MathJax.Ajax.loadComplete(HTMLCSS.autoloadDir+"/maction.js");
  
});
<|MERGE_RESOLUTION|>--- conflicted
+++ resolved
@@ -47,29 +47,8 @@
         var box = selected.toHTML(span);
         if (D != null) {HTMLCSS.Remeasured(selected.HTMLstretchV(span,HW,D),span)}
         else if (HW != null) {HTMLCSS.Remeasured(selected.HTMLstretchH(span,HW),span)}
-<<<<<<< HEAD
+	else {HTMLCSS.Measured(box,span)}
         this.HTMLhandleHitBox(span);
-=======
-        else {HTMLCSS.Measured(box,span)}
-        if (HTMLCSS.msieHitBoxBug) {
-          // margin-left doesn't work on inline-block elements in IE, so put it in a SPAN
-          box = HTMLCSS.addElement(span,"span");
-          frame = HTMLCSS.createFrame(box,span.bbox.h,span.bbox.d,span.bbox.w,0,"none");
-          span.insertBefore(box,span.firstChild); // move below the content
-          box.style.marginRight = HTMLCSS.Em(-span.bbox.w);
-          if (HTMLCSS.msieInlineBlockAlignBug)
-            {frame.style.verticalAlign = HTMLCSS.Em(HTMLCSS.getHD(span).d-span.bbox.d)}
-        } else {
-          frame = HTMLCSS.createFrame(span,span.bbox.h,span.bbox.d,span.bbox.w,0,"none");
-          span.insertBefore(frame,span.firstChild); // move below the content
-          frame.style.marginRight = HTMLCSS.Em(-span.bbox.w);
-        }
-        frame.className = "MathJax_HitBox";
-        frame.id = "MathJax-HitBox-"+this.spanID;
-      
-        if (this.HTMLaction[values.actiontype])
-          {this.HTMLaction[values.actiontype].call(this,span,frame,values.selection)}
->>>>>>> 05f9bed5
       }
       this.HTMLhandleSpace(span);
       this.HTMLhandleColor(span);
