/*************************************************************
 *
 *  MathJax/jax/output/HTML-CSS/autoload/maction.js
 *  
 *  Implements the HTML-CSS output for <maction> elements.
 *
 *  ---------------------------------------------------------------------
 *  
 *  Copyright (c) 2010-2011 Design Science, Inc.
 * 
 *  Licensed under the Apache License, Version 2.0 (the "License");
 *  you may not use this file except in compliance with the License.
 *  You may obtain a copy of the License at
 * 
 *      http://www.apache.org/licenses/LICENSE-2.0
 * 
 *  Unless required by applicable law or agreed to in writing, software
 *  distributed under the License is distributed on an "AS IS" BASIS,
 *  WITHOUT WARRANTIES OR CONDITIONS OF ANY KIND, either express or implied.
 *  See the License for the specific language governing permissions and
 *  limitations under the License.
 */

MathJax.Hub.Register.StartupHook("HTML-CSS Jax Ready",function () {
  var VERSION = "1.1.4";
  var MML = MathJax.ElementJax.mml,
      HTMLCSS = MathJax.OutputJax["HTML-CSS"];
  
  var currentTip, hover, clear;

  //
  //  Add configuration for tooltips
  //
  var CONFIG = HTMLCSS.config.tooltip = MathJax.Hub.Insert({
    delayPost: 600, delayClear: 600,
    offsetX: 10, offsetY: 5
  },HTMLCSS.config.tooltip||{});
  
  
  MML.maction.Augment({
    HTMLtooltip: HTMLCSS.addElement(document.body,"div",{id:"MathJax_Tooltip"}),
    
    toHTML: function (span,HW,D) {
      span = this.HTMLhandleSize(this.HTMLcreateSpan(span)); span.bbox = null;
      var selected = this.selected();
      if (selected) {
        HTMLCSS.Measured(selected.toHTML(span),span);
        if (D != null) {HTMLCSS.Remeasured(selected.HTMLstretchV(span,HW,D),span)}
        else if (HW != null) {HTMLCSS.Remeasured(selected.HTMLstretchH(span,HW),span)}
<<<<<<< HEAD
        if (HTMLCSS.msieHitBoxBug) {
          // margin-left doesn't work on inline-block elements in IE, so put it in a SPAN
          var box = HTMLCSS.addElement(span,"span",{isMathJax:true});
          frame = HTMLCSS.createFrame(box,span.bbox.h,span.bbox.d,span.bbox.w,0,"none");
          span.insertBefore(box,span.firstChild); // move below the content
          box.style.marginRight = HTMLCSS.Em(-span.bbox.w);
          if (HTMLCSS.msieInlineBlockAlignBug)
            {frame.style.verticalAlign = HTMLCSS.Em(HTMLCSS.getHD(span).d-span.bbox.d)}
        } else {
          frame = HTMLCSS.createFrame(span,span.bbox.h,span.bbox.d,span.bbox.w,0,"none");
          span.insertBefore(frame,span.firstChild); // move below the content
          frame.style.marginRight = HTMLCSS.Em(-span.bbox.w);
        }
        frame.className = "MathJax_HitBox";
        frame.id = "MathJax-HitBox-"+this.spanID;
      
        if (this.HTMLaction[values.actiontype])
          {this.HTMLaction[values.actiontype].call(this,span,frame,values.selection)}
=======
        this.HTMLhandleHitBox(span);
>>>>>>> 4ff36e71
      }
      this.HTMLhandleSpace(span);
      this.HTMLhandleColor(span);
      return span;
    },
    HTMLhandleHitBox: function (span,postfix) {
      var frame;
      if (HTMLCSS.msieHitBoxBug) {
        // margin-left doesn't work on inline-block elements in IE, so put it in a SPAN
        var box = HTMLCSS.addElement(span,"span");
        frame = HTMLCSS.createFrame(box,span.bbox.h,span.bbox.d,span.bbox.w,0,"none");
        span.insertBefore(box,span.firstChild); // move below the content
        box.style.marginRight = HTMLCSS.Em(-span.bbox.w);
        if (HTMLCSS.msieInlineBlockAlignBug)
          {frame.style.verticalAlign = HTMLCSS.Em(HTMLCSS.getHD(span).d-span.bbox.d)}
      } else {
        frame = HTMLCSS.createFrame(span,span.bbox.h,span.bbox.d,span.bbox.w,0,"none");
        span.insertBefore(frame,span.firstChild); // move below the content
        frame.style.marginRight = HTMLCSS.Em(-span.bbox.w);
      }
      frame.className = "MathJax_HitBox";
      frame.id = "MathJax-HitBox-" + this.spanID + (postfix||"") + HTMLCSS.idPostfix;
      
      var type = this.Get("actiontype");
      if (this.HTMLaction[type]) {this.HTMLaction[type].call(this,span,frame,this.Get("selection"))}
    },
    HTMLstretchH: MML.mbase.HTMLstretchH,
    HTMLstretchV: MML.mbase.HTMLstretchV,
    
    //
    //  Implementations for the various actions
    //
    HTMLaction: {
      toggle: function (span,frame,selection) {
        this.selection = selection;
        frame.onclick = span.childNodes[1].onclick = MathJax.Callback(["HTMLclick",this]);
        frame.style.cursor = span.childNodes[1].style.cursor="pointer";
      },
      
      statusline: function (span,frame,selection) {
        frame.onmouseover = span.childNodes[1].onmouseover = MathJax.Callback(["HTMLsetStatus",this]);
        frame.onmouseout  = span.childNodes[1].onmouseout  = MathJax.Callback(["HTMLclearStatus",this]);
        frame.onmouseover.autoReset = frame.onmouseout.autoReset = true;
      },
      
      tooltip: function(span,frame,selection) {
        if (this.data[1] && this.data[1].isToken) {
          frame.title = frame.alt = span.childNodes[1].title =
            span.childNodes[1].alt = this.data[1].data.join("");
        } else {
          frame.onmouseover = span.childNodes[1].onmouseover = MathJax.Callback(["HTMLtooltipOver",this]);
          frame.onmouseout  = span.childNodes[1].onmouseout  = MathJax.Callback(["HTMLtooltipOut",this]);
          frame.onmouseover.autoReset = frame.onmouseout.autoReset = true;
        }
      }
    },
    
    //
    //  Handle a click on the maction element
    //    (remove the original rendering and rerender)
    //
    HTMLclick: function (event) {
      this.selection++;
      if (this.selection > this.data.length) {this.selection = 1}
      var math = this; while (math.type !== "math") {math = math.inherit}
      var jax = MathJax.Hub.getJaxFor(math.inputID), hover = !!jax.hover;
      jax.Update();
      if (hover) {
        var span = document.getElementById(jax.inputID+"-Span");
        MathJax.Extension.MathEvents.Hover.Hover(jax,span);
      }
      return MathJax.Extension.MathEvents.Event.False(event);
    },
    
    //
    //  Set/Clear the window status message
    //
    HTMLsetStatus: function (event) {
      // FIXME:  Do something better with non-token elements
      window.status =
        ((this.data[1] && this.data[1].isToken) ?
             this.data[1].data.join("") : this.data[1].toString());
    },
    HTMLclearStatus: function (event) {window.status = ""},
    
    //
    //  Handle tooltips
    //
    HTMLtooltipOver: function (event) {
      if (!event) {event = window.event}
      if (clear) {clearTimeout(clear); clear = null}
      if (hover) {clearTimeout(hover)}
      var x = event.pageX; var y = event.pageY;
      if (x == null) {
        x = event.clientX + document.body.scrollLeft + document.documentElement.scrollLeft;
        y = event.clientY + document.body.scrollTop + document.documentElement.scrollTop;
      }
      var callback = MathJax.Callback(["HTMLtooltipPost",this,x+CONFIG.offsetX,y+CONFIG.offsetY])
      hover = setTimeout(callback,CONFIG.delayPost);
    },
    HTMLtooltipOut: function (event) {
      if (hover) {clearTimeout(hover); hover = null}
      if (clear) {clearTimeout(clear)}
      var callback = MathJax.Callback(["HTMLtooltipClear",this,80]);
      clear = setTimeout(callback,CONFIG.delayClear);
    },
    HTMLtooltipPost: function (x,y) {
      hover = null; if (clear) {clearTimeout(clear); clear = null}
      var tip = this.HTMLtooltip;
      tip.style.display = "block"; tip.style.opacity = "";
      tip.style.filter = HTMLCSS.config.styles["#MathJax_Tooltip"].filter;
      if (this === currentTip) return;
      tip.style.left = x+"px"; tip.style.top = y+"px";
      tip.innerHTML = '<span class="MathJax"><nobr></nobr></span>';
      HTMLCSS.getScales(tip.firstChild,tip.firstChild);
      var stack = HTMLCSS.createStack(tip.firstChild.firstChild);
      var box = HTMLCSS.createBox(stack);
      try {HTMLCSS.Measured(this.data[1].toHTML(box),box)} catch(err) {
        if (!err.restart) {throw err}
        tip.style.display = "none";
        MathJax.Callback.After(["HTMLtooltipPost",this,x,y],err.restart);
      }
      HTMLCSS.placeBox(box,0,0);
      HTMLCSS.createRule(tip.firstChild.firstChild,box.bbox.h,box.bbox.d,0);
      currentTip = this;
    },
    HTMLtooltipClear: function (n) {
      var tip = this.HTMLtooltip;
      if (n <= 0) {
        tip.style.display = "none";
        tip.style.opacity = tip.style.filter = "";
        clear = null;
      } else {
        tip.style.opacity = n/100;
        tip.style.filter = "alpha(opacity="+n+")";
        clear = setTimeout(MathJax.Callback(["HTMLtooltipClear",this,n-20]),50);
      }
    }
  });

  //
  //  Do browser-specific setup
  //
  MathJax.Hub.Browser.Select({
    MSIE: function (browser) {
      HTMLCSS.msieHitBoxBug = true;
    }
  });


  MathJax.Hub.Startup.signal.Post("HTML-CSS maction Ready");
  MathJax.Ajax.loadComplete(HTMLCSS.autoloadDir+"/maction.js");
  
});
<|MERGE_RESOLUTION|>--- conflicted
+++ resolved
@@ -47,28 +47,7 @@
         HTMLCSS.Measured(selected.toHTML(span),span);
         if (D != null) {HTMLCSS.Remeasured(selected.HTMLstretchV(span,HW,D),span)}
         else if (HW != null) {HTMLCSS.Remeasured(selected.HTMLstretchH(span,HW),span)}
-<<<<<<< HEAD
-        if (HTMLCSS.msieHitBoxBug) {
-          // margin-left doesn't work on inline-block elements in IE, so put it in a SPAN
-          var box = HTMLCSS.addElement(span,"span",{isMathJax:true});
-          frame = HTMLCSS.createFrame(box,span.bbox.h,span.bbox.d,span.bbox.w,0,"none");
-          span.insertBefore(box,span.firstChild); // move below the content
-          box.style.marginRight = HTMLCSS.Em(-span.bbox.w);
-          if (HTMLCSS.msieInlineBlockAlignBug)
-            {frame.style.verticalAlign = HTMLCSS.Em(HTMLCSS.getHD(span).d-span.bbox.d)}
-        } else {
-          frame = HTMLCSS.createFrame(span,span.bbox.h,span.bbox.d,span.bbox.w,0,"none");
-          span.insertBefore(frame,span.firstChild); // move below the content
-          frame.style.marginRight = HTMLCSS.Em(-span.bbox.w);
-        }
-        frame.className = "MathJax_HitBox";
-        frame.id = "MathJax-HitBox-"+this.spanID;
-      
-        if (this.HTMLaction[values.actiontype])
-          {this.HTMLaction[values.actiontype].call(this,span,frame,values.selection)}
-=======
         this.HTMLhandleHitBox(span);
->>>>>>> 4ff36e71
       }
       this.HTMLhandleSpace(span);
       this.HTMLhandleColor(span);
@@ -78,7 +57,7 @@
       var frame;
       if (HTMLCSS.msieHitBoxBug) {
         // margin-left doesn't work on inline-block elements in IE, so put it in a SPAN
-        var box = HTMLCSS.addElement(span,"span");
+	  var box = HTMLCSS.addElement(span,"span",{isMathJax:true});
         frame = HTMLCSS.createFrame(box,span.bbox.h,span.bbox.d,span.bbox.w,0,"none");
         span.insertBefore(box,span.firstChild); // move below the content
         box.style.marginRight = HTMLCSS.Em(-span.bbox.w);
