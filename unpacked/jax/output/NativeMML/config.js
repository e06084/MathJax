/*************************************************************
 *
 *  MathJax/jax/output/NativeMML/config.js
 *  
 *  Initializes the NativeMML OutputJax (the main definition is in
 *  MathJax/jax/input/NativeMML/jax.js, which is loaded when needed).
 *
 *  ---------------------------------------------------------------------
 *  
 *  Copyright (c) 2009-2012 Design Science, Inc.
 * 
 *  Licensed under the Apache License, Version 2.0 (the "License");
 *  you may not use this file except in compliance with the License.
 *  You may obtain a copy of the License at
 * 
 *      http://www.apache.org/licenses/LICENSE-2.0
 * 
 *  Unless required by applicable law or agreed to in writing, software
 *  distributed under the License is distributed on an "AS IS" BASIS,
 *  WITHOUT WARRANTIES OR CONDITIONS OF ANY KIND, either express or implied.
 *  See the License for the specific language governing permissions and
 *  limitations under the License.
 */

MathJax.OutputJax.NativeMML = MathJax.OutputJax({
  id: "NativeMML",
<<<<<<< HEAD
  version: "2.1.1",
=======
  version: "2.1.2",
>>>>>>> 0ecf65c1
  directory: MathJax.OutputJax.directory + "/NativeMML",
  extensionDir: MathJax.OutputJax.extensionDir + "/NativeMML",
  
  config: {
    scale: 100,              // scaling factor for all math
    minScaleAdjust: 50,      // minimum scaling to adjust to surrounding text
                             //  (since the code for that is a bit delicate)
    styles: {
      "DIV.MathJax_MathML": {
        "text-align": "center",
        margin: ".75em 0px"
      }
    }
  }
});

if (!MathJax.Hub.config.delayJaxRegistration)
  MathJax.OutputJax.NativeMML.Register("jax/mml");

MathJax.OutputJax.NativeMML.loadComplete("config.js");<|MERGE_RESOLUTION|>--- conflicted
+++ resolved
@@ -24,11 +24,7 @@
 
 MathJax.OutputJax.NativeMML = MathJax.OutputJax({
   id: "NativeMML",
-<<<<<<< HEAD
-  version: "2.1.1",
-=======
   version: "2.1.2",
->>>>>>> 0ecf65c1
   directory: MathJax.OutputJax.directory + "/NativeMML",
   extensionDir: MathJax.OutputJax.extensionDir + "/NativeMML",
   
