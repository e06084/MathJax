--- conflicted
+++ resolved
@@ -24,11 +24,7 @@
 
 MathJax.OutputJax.NativeMML = MathJax.OutputJax({
   id: "NativeMML",
-<<<<<<< HEAD
-  version: "1.1.9",
-=======
-  version: "1.1.5",
->>>>>>> 4ff36e71
+  version: "1.1.10",
   directory: MathJax.OutputJax.directory + "/NativeMML",
   extensionDir: MathJax.OutputJax.extensionDir + "/NativeMML",
   
