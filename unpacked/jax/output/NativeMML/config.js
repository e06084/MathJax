--- conflicted
+++ resolved
@@ -24,11 +24,7 @@
 
 MathJax.OutputJax.NativeMML = MathJax.OutputJax({
   id: "NativeMML",
-<<<<<<< HEAD
-  version: "2.0.3",
-=======
-  version: "2.0.2",
->>>>>>> b8164907
+  version: "2.0.4",
   directory: MathJax.OutputJax.directory + "/NativeMML",
   extensionDir: MathJax.OutputJax.extensionDir + "/NativeMML",
   
