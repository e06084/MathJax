/*************************************************************
 *
 *  MathJax/jax/output/NativeMML/config.js
 *  
 *  Initializes the NativeMML OutputJax (the main definition is in
 *  MathJax/jax/input/NativeMML/jax.js, which is loaded when needed).
 *
 *  ---------------------------------------------------------------------
 *  
 *  Copyright (c) 2009-2011 Design Science, Inc.
 * 
 *  Licensed under the Apache License, Version 2.0 (the "License");
 *  you may not use this file except in compliance with the License.
 *  You may obtain a copy of the License at
 * 
 *      http://www.apache.org/licenses/LICENSE-2.0
 * 
 *  Unless required by applicable law or agreed to in writing, software
 *  distributed under the License is distributed on an "AS IS" BASIS,
 *  WITHOUT WARRANTIES OR CONDITIONS OF ANY KIND, either express or implied.
 *  See the License for the specific language governing permissions and
 *  limitations under the License.
 */

MathJax.OutputJax.NativeMML = MathJax.OutputJax({
  id: "NativeMML",
<<<<<<< HEAD
  version: "1.1.10",
=======
  version: "1.1.2",
>>>>>>> 1323c38c
  directory: MathJax.OutputJax.directory + "/NativeMML",
  extensionDir: MathJax.OutputJax.extensionDir + "/NativeMML",
  
  config: {
    scale: 100,              // scaling factor for all math
<<<<<<< HEAD

=======
    minScaleAdjust: 50,      // minimum scaling to adjust to surrounding text
    showMathMenu: true,      // attach math context menu to mathml?
    showMathMenuMSIE: true,  // separtely determine if MSIE should have math menu
                             //  (since the code for that is a bit delicate)
>>>>>>> 1323c38c
    styles: {
      "DIV.MathJax_MathML": {
        "text-align": "center",
        margin: ".75em 0px"
      }
    }
  }
});

if (!MathJax.Hub.config.delayJaxRegistration)
  MathJax.OutputJax.NativeMML.Register("jax/mml");

MathJax.OutputJax.NativeMML.loadComplete("config.js");<|MERGE_RESOLUTION|>--- conflicted
+++ resolved
@@ -24,24 +24,14 @@
 
 MathJax.OutputJax.NativeMML = MathJax.OutputJax({
   id: "NativeMML",
-<<<<<<< HEAD
-  version: "1.1.10",
-=======
-  version: "1.1.2",
->>>>>>> 1323c38c
+  version: "1.1.11",
   directory: MathJax.OutputJax.directory + "/NativeMML",
   extensionDir: MathJax.OutputJax.extensionDir + "/NativeMML",
   
   config: {
     scale: 100,              // scaling factor for all math
-<<<<<<< HEAD
-
-=======
     minScaleAdjust: 50,      // minimum scaling to adjust to surrounding text
-    showMathMenu: true,      // attach math context menu to mathml?
-    showMathMenuMSIE: true,  // separtely determine if MSIE should have math menu
                              //  (since the code for that is a bit delicate)
->>>>>>> 1323c38c
     styles: {
       "DIV.MathJax_MathML": {
         "text-align": "center",
