/*************************************************************
 *
 *  MathJax/jax/output/NativeMML/config.js
 *  
 *  Initializes the NativeMML OutputJax (the main definition is in
 *  MathJax/jax/input/NativeMML/jax.js, which is loaded when needed).
 *
 *  ---------------------------------------------------------------------
 *  
 *  Copyright (c) 2009-2011 Design Science, Inc.
 * 
 *  Licensed under the Apache License, Version 2.0 (the "License");
 *  you may not use this file except in compliance with the License.
 *  You may obtain a copy of the License at
 * 
 *      http://www.apache.org/licenses/LICENSE-2.0
 * 
 *  Unless required by applicable law or agreed to in writing, software
 *  distributed under the License is distributed on an "AS IS" BASIS,
 *  WITHOUT WARRANTIES OR CONDITIONS OF ANY KIND, either express or implied.
 *  See the License for the specific language governing permissions and
 *  limitations under the License.
 */

MathJax.OutputJax.NativeMML = MathJax.OutputJax({
  id: "NativeMML",
<<<<<<< HEAD
  version: "1.1.6",
=======
  version: "1.1.9",
>>>>>>> 836992b3
  directory: MathJax.OutputJax.directory + "/NativeMML",
  extensionDir: MathJax.OutputJax.extensionDir + "/NativeMML",
  
  config: {
    scale: 100,              // scaling factor for all math

    styles: {
      "DIV.MathJax_MathML": {
        "text-align": "center",
        margin: ".75em 0px"
      }
    }
  }
});

if (!MathJax.Hub.config.delayJaxRegistration)
  MathJax.OutputJax.NativeMML.Register("jax/mml");

MathJax.OutputJax.NativeMML.loadComplete("config.js");<|MERGE_RESOLUTION|>--- conflicted
+++ resolved
@@ -24,11 +24,7 @@
 
 MathJax.OutputJax.NativeMML = MathJax.OutputJax({
   id: "NativeMML",
-<<<<<<< HEAD
-  version: "1.1.6",
-=======
   version: "1.1.9",
->>>>>>> 836992b3
   directory: MathJax.OutputJax.directory + "/NativeMML",
   extensionDir: MathJax.OutputJax.extensionDir + "/NativeMML",
   
