/* -*- Mode: Javascript; indent-tabs-mode:nil; js-indent-level: 2 -*- */
/* vim: set ts=2 et sw=2 tw=80: */
/*************************************************************
 *
 *  MathJax/jax/output/NativeMML/jax.js
 *
 *  Implements the NativeMML OutputJax that displays mathematics
 *  using a browser's native MathML capabilities (if any).
 *  
 *  ---------------------------------------------------------------------
 *  
 *  Copyright (c) 2010-2012 Design Science, Inc.
 * 
 *  Licensed under the Apache License, Version 2.0 (the "License");
 *  you may not use this file except in compliance with the License.
 *  You may obtain a copy of the License at
 * 
 *      http://www.apache.org/licenses/LICENSE-2.0
 * 
 *  Unless required by applicable law or agreed to in writing, software
 *  distributed under the License is distributed on an "AS IS" BASIS,
 *  WITHOUT WARRANTIES OR CONDITIONS OF ANY KIND, either express or implied.
 *  See the License for the specific language governing permissions and
 *  limitations under the License.
 */

(function (nMML,HUB,AJAX,HTML) {
  var MML, isMSIE = HUB.Browser.isMSIE;
  
  var EVENT, TOUCH, HOVER, ZOOM; // filled in later

  HUB.Register.StartupHook("MathZoom Ready",function () {ZOOM = MathJax.Extension.MathZoom});
  
  var NOPADDING = function (side,obj) {
    var span = HTML.Element("span"); side = "padding"+side;
    if (obj) {
      span.style.cssText = (obj.getAttribute("style")||"");
      if (span.style.padding === "" && (span.style[side]||"") === "") {
        span.style[side] = "0px"; obj.setAttribute("style",span.style.cssText)
      }
    }
  };
  
  var CELLSPACING = function (obj,rowSpacing,columnSpacing) {
    // Firefox default padding on mtd cells is
    //
    // mtd {padding-right: 0.4em;
    //      padding-left: 0.4em;
    //      padding-bottom: 0.5ex;
    //      padding-top: 0.5ex;}
    // mtr:first-child > mtd {padding-top: 0ex;}
    // mtr:last-child > mtd {padding-bottom: 0ex;}
    // mtd:first-child {padding-left: 0em;}
    // mtd:last-child {padding-right: 0em;}
    //
    // that is the columnspacing/rowspacing is split into two adjacent cells,
    // and the periphery of boundary cells is set to zero. Instead, we set the
    // left/top padding of each cell to rowSpacing/columnSpacing (or 0px for the
    // leftmost/topmost cells) and reset the right/bottom padding to zero.
    if (obj) {
      var span = HTML.Element("span");
      span.style.cssText = (obj.getAttribute("style")||"");
      if (span.style.padding === "") {
        var padding = { paddingLeft: columnSpacing, paddingTop: rowSpacing,
                        paddingRight: "0px", paddingBottom: "0px" };
        for (var side in padding) {
          if ((span.style[side]||"") === "") {span.style[side] = padding[side];}
        }
      }
      obj.setAttribute("style",span.style.cssText);
    }
  };
 
  nMML.Augment({
    //
    //  User can configure styles
    //
    config: {
      styles: {
        ".MathJax_MathML": {
          "font-style":      "normal",
          "font-weight":     "normal",
          "line-height":     "normal",
          "font-size":       "100%",
          "font-size-adjust":"none",
          "text-indent":     0,
          "text-align":      "left",
          "text-transform":  "none",
          "letter-spacing":  "normal",
          "word-spacing":    "normal",
          "word-wrap":       "normal",
          "white-space":     "nowrap",
          "float":           "none",
          "direction":       "ltr",
          border: 0, padding: 0, margin: 0
        },
        
        "span.MathJax_MathML": {
          display: "inline"
        },
        
        "div.MathJax_MathML": {
          display: "block"
        },
        
        ".MathJax_mmlExBox": {
          display:"block", overflow:"hidden",
          height:"1px", width:"60ex",
          padding:0, border: 0, margin: 0
        }
      }
    },
    settings: HUB.config.menuSettings,
    
    Config: function () {
      this.SUPER(arguments).Config.call(this);
      if (this.settings.scale) {this.config.scale = this.settings.scale}
      //
      //  Insert styling to take account of displayAlign and displayIndent
      //
      if (HUB.config.displayAlign !== "center") {
        var align = HUB.config.displayAlign, indent = HUB.config.displayIndent;
        var def = {"text-align": align+"!important"}; def["margin-"+align] = indent+"!important";
        HUB.Insert(this.config.styles,{
          "div.MathJax_MathML": def,
          "div.MathJax_MathML math": {"text-align": align},
          "div.MathJax_MathContainer > span": {"text-align": align+"!important"}
        });
      }
      if (!this.require) {this.require = []}
      this.require.push(MathJax.OutputJax.extensionDir+"/MathEvents.js");
    },
    Startup: function () {
      //  Set up event handling
      EVENT = MathJax.Extension.MathEvents.Event;
      TOUCH = MathJax.Extension.MathEvents.Touch;
      HOVER = MathJax.Extension.MathEvents.Hover;
      this.ContextMenu = EVENT.ContextMenu;
      this.Mousedown   = EVENT.AltContextMenu;
      this.Mouseover   = HOVER.Mouseover;
      this.Mouseout    = HOVER.Mouseout;
      this.Mousemove   = HOVER.Mousemove;

      if (!isMSIE) {
        // Used in preTranslate to get scaling factors
        this.EmExSpan = HTML.Element("span",
          {style:{position:"absolute","font-size-adjust":"none"}},
          [
            ["div",{className:"MathJax_mmlExBox"}],
            ["span",{className:"MathJax_MathML"}]
          ]
        );
        MML.math(MML.mspace().With({width:"60ex"})).toNativeMML(this.EmExSpan.lastChild);
      }

      //  Set up styles
      return AJAX.Styles(this.config.styles);
    },
    //
    //  Set up MathPlayer for IE on the first time through.
    //
    InitializeMML: function () {
      this.initialized = true;
      if (isMSIE) {
        try {
          //
          //  Insert data needed to use MathPlayer for MathML output
          //
          if (!HUB.Browser.mpNamespace) {
            var mathplayer = document.createElement("object");
            mathplayer.id = "mathplayer"; mathplayer.classid = "clsid:32F66A20-7614-11D4-BD11-00104BD3F987";
            document.getElementsByTagName("head")[0].appendChild(mathplayer);
            document.namespaces.add("m","http://www.w3.org/1998/Math/MathML");
            HUB.Browser.mpNamespace = true;
          }
          if (!HUB.Browser.mpImported) {
            document.namespaces.m.doImport("#mathplayer");
            HUB.Browser.mpImported = true;
          }
        } catch (err) {
          //
          //  If that fails, give an alert about security settings
          //
          alert("MathJax was not able to set up MathPlayer.\n\n"+
                "If MathPlayer is not installed, you need to install it first.\n"+
                "Otherwise, your security settings may be preventing ActiveX     \n"+
                "controls from running.  Use the Internet Options item under\n"+
                "the Tools menu and select the Security tab, then press the\n"+
                "Custom Level button. Check that the settings for\n"+
                "'Run ActiveX Controls', and 'Binary and script behaviors'\n"+
                "are enabled.\n\n"+
                "Currently you will see error messages rather than\n"+
                "typeset mathematics.");
        }
      } else {
        //
        //  Get the default sizes (need styles in place to do this)
        //
        document.body.appendChild(this.EmExSpan);
        this.defaultEx  = this.EmExSpan.firstChild.offsetWidth/60;
        this.defaultMEx = this.EmExSpan.lastChild.offsetWidth/60;
        document.body.removeChild(this.EmExSpan);
      }
    },
    
    preTranslate: function (state) {
      var scripts = state.jax[this.id], i, m = scripts.length,
          script, prev, span, test, math, jax, ex, mex, scale;
      for (i = 0; i < m; i++) {
        script = scripts[i]; if (!script.parentNode) continue;
	if (!this.initialized) {this.InitializeMML()}
        //
        //  Remove any existing output
        //
        prev = script.previousSibling;
        if (prev && prev.className === "MathJax_MathML") {prev.parentNode.removeChild(prev)}
        //
        //  Add the MathJax span
        //
        jax = script.MathJax.elementJax; if (!jax) continue;
        math = jax.root; jax.NativeMML = {};
        var type = (math.Get("display") === "block" ? "div" : "span");
	span = HTML.Element(type,{
	  className: "MathJax_MathML", id:jax.inputID+"-Frame"
	},[["span",{
            className:"MathJax_MathContainer", isMathJax: true, jaxID:this.id,
            style:{position:"relative", display:"inline-block", "white-space":"nowrap"}
          }, [["span",{isMathJax:true, style:{display:"inline-block"}}]] // for Firefox hover and zoom
	]]);
        script.parentNode.insertBefore(span,script);
        //
        //  Add the test span for determining scales
        //
        if (!isMSIE) {script.parentNode.insertBefore(this.EmExSpan.cloneNode(true),script)}
      }
      //
      //  Determine the scaling factors for each script
      //  (this only requires one reflow rather than a reflow for each equation)
      //
      for (i = 0; i < m; i++) {
        script = scripts[i]; if (!script.parentNode) continue;
        jax = script.MathJax.elementJax; if (!jax) continue;
        if (!isMSIE) {
          test = script.previousSibling; span = test.previousSibling;
          ex = test.firstChild.offsetWidth/60;
          mex = test.lastChild.offsetWidth/60;
          if (ex === 0 || ex === "NaN") {ex = this.defaultEx; mex = this.defaultMEx}
          scale = (mex > 1 ? ex/mex : 1) * this.config.scale;
          scale = Math.floor(Math.max(this.config.minScaleAdjust/100,scale));
        } else {scale = 100}
        jax.NativeMML.fontSize = scale+"%";
      }
      //
      //  Remove the test spans used for determining scales
      //
      if (!isMSIE) {
        for (i = 0; i < m; i++) {
          script = scripts[i]; if (!script.parentNode || !script.MathJax.elementJax) continue;
          test = scripts[i].previousSibling;
          test.parentNode.removeChild(test);
        }
      }
    },

    //
    //  Add a SPAN to use as a container, and render the math into it
    //  
    Translate: function (script) {
      if (!script.parentNode) return;
      //
      //  Get the jax and the container and set the size
      //
      var jax = script.MathJax.elementJax, math = jax.root;
      var span = document.getElementById(jax.inputID+"-Frame"),
	  container = span.firstChild, mspan = container.firstChild;
      span.style.fontSize = jax.NativeMML.fontSize;
      //
      //  Convert to MathML (if restarted, remove any partial math)
      //
      try {math.toNativeMML(mspan)} catch (err) {
        if (err.restart) {while (mspan.firstChild) {mspan.removeChild(mspan.firstChild)}}
        throw err;
      }
      //
      //  Add event handlers
      //
      if (isMSIE) {
        if (container.addEventListener) {
          for (var id in this.MSIE9events) {if (this.MSIE9events.hasOwnProperty(id)) {
            container.addEventListener(id,this.MSIE9event,true);
          }}
        } else {
          var config = (this.config.showMathMenuMSIE != null ? this : HUB).config;
          if (config.showMathMenuMSIE && !this.settings.mpContext && !this.settings.mpMouse)
                {this.MSIEoverlay(container)} else
                {container.style.position = ""; mspan.firstChild.onmousedown = this.MSIEaltMenu}
        }
      } else {
        container.oncontextmenu = EVENT.Menu;
        container.onmouseover   = EVENT.Mouseover;
        container.onmouseout    = EVENT.Mouseout;
        container.onmousedown   = EVENT.Mousedown;
        container.onclick       = EVENT.Click;
        container.ondblclick    = EVENT.DblClick;
	if (HUB.Browser.noContextMenu) {
	  container.ontouchstart = TOUCH.start;
	  container.ontouchend   = TOUCH.end;
	}
      }
    },

    postTranslate: function (state) {
      if (this.forceReflow) {
        //  Firefox messes up some mtable's when they are dynamically created
        //  but gets them right on a reflow, so force reflow by toggling a stylesheet
        var sheet = (document.styleSheets||[])[0]||{};
        sheet.disabled = true; sheet.disabled = false;
      }
    },
    
    //
    //  Remove MathML preceeding the script
    //
    Remove: function (jax) {
      var span = jax.SourceElement(); if (!span) return;
      span = span.previousSibling; if (!span) return;
      if (span.className.match(/MathJax_MathML/)) {span.parentNode.removeChild(span)}
    },
    //
    //  The namespace to use for MML
    //
    MMLnamespace: "http://www.w3.org/1998/Math/MathML",

    //
    //  For MSIE, we must overlay the MathPlayer object to trap the events
    //  (since they can't be cancelled when the events are on the <math> tag
    //  itself).  The events we DON'T want are transferred to the math element,
    //  and the others are handled directly.
    //
    MSIEoverlay: function (span) {
      var math = span.firstChild;
      if (math.nodeName.toLowerCase() === "span") {math = math.firstChild}
      var bbox = this.getHoverBBox(null,math,{});
      HTML.addElement(span,"span",{
        style:{display:"inline-block", width:0, height:0, position:"relative"}
      },[["span",{isMathJax: true, className: "MathJax_MathPlayer_Overlay",
        style:{
          display:"inline-block", position:"absolute",
          left:HOVER.Px(-bbox.w), top:HOVER.Px(-bbox.h-(bbox.y||0)-1),
          width:HOVER.Px(bbox.w), height:HOVER.Px(bbox.h+bbox.d), cursor:"pointer",
          "background-color":"white", filter:"alpha(opacity=0)"
        }
      }]]);
      HUB.Insert(span,{
        msieMath: math,
        onmousedown: this.MSIEevent, oncontextmenu: this.MSIEevent, onclick: this.MSIEevent,
        onmouseup: this.MSIEevent, onmousemove: this.MSIEevent, ondblclick: this.MSIEevent,
        onmouseover: this.MSIEevent, onmouseout: this.MSIEevent
      });
    },
    MSIEevents: {
      mousedown:"Mousedown", contextmenu:"ContextMenu", click:"Click",
      mouseup:"Mouseup", mousemove:"Mousemove", dblclick: "DblClick",
      mouseover:"Mouseover", mouseout:"Mouseout"
    },
    MSIEevent: function () {
      var event = window.event;
      var type = nMML.MSIEevents[event.type];
      if (nMML[type] && nMML[type](event,this) === false) {return false}
      if (ZOOM && ZOOM.HandleEvent(event,type,this) === false) {return false}
      if (event.srcElement.className === "MathJax_MathPlayer_Overlay" && this.msieMath.fireEvent) {
        // for now, ignore all other events.  This will disable MathPlayer's zoom
        // feature, but also its <maction> support.
        if (type === "ContextMenu" || type === "Mouseover" || type === "Mouseout")
          {this.msieMath.fireEvent("on"+event.type,event)}
      }
      return EVENT.False(event);
    },
    MSIEaltMenu: function () {
      var container = this.parentNode.parentNode;
      while (!container.jaxID) {container = container.parentNode}
      EVENT.AltContextMenu(window.event,container);
    },

    MSIE9events: {
      contextmenu:"Menu", click:"Click", dblclick: "DblClick",
      mouseup:"False", mouseover:"Mouseover", mouseout:"Mouseout"
    },
    MSIE9event: function (event) {
      if (event.type === "contextmenu" && nMML.settings.mpContext) {return true}
      if (event.type === "mouseup" && nMML.settings.mpMouse) {return true}
      if (event.type === "click" && nMML.settings.mpContext)
        {return EVENT.AltContextMenu(event,this)}
      var type = nMML.MSIE9events[event.type];
      return EVENT[type].call(this,event);
    },

    getJaxFromMath: function (math) {
      math = math.parentNode;
      do {math = math.nextSibling} while (math && math.nodeName.toLowerCase() !== "script");
      return HUB.getJaxFor(math);
    },
    getHoverSpan: function (jax,math) {return math.firstChild},
    getHoverBBox: function (jax,span,math) {return EVENT.getBBox(span.parentNode)},

    Zoom: function (jax,span,math,Mw,Mh) {
      jax.root.toNativeMML(span);
      if (this.msieIE8HeightBug) {span.style.position = "absolute"}
      var mW = math.offsetWidth  || math.scrollWidth,
          mH = math.offsetHeight || math.scrollHeight;
      var zW = span.offsetWidth, zH = span.offsetHeight;
      if (this.msieIE8HeightBug) {span.style.position = ""}
      return {Y:-EVENT.getBBox(span.parentNode).h, mW:mW, mH:mH, zW:zW, zH:zH}
    },

    NAMEDSPACE: {
      negativeveryverythinmathspace:  "-.0556em",
      negativeverythinmathspace:      "-.1111em",
      negativethinmathspace:          "-.1667em",
      negativemediummathspace:        "-.2222em",
      negativethickmathspace:         "-.2778em",
      negativeverythickmathspace:     "-.3333em",
      negativeveryverythickmathspace: "-.3889em"
    }
  });

  HUB.Register.StartupHook("mml Jax Ready",function () {

    MML = MathJax.ElementJax.mml;

    MML.mbase.Augment({
      //
      //  Add a MathML tag of the correct type, and set its attributes
      //    then populate it with its children and append it to the parent
      //
      toNativeMML: function (parent) {
	var tag = this.NativeMMLelement(this.type);
	this.NativeMMLattributes(tag);
	for (var i = 0, m = this.data.length; i < m; i++) {
	  if (this.data[i]) {this.data[i].toNativeMML(tag)}
	    else {tag.appendChild(this.NativeMMLelement("mrow"))}
	}
	parent.appendChild(tag);
      },
      //
      //  Look for attributes that are different from the defaults
      //    and set those in the tag's attribute list
      //
      NativeMMLattributes: function (tag) {
	var defaults = this.defaults;
	var copy = (this.attrNames||MML.copyAttributeNames), skip = MML.skipAttributes;
        if (!this.attrNames) {
          if (this.type === "mstyle") {defaults = MML.math.prototype.defaults}
          for (var id in defaults) {if (!skip[id] && defaults.hasOwnProperty(id)) {
	    if (this[id] != null) {tag.setAttribute(id,this.NativeMMLattribute(this[id]))}
          }}
        }
	for (var i = 0, m = copy.length; i < m; i++) {
          var value = (this.attr||{})[copy[i]]; if (value == null) {value = this[copy[i]]}
	  if (value != null) {tag.setAttribute(copy[i],this.NativeMMLattribute(value))}
	}
        this.NativeMMLclass(tag);
      },
      NativeMMLclass: function (tag) {
        var CLASS = []; if (this["class"]) {CLASS.push(this["class"])}
        if (this.isa(MML.TeXAtom)) {
          var TEXCLASS = ["ORD","OP","BIN","REL","OPEN","CLOSE","PUNCT","INNER","VCENTER"][this.texClass];
          if (TEXCLASS) {CLASS.push("MJX-TeXAtom-"+TEXCLASS)}
        }
        if (this.mathvariant && this.NativeMMLvariants[this.mathvariant])
          {CLASS.push("MJX"+this.mathvariant)}
        if (this.arrow) {CLASS.push("MJX-arrow")}
        if (this.variantForm) {CLASS.push("MJX-variant")}
        if (CLASS.length) {tag.setAttribute("class",CLASS.join(" "))}
      },
      NativeMMLattribute: function (value) {
	value = String(value);
	if (nMML.NAMEDSPACE[value]) {value = nMML.NAMEDSPACE[value]} // MP doesn't do negative spaces
	else if (value.match(/^\s*(([-+])?(\d+(\.\d*)?|\.\d+))\s*mu\s*$/))
          {value = RegExp.$2+((1/18)*RegExp.$3).toFixed(3).replace(/\.?0+$/,"")+"em"} // FIXME:  should take scriptlevel into account
	else if (this.NativeMMLvariants[value]) {value = this.NativeMMLvariants[value]}
	return value;
      },
      NativeMMLvariants: {
        "-tex-caligraphic":      MML.VARIANT.SCRIPT,
        "-tex-caligraphic-bold": MML.VARIANT.BOLDSCRIPT,
        "-tex-oldstyle":         MML.VARIANT.NORMAL,
        "-tex-oldstyle-bold":    MML.VARIANT.BOLD,
        "-tex-mathit":           MML.VARIANT.ITALIC
      },
      //
      //  Create a MathML element
      //
      NativeMMLelement: function (type) {
        var math = (isMSIE ? document.createElement("m:"+type) :
	                     document.createElementNS(nMML.MMLnamespace,type));
        math.isMathJax = true;
        return math;
      }
    });
    
    MML.mrow.Augment({
      //
      //  Make inferred rows not include an mrow tag
      //
      toNativeMML: function (parent) {
	if (this.inferred  && this.parent.inferRow) {
	  for (var i = 0, m = this.data.length; i < m; i++) {
	    if (this.data[i]) {this.data[i].toNativeMML(parent)}
	      else {parent.appendChild(this.NativeMMLelement("mrow"))}
	  }
	} else if (nMML.stretchyMoBug && (this.open || this.close)) {
          // This element contains opening and/or closing fences. Opera is not
          // able to stretch <mo> operators, so let's use an <mfenced> element
          // instead.
          var mfenced = this.NativeMMLelement("mfenced");
          this.NativeMMLattributes(mfenced);
          var i = 0, m = this.data.length;
          if (this.open) { mfenced.setAttribute("open", this.open); i++; }
          if (this.close) { mfenced.setAttribute("close", this.close); m--; }
          var tag = mfenced;
          if (m - i + 1 > 1) {
            // If there are several children, put them in an <mrow>
            tag = this.NativeMMLelement("mrow");
	    parent.appendChild(mfenced);
            parent = mfenced;
          }
          for (; i < m; i++) {
	    if (this.data[i]) {this.data[i].toNativeMML(tag)}
	    else {tag.appendChild(this.NativeMMLelement("mrow"))}
	  }
	  parent.appendChild(tag);
        } else {
	  this.SUPER(arguments).toNativeMML.call(this,parent);
	}
      }
    });

    MML.msubsup.Augment({
      //
      //  Use proper version of msub, msup, or msubsup, depending on
      //  which items are present
      //
      toNativeMML: function (parent) {
	var type = this.type;
	if (this.data[this.sup] == null) {type = "msub"}
	if (this.data[this.sub] == null) {type = "msup"}
	var tag = this.NativeMMLelement(type);
	this.NativeMMLattributes(tag);
	delete this.data[0].inferred;
	for (var i = 0, m = this.data.length; i < m; i++)
	  {if (this.data[i]) {this.data[i].toNativeMML(tag)}}
	parent.appendChild(tag);
      }
    });

    MML.munderover.Augment({
      //
      //  Use proper version of munder, mover, or munderover, depending on
      //  which items are present
      //
      toNativeMML: function (parent) {
	var type = this.type;
	if (this.data[this.under] == null) {type = "mover"}
	if (this.data[this.over] == null)  {type = "munder"}
	var tag = this.NativeMMLelement(type);
	this.NativeMMLattributes(tag);
	delete this.data[0].inferred;
	for (var i = 0, m = this.data.length; i < m; i++)
	  {if (this.data[i]) {this.data[i].toNativeMML(tag)}}
	parent.appendChild(tag);
      }
    });

    if (!isMSIE) {
      MML.mtable.Augment({
        toNativeMML: function (parent) {
          if (nMML.TableSpacingBug) {
            // Parse the rowspacing/columnspacing. For convenience, we convert
            // them to a left/top padding value that will be applied to each
            // cell. The leftmost/topmost cells will use "0px".
            var values = this.getValues("rowspacing", "columnspacing");
            this.topPadding = ("0px " + values.rowspacing);
            this.topPadding = this.topPadding.trim().split(/\s+/);
            this.leftPadding = ("0px " + values.columnspacing);
            this.leftPadding = this.leftPadding.trim().split(/\s+/);
            // transmit the top padding to each row. If this.parent.topPadding
            // does not contain enough value, repeat the last one.
            for (var i = 0, m = this.data.length, tp = this.topPadding;
                 i < m; i++) {
              if (this.data[i]) {
                this.data[i].topPadding = tp[i < tp.length ? i : tp.length-1];
              }
            }
          }
          if (nMML.TableLabelBug) {
            //
            //  Look for labeled rows so we know how to handle them
            //
            for (var i = 0, m = this.data.length; i < m; i++) {
              if (this.data[i] && this.data[i].isa(MML.mlabeledtr)) {
                var align = HUB.config.displayAlign.charAt(0),
                side = this.Get("side").charAt(0);
                this.hasLabels = true;
                this.laMatch = (align === side);
                this.forceWidth = (align === "c" || !!(this.width||"").
                                   match("%"));
                break;
              }
            }
          }
          //
          //  Firefox < 13 doesn't handle width, so put it in styles instead
          //
          if (this.width && this.ffTableWidthBug) {
            var styles = (this.style||"").replace(/;\s*$/,"").split(";");
            if (styles[0] === "") {styles.shift()}
            styles.push("width:"+this.width);
            this.style = styles.join(";");
          }
          this.SUPER(arguments).toNativeMML.call(this,parent);
          //
          if (this.hasLabels) {
            var mtable = parent.firstChild;
            //
            //  Add column attributes on the left when extra columns where inserted
            //
            if (this.forceWidth || side !== "r") {
              var n = (align !== "l" ? 1 : 0) + (side === "l" ? 1 : 0);
              if (n) {
                var attr = {columnalign:"left", columnwidth:"auto", columnspacing:"0px", columnlines:"none"};
                for (var id in attr) {if (attr.hasOwnProperty(id) && this[id]) {
                  var cols = [attr[id],attr[id]].slice(2-n).join(" ")+" ";
                  mtable.setAttribute(id,cols+mtable.getAttribute(id));
                }}
              }
            }
            //
            //  Force the table width to 100% when needed
            //
            if (this.forceWidth || !this.laMatch) {mtable.setAttribute("width","100%")}
          }
        }
      });
      MML.mtr.Augment({
        toNativeMML: function (parent) {
          this.SUPER(arguments).toNativeMML.call(this,parent);
          var mtr = parent.lastChild;
          if (nMML.TableSpacingBug) {
            // set the row/column spacing. If this.parent.leftPadding does not
            // contain enough value, repeat the last one.
            for (var i = 0, m = mtr.childNodes.length,
                 lp = this.parent.leftPadding; i < m; i++) {
              CELLSPACING(mtr.childNodes[i],
                          this.topPadding,
                          lp[i < lp.length ? i : lp.length-1]);
            }
          }

          if (nMML.TableLabelBug) {
            var forceWidth = this.parent.forceWidth,
            side = this.parent.Get("side").charAt(0),
            align = HUB.config.displayAlign.charAt(0);

            if (this.parent.hasLabels && mtr.firstChild) {
              //
              //  If we add a label or padding column on the left of mlabeledtr,
              //    mirror that here and remove padding from first table mtd
              //    so the spacing is consistent with unlabeled equations
              //
              if (forceWidth || side !== "r") {
                NOPADDING("Left",mtr.firstChild);
                if (align !== "l") {
                  mtr.insertBefore(this.NativeMMLelement("mtd"),mtr.firstChild)
                    .setAttribute("style","padding:0");
                }
                if (side === "l") {
                  mtr.insertBefore(this.NativeMMLelement("mtd"),mtr.firstChild)
                    .setAttribute("style","padding:0");
                }
              }
              //
              //  If columns were added on the right, remove mtd padding
              //    so that spacing is consistent with unlabled equations
              //
              if (forceWidth || side !== "l") {NOPADDING("Right",mtr.lastChild)}
            }
          }
        }
      });
      MML.mlabeledtr.Augment({
        toNativeMML: function (parent) {
          var mtr = this.NativeMMLelement("mtr");
          this.NativeMMLattributes(mtr);
          //
          //  Add row data
          //
          for (var i = 1, m = this.data.length; i < m; i++) {
            if (this.data[i]) {this.data[i].toNativeMML(mtr)}
              else {mtr.appendChild(this.NativeMMLelement("mtd"))}
          }

          if (nMML.TableSpacingBug) {
            // set the row/column spacing. If this.parent.leftPadding does not
            // contain enough value, repeat the last one.
            for (var i = 0, m = mtr.childNodes.length,
                 lp = this.parent.leftPadding; i < m; i++) {
              CELLSPACING(mtr.childNodes[i],
                          this.topPadding,
                          lp[i < lp.length ? i : lp.length-1]);
            }
          }

          if (nMML.TableLabelBug) {
            var side = this.parent.Get("side").charAt(0),
            align = HUB.config.displayAlign.charAt(0),
            indent = HUB.config.displayIndent;
            //
            // Create label and either set the column width (if label is on the
            // same side as the alignment), or use mpadded to hide the label
            // width
            //
            this.data[0].toNativeMML(mtr);
            var label = mtr.lastChild, pad = label;
            if (side === align) {
              label.setAttribute("style","width:"+indent);
              label.setAttribute("columnalign",HUB.config.displayAlign);
            } else {
              pad = this.NativeMMLelement("mpadded");
              pad.setAttribute("style","width:0");
              pad.setAttribute("width","0px");
              pad.appendChild(label.firstChild);
              label.appendChild(pad);
            }
            NOPADDING("",label); mtr.removeChild(label);
            //
            //  Get spacing to use for separation of label from main table
            //
            var width = 100, forceWidth = this.parent.forceWidth;
            if ((this.parent.width||"").match(/%/)) {
              width -= parseFloat(this.parent.width)
            };
            var w = width;
            //
            //  Add spacing (and possibly label) at the left if needed
            //
            if (forceWidth || side !== "r") {
              NOPADDING("Left",mtr.firstChild);
              if (align !== "l") {
                if (align === "c") {w /= 2}; width -= w;
                mtr.insertBefore(this.NativeMMLelement("mtd"),mtr.firstChild)
                  .setAttribute("style","padding:0;width:"+w+"%");
              }
              if (side === "l") {mtr.insertBefore(label,mtr.firstChild)}
            }
            //
            //  Add spacing (and possibly label) at the right if needed
            //
            if (forceWidth || side !== "l") {
              NOPADDING("Right",mtr.lastChild);
              if (align !== "r") {
                mtr.appendChild(this.NativeMMLelement("mtd"))
                  .setAttribute("style","padding:0;width:"+width+"%");
              }
              if (side === "r") {
                if (side !== align) {pad.setAttribute("lspace","-1width")}
                mtr.appendChild(label);
              }
            }
          }
          //
          //  Add row to table
          //
          parent.appendChild(mtr);
        }
      });
      
      MML.mtd.Augment({
        toNativeMML: function (parent) {
          var tag = parent.appendChild(this.NativeMMLelement(this.type));
          this.NativeMMLattributes(tag);
          if (nMML.widthBug) {tag = tag.appendChild(this.NativeMMLelement("mrow"))}
          for (var i = 0, m = this.data.length; i < m; i++) {
            if (this.data[i]) {this.data[i].toNativeMML(tag)}
             else {tag.appendChild(this.NativeMMLelement("mrow"))}
           }
        }
      });
      
      MML.mspace.Augment({
        toNativeMML: function (parent) {
          this.SUPER(arguments).toNativeMML.call(this,parent);
          if (nMML.spaceWidthBug && this.width) {
            var mspace = parent.lastChild;
            var width = mspace.getAttribute("width");
            var style = mspace.getAttribute("style") || "";
            if (style != "") {style += ";"}
            mspace.setAttribute("style",style+"width:"+width);
          }
        }
      });

      var fontDir = MathJax.Ajax.fileURL(MathJax.OutputJax.fontDir+"/HTML-CSS/TeX/otf");

      /*
       *  Add fix for mathvariant issues in FF
       */
      nMML.Augment({
	config: {
	  styles: {
	    '[mathvariant="double-struck"]':          {"font-family":"MathJax_AMS, MathJax_AMS-WEB"},
	    '[mathvariant="script"]':                 {"font-family":"MathJax_Script, MathJax_Script-WEB"},
	    '[mathvariant="fraktur"]':                {"font-family":"MathJax_Fraktur, MathJax_Fraktur-WEB"},
	    '[mathvariant="bold-script"]':            {"font-family":"MathJax_Script, MathJax_Caligraphic-WEB", "font-weight":"bold"},
	    '[mathvariant="bold-fraktur"]':           {"font-family":"MathJax_Fraktur, MathJax_Fraktur-WEB", "font-weight":"bold"},
	    '[mathvariant="monospace"]':              {"font-family":"monospace"},
	    '[mathvariant="sans-serif"]':             {"font-family":"sans-serif"},
	    '[mathvariant="bold-sans-serif"]':        {"font-family":"sans-serif", "font-weight":"bold"},
	    '[mathvariant="sans-serif-italic"]':      {"font-family":"sans-serif", "font-style":"italic"},
	    '[mathvariant="sans-serif-bold-italic"]': {"font-family":"sans-serif", "font-style":"italic", "font-weight":"bold"},
	    '[class="MJX-tex-oldstyle"]':             {"font-family":"MathJax_Caligraphic, MathJax_Caligraphic-WEB"},
	    '[class="MJX-tex-oldstyle-bold"]':        {"font-family":"MathJax_Caligraphic, MathJax_Caligraphic-WEB", "font-weight":"bold"},
	    '[class="MJX-tex-caligraphic"]':          {"font-family":"MathJax_Caligraphic, MathJax_Caligraphic-WEB"},
	    '[class="MJX-tex-caligraphic-bold"]':     {"font-family":"MathJax_Caligraphic, MathJax_Caligraphic-WEB", "font-weight":"bold"},

	    '@font-face /*1*/': {
	      "font-family": "MathJax_AMS-WEB",
	      "src": "url('"+fontDir+"/MathJax_AMS-Regular.otf')"
	    },
	    '@font-face /*2*/': {
	      "font-family": "MathJax_Script-WEB",
	      "src": "url('"+fontDir+"/MathJax_Script-Regular.otf')"
	    },
	    '@font-face /*3*/': {
	      "font-family": "MathJax_Fraktur-WEB",
	      "src": "url('"+fontDir+"/MathJax_Fraktur-Regular.otf')"
	    },
	    '@font-face /*4*/': {
	      "font-family": "MathJax_Caligraphic-WEB",
	      "src": "url('"+fontDir+"/MathJax_Caligraphic-Regular.otf')"
	    },
	    '@font-face /*5*/': {
	      "font-family": "MathJax_Fraktur-WEB", "font-weight":"bold",
	      "src": "url('"+fontDir+"/MathJax_Fraktur-Bold.otf')"
	    },
	    '@font-face /*6*/': {
	      "font-family": "MathJax_Caligraphic-WEB", "font-weight":"bold",
	      "src": "url('"+fontDir+"/MathJax_Caligraphic-Bold.otf')"
	    }
	  }
	}
      });
    }
    
    MML.math.Augment({
      toNativeMML: function (parent) {
        var tag = this.NativeMMLelement(this.type), math = tag;
        //
        //  Some browsers don't seem to add the xmlns attribute, so do it by hand.
        //
        tag.setAttribute("xmlns",nMML.MMLnamespace);
        this.NativeMMLattributes(tag);
        //
        //  Use an extra <mrow> in FF so that we can get the correct width
        //    (the math element doesn't always have an accurate one, see below)
        //
        if (nMML.widthBug) {tag = tag.appendChild(this.NativeMMLelement("mrow"))}
        //
        //  Add the children
        //
        for (var i = 0, m = this.data.length; i < m; i++) {
          if (this.data[i]) {this.data[i].toNativeMML(tag)}
            else {tag.appendChild(this.NativeMMLelement("mrow"))}
        }
        //
        //  Look for a top-level mtable and if it has labels
        //    Make sure the containers have 100% width, when needed
        //    If the label is on the same side as alignment,
        //      override the margin set by the stylesheet.
        //
        var mtable = ((this.data[0]||[]).data[0]||{});
        if (mtable.hasLabels) {
          if (mtable.forceWidth || !mtable.laMatch) {
            tag.setAttribute("style","width:100%")
            parent.style.width = parent.parentNode.style.width="100%";
          };
          if (mtable.laMatch) {
            if (parent.parentNode.parentNode.nodeName.toLowerCase() === "div") {
              parent.parentNode.parentNode.style
                .setProperty("margin-"+HUB.config.displayAlign,"0px","important");
            }
          }
        }
        //
        //  Add the math to the page
        //
        parent.appendChild(math);
        //
        //  Firefox can't seem to get the width of <math> elements right, so
        //  use an <mrow> to get the actual width and set the style on the 
        //  parent element to match.  Even if we set the <math> width properly,
        //  it doesn't seem to propagate up to the <span> correctly.
        //
        if (nMML.widthBug && !mtable.forceWidth && mtable.laMatch) 
          {parent.style.width = math.firstChild.scrollWidth+"px"}
      }
    });

    MML.mfenced.Augment({
      toNativeMML: function (parent) {
        if (!nMML.mfencedBug) {
	  this.SUPER(arguments).toNativeMML.call(this,parent);
          return;
        }

        // Some browsers do not handle <mfenced> very well. The MathML spec
        // suggests this equivalent construction instead, so let's use it:
        // <mrow> open, child1, sep1, child2, ... sep(N-1), childN, close</mrow>
        // Opera is a bit special: it does not support stretchy <mo>, does not
        // parse mfenced@open/mfenced@close very well, does not support
        // mfenced@separators and only displays the first child of the <mfenced>
        // element... For this browser, we will use this construction:
        // <mfenced open="open" close="close">
        //   <mrow>child1, sep1, child2, sep2, ..., sep(N-1), childN</mrow>
        // </mfenced>
        var isOpera = HUB.Browser.isOpera;

        // parse the open, close and separators attributes.
        var values = this.getValues("open","close","separators");
        values.open = values.open.trim();
        values.close = values.close.trim();
        values.separators = values.separators.replace(/\s+/g,"").split("");
        if (values.separators.length == 0) {
          // No separators specified, do not use separators at all.
          values.separators = null;
        } else if (values.separators.length < this.data.length-1) {
          // There are not enough separators, repeat the last one.
          for (var s = values.separators[values.separators.length-1],
               i = this.data.length-1-values.separators.length; i > 0; i--) {
            values.separators.push(s)
          }
        }

        // create an <mrow> container and attach the attributes of the
        // <mfenced> element to it. Note: removeAttribute does not raise any
        // exception when the attributes is absent.
        var tag = this.NativeMMLelement(isOpera ? this.type : "mrow");
        this.NativeMMLattributes(tag);
        tag.removeAttribute("separators");
        if (isOpera) {
          tag.setAttribute("open", values.open);
          tag.setAttribute("close", values.close);
          if (this.data.length > 1) {
            parent.appendChild(tag);
            parent = tag;
            tag = this.NativeMMLelement("mrow");
          }
        } else {
          tag.removeAttribute("open");
          tag.removeAttribute("close");
        }

        if (!isOpera) {
          // append the opening fence
          var operator = this.NativeMMLelement("mo");
          operator.setAttribute("fence", "true");
          operator.textContent = values.open;
          tag.appendChild(operator);
        }

        // append the content of the <mfenced>
        for (var i = 0, m = this.data.length; i < m; i++) {
          if (values.separators && i > 0) {
            var operator = this.NativeMMLelement("mo");
            operator.setAttribute("separator", "true");
            operator.textContent = values.separators[i-1];
            tag.appendChild(operator);
          }
	  if (this.data[i]) {
            this.data[i].toNativeMML(tag);
          }
	  else {tag.appendChild(this.NativeMMLelement("mrow"))}
        }

        if (!isOpera) {
          // append the closing fence
          var operator = this.NativeMMLelement("mo");
          operator.setAttribute("fence", "true");
          operator.textContent = values.close;
          tag.appendChild(operator);
        }

        // finally, append the new element to the parent.
        parent.appendChild(tag);
      }
    });

    MML.TeXAtom.Augment({
      //
      //  Convert TeXatom to an mrow
      //
      toNativeMML: function (parent) {
	// FIXME:  Handle spacing using mpadded?
	var tag = this.NativeMMLelement("mrow");
	this.NativeMMLattributes(tag);
	this.data[0].toNativeMML(tag);
	parent.appendChild(tag);
      }
    });

    MML.chars.Augment({
      //
      //  Add a text node
      //
      toNativeMML: function (parent) {
	parent.appendChild(document.createTextNode(this.toString()));
      }
    });

    MML.entity.Augment({
      //
      //  Add a text node
      //
      toNativeMML: function (parent) {
	parent.appendChild(document.createTextNode(this.toString()));
      }
    });
    
    MML.xml.Augment({
      //
      //  Insert the XML verbatim
      //
      toNativeMML: function (parent) {
        for (var i = 0, m = this.data.length; i < m; i++)
          {parent.appendChild(this.data[i].cloneNode(true))}
      }
    });

    HUB.Register.StartupHook("TeX mathchoice Ready",function () {
      MML.TeXmathchoice.Augment({
	//
	//  Get the MathML for the selected choice
	//
	toNativeMML: function (parent) {this.Core().toNativeMML(parent)}
      });
    });

    //
    //  Loading isn't complete until the element jax is modified,
    //  but can't call loadComplete within the callback for "mml Jax Ready"
    //  (it would call NativeMML's Require routine, asking for the mml jax again)
    //  so wait until after the mml jax has finished processing.
    //
    setTimeout(MathJax.Callback(["loadComplete",nMML,"jax.js"]),0);
  });
  

  //
  //  Determine browser characteristics
  //
  HUB.Browser.Select({
    MSIE: function (browser) {
      var mode = (document.documentMode || 0);
      nMML.msieIE8HeightBug = (mode === 8);
    },
    Opera: function (browser) {
      nMML.operaPositionBug = true;
      nMML.stretchyMoBug = true;
      nMML.mfencedBug = true;
    },
    Firefox: function (browser) {
<<<<<<< HEAD
      nMML.forceReflow = true;
      nMML.widthBug = true;
      nMML.mfencedBug = true;
    },
    Safari: function (browser) {
      nMML.mfencedBug = true;
    },
    Chrome: function (browser) {
      nMML.mfencedBug = true;
=======
      nMML.ffTableWidthBug = !browser.versionAtLeast("13.0"); // <mtable width="xx"> not implemented
      nMML.forceReflow = true;   // <mtable> with alignments set don't display properly without a reflow
      nMML.widthBug = true;      // <math> elements don't always get the correct width

      // In Firefox < 20, the intrinsic width of <mspace> is not computed
      // correctly and thus the element is displayed incorrectly in <mtable>.
      nMML.spaceWidthBug = !browser.versionAtLeast("20.0");

      nMML.TableSpacingBug = true; // mtable@rowspacing/mtable@columnspacing not
                                   // supported.
      nMML.TableLabelBug = true;   // mlabeledtr is not implemented.
    },
    Chrome: function (browser) {
      nMML.TableSpacingBug = true;
      nMML.TableLabelBug = true;
    },
    Safari: function (browser) {
      nMML.TableSpacingBug = true;
      nMML.TableLabelBug = true;
>>>>>>> 89845b90
    }
  });
  

  HUB.Register.StartupHook("End Cookie",function () {
    if (HUB.config.menuSettings.zoom !== "None")
      {AJAX.Require("[MathJax]/extensions/MathZoom.js")}
  });

})(MathJax.OutputJax.NativeMML, MathJax.Hub, MathJax.Ajax, MathJax.HTML);<|MERGE_RESOLUTION|>--- conflicted
+++ resolved
@@ -1069,17 +1069,6 @@
       nMML.mfencedBug = true;
     },
     Firefox: function (browser) {
-<<<<<<< HEAD
-      nMML.forceReflow = true;
-      nMML.widthBug = true;
-      nMML.mfencedBug = true;
-    },
-    Safari: function (browser) {
-      nMML.mfencedBug = true;
-    },
-    Chrome: function (browser) {
-      nMML.mfencedBug = true;
-=======
       nMML.ffTableWidthBug = !browser.versionAtLeast("13.0"); // <mtable width="xx"> not implemented
       nMML.forceReflow = true;   // <mtable> with alignments set don't display properly without a reflow
       nMML.widthBug = true;      // <math> elements don't always get the correct width
@@ -1091,15 +1080,18 @@
       nMML.TableSpacingBug = true; // mtable@rowspacing/mtable@columnspacing not
                                    // supported.
       nMML.TableLabelBug = true;   // mlabeledtr is not implemented.
+
+      nMML.mfencedBug = true;      // mfenced not displayed correctly
     },
     Chrome: function (browser) {
       nMML.TableSpacingBug = true;
       nMML.TableLabelBug = true;
+      nMML.mfencedBug = true;
     },
     Safari: function (browser) {
       nMML.TableSpacingBug = true;
       nMML.TableLabelBug = true;
->>>>>>> 89845b90
+      nMML.mfencedBug = true;
     }
   });
   
