/*************************************************************
 *
 *  MathJax/jax/output/NativeMML/jax.js
 *
 *  Implements the NativeMML OutputJax that displays mathematics
 *  using a browser's native MathML capabilities (if any).
 *  
 *  ---------------------------------------------------------------------
 *  
 *  Copyright (c) 2010 Design Science, Inc.
 * 
 *  Licensed under the Apache License, Version 2.0 (the "License");
 *  you may not use this file except in compliance with the License.
 *  You may obtain a copy of the License at
 * 
 *      http://www.apache.org/licenses/LICENSE-2.0
 * 
 *  Unless required by applicable law or agreed to in writing, software
 *  distributed under the License is distributed on an "AS IS" BASIS,
 *  WITHOUT WARRANTIES OR CONDITIONS OF ANY KIND, either express or implied.
 *  See the License for the specific language governing permissions and
 *  limitations under the License.
 */

(function (nMML,HUB,AJAX) {
  var MML, isMSIE = HUB.Browser.isMSIE;
  
  nMML.Augment({
    LEFTBUTTON: (isMSIE ? 1 : 0),  // the event.button value for left button
    MENUKEY: "altKey",                         // the event value for alternate context menu
    noContextMenuBug: HUB.Browser.isKonequeror,
    msieQuirks: (isMSIE && !(document.compatMode === "BackCompat")),
    
    //
    //  User can configure styles
    //
    config: {styles: {}}, settings: HUB.config.menuSettings,
    Startup: function () {return MathJax.Ajax.Styles(this.config.styles)},
    Config: function () {
      this.SUPER(arguments).Config.call(this);
      if (this.settings.scale) {this.config.scale = this.settings.scale}
    },
    
    //
    //  Add a SPAN to use as a container, and render the math into it
    //  
    Translate: function (script) {
      if (!script.parentNode) return;
      var prev = script.previousSibling;
      if (prev && String(prev.className).match(/^MathJax(_MathML|_Display)?$/))
        {prev.parentNode.removeChild(prev)}
      var math = script.MathJax.elementJax.root;
      var type = (math.Get("display") === "block" ? "div" : "span");
      var span = document.createElement(type), container = span;
      span.className = "MathJax_MathML"; span.style.fontSize = this.config.scale+"%";
      if (isMSIE) {
        container = MathJax.HTML.addElement(span,"span",{
          className:"MathJax_MathContainer",
          style:{display:"inline-block",position:"relative"}
        });
      }
      math.toNativeMML(container);
      script.parentNode.insertBefore(span,script);
      if (isMSIE) {
        if (this.config.showMathMenuMSIE) {this.MSIEoverlay(span)}
      } else {
        math = span.firstChild;
        math.oncontextmenu = this.ContextMenu;
        math.onmouseover   = this.Mouseover;
        math.onmousedown   = this.Mousedown;
        math.onclick       = this.Click;
        math.ondblclick    = this.DblClick;
      }
    },
    //
    //  Remove MathML preceeding the script
    //
    Remove: function (jax) {
      var span = jax.SourceElement(); if (!span) return;
      span = span.previousSibling; if (!span) return;
      if (span.className.match(/MathJax_MathML/)) {span.parentNode.removeChild(span)}
    },
    //
    //  The namespace to use for MML
    //
    MMLnamespace: "http://www.w3.org/1998/Math/MathML",

    //
    //  For MSIE, we must overlay the MathPlayer object to trap the events
    //  (since they can't be cancelled when the events are on the <math> tag
    //  itself).  The events we DON'T want are transferred to the math element,
    //  and the others are handled directly.
    //
    MSIEoverlay: function (span) {
      var math = span.firstChild;
      span.style.position = "absolute"; // so we can measure height/depth
      var HD = span.scrollHeight, W = span.offsetWidth;
      var tmp = MathJax.HTML.addElement(span,"img",{src:"about:blank",style:{width:0,height:HD+"px"}});
      var D = span.scrollHeight - HD; span.removeChild(tmp);
      span.style.position = "";        // back to normal
      var top, left, isDisplay = (span.parentNode.nodeName.toLowerCase() === "div");
      if (isDisplay && this.quirks) {top = -HD; left = Math.floor(-W/2)} else {top = D-HD, left = -W}
      MathJax.HTML.addElement(span,"span",{
        style:{display:"inline-block", width:0, height:0, position:"relative"}
      },[["span",{
        style:{display:"inline-block", position:"absolute", left:left+"px", top:top+"px",
        width:math.offsetWidth+"px", height:HD+"px", cursor:"pointer",
        "background-color":"white", filter:"alpha(opacity=0)"},
        onmousedown: this.MSIEevent, oncontextmenu: this.MSIEevent, onclick: this.MSIEevent,
        /*onmouseup: this.MSIEevent,*/ onmousemove: this.MSIEevent, ondblclick: this.MSIEevent,
        onmouseover: this.MSIEevent, onmouseout: this.MSIEevent
      }]]);
    },
    MSIEmath: function (span) {
      // display="block" seems to produce an extra span, so need extra firstChild
      var math = span.parentNode.previousSibling.firstChild;
      return (math.nodeName.toLowerCase() === "span" ? math.firstChild : math);
    },
    MSIEevent: function () {
      var math = nMML.MSIEmath(this);
      var event = window.event;
      var action = nMML["MSIE"+event.type];
      if (action && action.call(nMML,event,math,this)) {return false}
      math.fireEvent("on"+event.type,event);
      return false;
    },
    MSIEmousedown: function (event,math,span) {
      if (event[this.MENUKEY] && event.button === this.LEFTBUTTON && this.settings.context !== "MathJax") {
        this.trapUp = this.trapClick = true;
        this.ContextMenu.call(span,event,true);
        return true;
      }
      if (this.MSIEzoomKeys && this.MSIEzoomKeys(event)) {this.trapUp = true; return true}
      return false;
    },
    MSIEcontextmenu: function (event,math,span) {
      if (this.settings.context === "MathJax") {
        this.trapUp = this.trapClick = true;
        this.ContextMenu.call(span,event,true);
        return true;
      }
      return false;
    },
    // Other event handlers are in MathZoom.js

    //
    //  Autoload the MathMenu code, when needed
    //
    ContextMenu: function (event,force) {
      if (nMML.config.showMathMenu && (nMML.settings.context === "MathJax" || force)) {
        if (nMML.safariContextMenuBug) {setTimeout('window.getSelection().empty()',0)}
        var MENU = MathJax.Menu;
        if (MENU) {
          if (document.selection) {setTimeout("document.selection.empty()",0)}
          var script = (isMSIE ? this.parentNode.parentNode.nextSibling : this.parentNode.nextSibling);
          MENU.jax = HUB.getJaxFor(script);
          MENU.menu.items[1].menu.items[1].name = 
            (MENU.jax.inputJax.id === "MathML" ? "Original" : MENU.jax.inputJax.id);
          delete nMML.trapClick; delete nMML.trapUp;
          return MENU.menu.Post(event);
        } else {
          if (!AJAX.loadingMathMenu) {
            AJAX.loadingMathMenu = true;
            if (!event) {event = window.event}
            var EVENT = {pageX:event.pageX, pageY:event.pageY, clientX:event.clientX, clientY:event.clientY};
            MathJax.Callback.Queue(
              AJAX.Require("[MathJax]/extensions/MathMenu.js"),
              function () {delete AJAX.loadingMathMenu},
              [this,arguments.callee,EVENT,force]  // call this function again
            );
          }
          if (!event) {event = window.event}
          if (event.preventDefault) {event.preventDefault()}
          if (event.stopPropagation) {event.stopPropagation()}
          event.cancelBubble = true;
          event.returnValue = false;
          return false;
        }
      }
    },
    Mousedown: function (event) {
      if (nMML.config.showMathMenu) {
        if (!event) {event = window.event}
        if (nMML.settings.context === "MathJax") {
          if (!nMML.noContextMenuBug || event.button !== 2) return
        } else {
          if (!event[nMML.MENUKEY] || event.button !== nMML.LEFTBUTTON) return
        }
        return nMML.ContextMenu.call(this,event,true);
      }
    },
    /*
     *  Used for zooming, when that is enabled by the MathMenu
     */
    Mouseover: function (event) {nMML.HandleEvent(event,"Mouseover",this)},
    Click: function (event) {nMML.HandleEvent(event,"Click",this)},
    DblClick: function (event) {nMML.HandleEvent(event,"DblClick",this)},
    HandleEvent: function (event,type,math) {},

    NAMEDSPACE: {
      negativeveryverythinmathspace:  "-.0556em",
      negativeverythinmathspace:      "-.1111em",
      negativethinmathspace:          "-.1667em",
      negativemediummathspace:        "-.2222em",
      negativethickmathspace:         "-.2778em",
      negativeverythickmathspace:     "-.3333em",
      negativeveryverythickmathspace: "-.3889em"
    }
  });
<<<<<<< HEAD
  
=======

  MathJax.Hub.Register.StartupHook("mml Jax Ready",function () {

    MML = MathJax.ElementJax.mml;

>>>>>>> b15ca6e7
    MML.mbase.Augment({
      //
      //  Add a MathML tag of the correct type, and set its attributes
      //    then populate it with its children and append it to the parent
      //
      toNativeMML: function (parent) {
	var tag = this.NativeMMLelement(this.type);
	this.NativeMMLattributes(tag);
	for (var i = 0, m = this.data.length; i < m; i++) {
	  if (this.data[i]) {this.data[i].toNativeMML(tag)}
	    else {tag.appendChild(this.NativeMMLelement("mrow"))}
	}
	parent.appendChild(tag);
      },
      //
      //  Look for attributes that are different from the defaults
      //    and set those in the tag's attribute list
      //
      NativeMMLattributes: function (tag) {
	var defaults = this.defaults;
	var copy = this.NativeMMLcopyAttributes,
	    skip = this.NativeMMLskipAttributes;
	if (this.type === "mstyle") {defaults = MML.math.prototype.defaults}
	for (var id in defaults) {if (!skip[id] && defaults.hasOwnProperty(id)) {
	  if (this[id] != null) {tag.setAttribute(id,this.NativeMMLattribute(id,this[id]))}
	}}
	for (var i = 0, m = copy.length; i < m; i++) {
	  if (this[copy[i]] != null)
	    {tag.setAttribute(copy[i],this.NativeMMLattribute(copy[i],this[copy[i]]))}
	}
      },
      NativeMMLcopyAttributes: [
	"fontfamily","fontsize","fontweight","fontstyle",
	"color","background",
	"id","class","href","style"
      ],
      NativeMMLskipAttributes: {texClass: 1, useHeight: 1, texprimestyle: 1},
      NativeMMLattribute: function (id,value) {
	value = String(value);
	if (nMML.NAMEDSPACE[value]) {value = nMML.NAMEDSPACE[value]} // MP doesn't do negative spaes
	else if (value.match(/^\s*([-+]?(\d+(\.\d*)?|\.\d+))\s*mu\s*$/)) {value = ((1/18)*RegExp.$1)+"em"} // FIXME:  should take scriptlevel into account
	else if (value === "-tex-caligraphic") {value = "script"}
	else if (value === "-tex-oldstyle") {value = "normal"}
	return value;
      },
      //
      //  Create a MathML element
      //
      NativeMMLelement: (
	isMSIE ?
	  function (type) {return document.createElement("mjx:"+type)} :
	  function (type) {return document.createElementNS(nMML.MMLnamespace,type)}
      )
    });

    MML.mrow.Augment({
      //
      //  Make inferred rows not include an mrow tag
      //
      toNativeMML: function (parent) {
	if (this.inferred  && this.parent.inferRow) {
	  for (var i = 0, m = this.data.length; i < m; i++) {
	    if (this.data[i]) {this.data[i].toNativeMML(parent)}
	      else {parent.appendChild(this.NativeMMLelement("mrow"))}
	  }
	} else {
	  this.SUPER(arguments).toNativeMML.call(this,parent);
	}
<<<<<<< HEAD
      }
    });

    MML.msubsup.Augment({
      //
      //  Use proper version of msub, msup, or msubsup, depending on
=======
      }
    });

    MML.msubsup.Augment({
      //
      //  Use proper version of msub, msup, or msubsup, depending on
      //  which items are present
      //
      toNativeMML: function (parent) {
	var type = this.type;
	if (this.data[this.sup] == null) {type = "msub"}
	if (this.data[this.sub] == null) {type = "msup"}
	var tag = this.NativeMMLelement(type);
	this.NativeMMLattributes(tag);
	delete this.data[0].inferred;
	for (var i = 0, m = this.data.length; i < m; i++)
	  {if (this.data[i]) {this.data[i].toNativeMML(tag)}}
	parent.appendChild(tag);
      }
    });

    MML.munderover.Augment({
      //
      //  Use proper version of munder, mover, or munderover, depending on
>>>>>>> b15ca6e7
      //  which items are present
      //
      toNativeMML: function (parent) {
	var type = this.type;
<<<<<<< HEAD
	if (this.data[this.sup] == null) {type = "msub"}
	if (this.data[this.sub] == null) {type = "msup"}
=======
	if (this.data[this.under] == null) {type = "mover"}
	if (this.data[this.over] == null)  {type = "munder"}
>>>>>>> b15ca6e7
	var tag = this.NativeMMLelement(type);
	this.NativeMMLattributes(tag);
	delete this.data[0].inferred;
	for (var i = 0, m = this.data.length; i < m; i++)
	  {if (this.data[i]) {this.data[i].toNativeMML(tag)}}
	parent.appendChild(tag);
      }
    });

<<<<<<< HEAD
    MML.munderover.Augment({
      //
      //  Use proper version of munder, mover, or munderover, depending on
      //  which items are present
      //
      toNativeMML: function (parent) {
	var type = this.type;
	if (this.data[this.under] == null) {type = "mover"}
	if (this.data[this.over] == null)  {type = "munder"}
	var tag = this.NativeMMLelement(type);
	this.NativeMMLattributes(tag);
	delete this.data[0].inferred;
	for (var i = 0, m = this.data.length; i < m; i++)
	  {if (this.data[i]) {this.data[i].toNativeMML(tag)}}
=======
    if (MathJax.Hub.Browser.isFirefox) {
      MML.mtable.Augment({
	toNativeMML: function (parent) {
	  //
	  //  FF doesn't handle width, so put it in styles instead
	  //
	  if (this.width) {
	    var styles = (this.style||"").replace(/;\s*$/,"").split(";");
	    styles.push("width:"+this.width);
	    this.style = styles.join(";");
	  }
	  this.SUPER(arguments).toNativeMML.call(this,parent);
	}
      });
      MML.mlabeledtr.Augment({
	toNativeMML: function (parent) {
	  //
	  //  FF doesn't handle mlabeledtr, so remove the label
	  //
	  var tag = this.NativeMMLelement("mtr");
	  this.NativeMMLattributes(tag);
	  for (var i = 1, m = this.data.length; i < m; i++) {
	    if (this.data[i]) {this.data[i].toNativeMML(tag)}
	    else {tag.appendChild(this.NativeMMLelement("mrow"))}
	  }
	  parent.appendChild(tag);
	}
      });

      var fontDir = MathJax.Hub.config.root + "/fonts/HTML-CSS/TeX/otf";

      /*
       *  Add fix for mathvariant issues in FF
       */
      nMML.Augment({
	config: {
	  styles: {
	    '[mathvariant="double-struck"]':          {"font-family":"MathJax_AMS"},
	    '[mathvariant="script"]':                 {"font-family":"MathJax_Script"},
	    '[mathvariant="fraktur"]':                {"font-family":"MathJax_Fraktur"},
	    '[mathvariant="-tex-oldstyle"]':          {"font-family":"MathJax_Caligraphic"},
	    '[mathvariant="-tex-oldstyle-bold"]':     {"font-family":"MathJax_Caligraphic", "font-weight":"bold"},
	    '[mathvariant="-tex-caligraphic"]':       {"font-family":"MathJax_Caligraphic"},
	    '[mathvariant="-tex-caligraphic-bold"]':  {"font-family":"MathJax_Caligraphic", "font-weight":"bold"},
	    '[mathvariant="bold-script"]':            {"font-family":"MathJax_Script", "font-weight":"bold"},
	    '[mathvariant="bold-fraktur"]':           {"font-family":"MathJax_Fraktur", "font-weight":"bold"},
	    '[mathvariant="monospace"]':              {"font-family":"monospace"},
	    '[mathvariant="sans-serif"]':             {"font-family":"sansserif"},
	    '[mathvariant="bold-sans-serif"]':        {"font-family":"sansserif", "font-weight":"bold"},
	    '[mathvariant="sans-serif-italic"]':      {"font-family":"sansserif", "font-style":"italic"},
	    '[mathvariant="sans-serif-bold-italic"]': {"font-family":"sansserif", "font-style":"italic", "font-weight":"bold"},

	    '@font-face /*1*/': {
	      "font-family": "MathJax_AMS",
	      "src": "local('MathJax_AMS'), url('"+fontDir+"/MathJax_AMS-Regular.otf')"
	    },
	    '@font-face /*2*/': {
	      "font-family": "MathJax_Script",
	      "src": "local('MathJax_Script'), url('"+fontDir+"/MathJax_Script-Regular.otf')"
	    },
	    '@font-face /*3*/': {
	      "font-family": "MathJax_Fraktur",
	      "src": "local('MathJax_Fraktur'), url('"+fontDir+"/MathJax_Fraktur-Regular.otf')"
	    },
	    '@font-face /*4*/': {
	      "font-family": "MathJax_Caligraphic",
	      "src": "local('MathJax_Caligraphic'), url('"+fontDir+"/MathJax_Caligraphic-Regular.otf')"
	    },
	    '@font-face /*5*/': {
	      "font-family": "MathJax_Fraktur", "font-weight":"bold",
	      "src": "local('MathJax_Fraktur-Bold'), url('"+fontDir+"/MathJax_Fraktur-Bold.otf')"
	    },
	    '@font-face /*6*/': {
	      "font-family": "MathJax_Caligraphic", "font-weight":"bold",
	      "src": "local('MathJax_Caligraphic-Bold'), url('"+fontDir+"/MathJax_Caligraphic-Bold.otf')"
	    }
	  }
	}
      });
    }

    MML.TeXAtom.Augment({
      //
      //  Convert TeXatom to an mrow
      //
      toNativeMML: function (parent) {
	// FIXME:  Handle spacing using mpadded?
	var tag = this.NativeMMLelement("mrow");
	this.data[0].toNativeMML(tag);
>>>>>>> b15ca6e7
	parent.appendChild(tag);
      }
    });

<<<<<<< HEAD
    if (MathJax.Hub.Browser.isFirefox) {
      MML.mtable.Augment({
	toNativeMML: function (parent) {
	  //
	  //  FF doesn't handle width, so put it in styles instead
	  //
	  if (this.width) {
	    var styles = (this.style||"").replace(/;\s*$/,"").split(";");
	    styles.push("width:"+this.width);
	    this.style = styles.join(";");
	  }
	  this.SUPER(arguments).toNativeMML.call(this,parent);
	}
      });
      MML.mlabeledtr.Augment({
	toNativeMML: function (parent) {
	  //
	  //  FF doesn't handle mlabeledtr, so remove the label
	  //
	  var tag = this.NativeMMLelement("mtr");
	  this.NativeMMLattributes(tag);
	  for (var i = 1, m = this.data.length; i < m; i++) {
	    if (this.data[i]) {this.data[i].toNativeMML(tag)}
	    else {tag.appendChild(this.NativeMMLelement("mrow"))}
	  }
	  parent.appendChild(tag);
	}
      });

      var fontDir = MathJax.Hub.config.root + "/fonts/HTML-CSS/TeX/otf";

      /*
       *  Add fix for mathvariant issues in FF
       */
      nMML.Augment({
	config: {
	  styles: {
	    '[mathvariant="double-struck"]':          {"font-family":"MathJax_AMS"},
	    '[mathvariant="script"]':                 {"font-family":"MathJax_Script"},
	    '[mathvariant="fraktur"]':                {"font-family":"MathJax_Fraktur"},
	    '[mathvariant="-tex-oldstyle"]':          {"font-family":"MathJax_Caligraphic"},
	    '[mathvariant="-tex-oldstyle-bold"]':     {"font-family":"MathJax_Caligraphic", "font-weight":"bold"},
	    '[mathvariant="-tex-caligraphic"]':       {"font-family":"MathJax_Caligraphic"},
	    '[mathvariant="-tex-caligraphic-bold"]':  {"font-family":"MathJax_Caligraphic", "font-weight":"bold"},
	    '[mathvariant="bold-script"]':            {"font-family":"MathJax_Script", "font-weight":"bold"},
	    '[mathvariant="bold-fraktur"]':           {"font-family":"MathJax_Fraktur", "font-weight":"bold"},
	    '[mathvariant="monospace"]':              {"font-family":"monospace"},
	    '[mathvariant="sans-serif"]':             {"font-family":"sansserif"},
	    '[mathvariant="bold-sans-serif"]':        {"font-family":"sansserif", "font-weight":"bold"},
	    '[mathvariant="sans-serif-italic"]':      {"font-family":"sansserif", "font-style":"italic"},
	    '[mathvariant="sans-serif-bold-italic"]': {"font-family":"sansserif", "font-style":"italic", "font-weight":"bold"},

	    '@font-face /*1*/': {
	      "font-family": "MathJax_AMS",
	      "src": "local('MathJax_AMS'), url('"+fontDir+"/MathJax_AMS-Regular.otf')"
	    },
	    '@font-face /*2*/': {
	      "font-family": "MathJax_Script",
	      "src": "local('MathJax_Script'), url('"+fontDir+"/MathJax_Script-Regular.otf')"
	    },
	    '@font-face /*3*/': {
	      "font-family": "MathJax_Fraktur",
	      "src": "local('MathJax_Fraktur'), url('"+fontDir+"/MathJax_Fraktur-Regular.otf')"
	    },
	    '@font-face /*4*/': {
	      "font-family": "MathJax_Caligraphic",
	      "src": "local('MathJax_Caligraphic'), url('"+fontDir+"/MathJax_Caligraphic-Regular.otf')"
	    },
	    '@font-face /*5*/': {
	      "font-family": "MathJax_Fraktur", "font-weight":"bold",
	      "src": "local('MathJax_Fraktur-Bold'), url('"+fontDir+"/MathJax_Fraktur-Bold.otf')"
	    },
	    '@font-face /*6*/': {
	      "font-family": "MathJax_Caligraphic", "font-weight":"bold",
	      "src": "local('MathJax_Caligraphic-Bold'), url('"+fontDir+"/MathJax_Caligraphic-Bold.otf')"
	    }
	  }
	}
      });
    }

    MML.TeXAtom.Augment({
      //
      //  Convert TeXatom to an mrow
      //
      toNativeMML: function (parent) {
	// FIXME:  Handle spacing using mpadded?
	var tag = this.NativeMMLelement("mrow");
	this.data[0].toNativeMML(tag);
	parent.appendChild(tag);
      }
    });

    MML.chars.Augment({
=======
    MML.chars.Augment({
      //
      //  Add a text node
      //
      toNativeMML: function (parent) {
	parent.appendChild(document.createTextNode(this.toString()));
      }
    });

    MML.entity.Augment({
>>>>>>> b15ca6e7
      //
      //  Add a text node
      //
      toNativeMML: function (parent) {
	parent.appendChild(document.createTextNode(this.toString()));
      }
    });

<<<<<<< HEAD
    MML.entity.Augment({
      //
      //  Add a text node
      //
      toNativeMML: function (parent) {
	parent.appendChild(document.createTextNode(this.toString()));
      }
    });

=======
>>>>>>> b15ca6e7
    MathJax.Hub.Register.StartupHook("TeX mathchoice Ready",function () {
      MML.TeXmathchoice.Augment({
	//
	//  Get the MathML for the selected choice
	//
	toNativeMML: function (parent) {this.Core().toNativeMML(parent)}
      });
    });
<<<<<<< HEAD
=======

    //
    //  Loading isn't complete until the element jax is modified,
    //  but can't call loadComplete within the callback for "mml Jax Ready"
    //  (it would call NativeMML's Require routine, asking for the mml jax again)
    //  so wait until after the mml jax has finished processing.
    //
    setTimeout(MathJax.Callback(["loadComplete",nMML,"jax.js"]),0);
  });
>>>>>>> b15ca6e7
  
  if (HUB.config.menuSettings.zoom !== "None")
    {AJAX.Require("[MathJax]/extensions/MathZoom.js")}

})(MathJax.OutputJax.NativeMML, MathJax.Hub, MathJax.Ajax);<|MERGE_RESOLUTION|>--- conflicted
+++ resolved
@@ -207,15 +207,11 @@
       negativeveryverythickmathspace: "-.3889em"
     }
   });
-<<<<<<< HEAD
-  
-=======
 
   MathJax.Hub.Register.StartupHook("mml Jax Ready",function () {
 
     MML = MathJax.ElementJax.mml;
 
->>>>>>> b15ca6e7
     MML.mbase.Augment({
       //
       //  Add a MathML tag of the correct type, and set its attributes
@@ -284,14 +280,6 @@
 	} else {
 	  this.SUPER(arguments).toNativeMML.call(this,parent);
 	}
-<<<<<<< HEAD
-      }
-    });
-
-    MML.msubsup.Augment({
-      //
-      //  Use proper version of msub, msup, or msubsup, depending on
-=======
       }
     });
 
@@ -316,31 +304,6 @@
     MML.munderover.Augment({
       //
       //  Use proper version of munder, mover, or munderover, depending on
->>>>>>> b15ca6e7
-      //  which items are present
-      //
-      toNativeMML: function (parent) {
-	var type = this.type;
-<<<<<<< HEAD
-	if (this.data[this.sup] == null) {type = "msub"}
-	if (this.data[this.sub] == null) {type = "msup"}
-=======
-	if (this.data[this.under] == null) {type = "mover"}
-	if (this.data[this.over] == null)  {type = "munder"}
->>>>>>> b15ca6e7
-	var tag = this.NativeMMLelement(type);
-	this.NativeMMLattributes(tag);
-	delete this.data[0].inferred;
-	for (var i = 0, m = this.data.length; i < m; i++)
-	  {if (this.data[i]) {this.data[i].toNativeMML(tag)}}
-	parent.appendChild(tag);
-      }
-    });
-
-<<<<<<< HEAD
-    MML.munderover.Augment({
-      //
-      //  Use proper version of munder, mover, or munderover, depending on
       //  which items are present
       //
       toNativeMML: function (parent) {
@@ -352,7 +315,10 @@
 	delete this.data[0].inferred;
 	for (var i = 0, m = this.data.length; i < m; i++)
 	  {if (this.data[i]) {this.data[i].toNativeMML(tag)}}
-=======
+	parent.appendChild(tag);
+      }
+    });
+
     if (MathJax.Hub.Browser.isFirefox) {
       MML.mtable.Augment({
 	toNativeMML: function (parent) {
@@ -442,108 +408,11 @@
 	// FIXME:  Handle spacing using mpadded?
 	var tag = this.NativeMMLelement("mrow");
 	this.data[0].toNativeMML(tag);
->>>>>>> b15ca6e7
 	parent.appendChild(tag);
       }
     });
 
-<<<<<<< HEAD
-    if (MathJax.Hub.Browser.isFirefox) {
-      MML.mtable.Augment({
-	toNativeMML: function (parent) {
-	  //
-	  //  FF doesn't handle width, so put it in styles instead
-	  //
-	  if (this.width) {
-	    var styles = (this.style||"").replace(/;\s*$/,"").split(";");
-	    styles.push("width:"+this.width);
-	    this.style = styles.join(";");
-	  }
-	  this.SUPER(arguments).toNativeMML.call(this,parent);
-	}
-      });
-      MML.mlabeledtr.Augment({
-	toNativeMML: function (parent) {
-	  //
-	  //  FF doesn't handle mlabeledtr, so remove the label
-	  //
-	  var tag = this.NativeMMLelement("mtr");
-	  this.NativeMMLattributes(tag);
-	  for (var i = 1, m = this.data.length; i < m; i++) {
-	    if (this.data[i]) {this.data[i].toNativeMML(tag)}
-	    else {tag.appendChild(this.NativeMMLelement("mrow"))}
-	  }
-	  parent.appendChild(tag);
-	}
-      });
-
-      var fontDir = MathJax.Hub.config.root + "/fonts/HTML-CSS/TeX/otf";
-
-      /*
-       *  Add fix for mathvariant issues in FF
-       */
-      nMML.Augment({
-	config: {
-	  styles: {
-	    '[mathvariant="double-struck"]':          {"font-family":"MathJax_AMS"},
-	    '[mathvariant="script"]':                 {"font-family":"MathJax_Script"},
-	    '[mathvariant="fraktur"]':                {"font-family":"MathJax_Fraktur"},
-	    '[mathvariant="-tex-oldstyle"]':          {"font-family":"MathJax_Caligraphic"},
-	    '[mathvariant="-tex-oldstyle-bold"]':     {"font-family":"MathJax_Caligraphic", "font-weight":"bold"},
-	    '[mathvariant="-tex-caligraphic"]':       {"font-family":"MathJax_Caligraphic"},
-	    '[mathvariant="-tex-caligraphic-bold"]':  {"font-family":"MathJax_Caligraphic", "font-weight":"bold"},
-	    '[mathvariant="bold-script"]':            {"font-family":"MathJax_Script", "font-weight":"bold"},
-	    '[mathvariant="bold-fraktur"]':           {"font-family":"MathJax_Fraktur", "font-weight":"bold"},
-	    '[mathvariant="monospace"]':              {"font-family":"monospace"},
-	    '[mathvariant="sans-serif"]':             {"font-family":"sansserif"},
-	    '[mathvariant="bold-sans-serif"]':        {"font-family":"sansserif", "font-weight":"bold"},
-	    '[mathvariant="sans-serif-italic"]':      {"font-family":"sansserif", "font-style":"italic"},
-	    '[mathvariant="sans-serif-bold-italic"]': {"font-family":"sansserif", "font-style":"italic", "font-weight":"bold"},
-
-	    '@font-face /*1*/': {
-	      "font-family": "MathJax_AMS",
-	      "src": "local('MathJax_AMS'), url('"+fontDir+"/MathJax_AMS-Regular.otf')"
-	    },
-	    '@font-face /*2*/': {
-	      "font-family": "MathJax_Script",
-	      "src": "local('MathJax_Script'), url('"+fontDir+"/MathJax_Script-Regular.otf')"
-	    },
-	    '@font-face /*3*/': {
-	      "font-family": "MathJax_Fraktur",
-	      "src": "local('MathJax_Fraktur'), url('"+fontDir+"/MathJax_Fraktur-Regular.otf')"
-	    },
-	    '@font-face /*4*/': {
-	      "font-family": "MathJax_Caligraphic",
-	      "src": "local('MathJax_Caligraphic'), url('"+fontDir+"/MathJax_Caligraphic-Regular.otf')"
-	    },
-	    '@font-face /*5*/': {
-	      "font-family": "MathJax_Fraktur", "font-weight":"bold",
-	      "src": "local('MathJax_Fraktur-Bold'), url('"+fontDir+"/MathJax_Fraktur-Bold.otf')"
-	    },
-	    '@font-face /*6*/': {
-	      "font-family": "MathJax_Caligraphic", "font-weight":"bold",
-	      "src": "local('MathJax_Caligraphic-Bold'), url('"+fontDir+"/MathJax_Caligraphic-Bold.otf')"
-	    }
-	  }
-	}
-      });
-    }
-
-    MML.TeXAtom.Augment({
-      //
-      //  Convert TeXatom to an mrow
-      //
-      toNativeMML: function (parent) {
-	// FIXME:  Handle spacing using mpadded?
-	var tag = this.NativeMMLelement("mrow");
-	this.data[0].toNativeMML(tag);
-	parent.appendChild(tag);
-      }
-    });
-
     MML.chars.Augment({
-=======
-    MML.chars.Augment({
       //
       //  Add a text node
       //
@@ -553,7 +422,6 @@
     });
 
     MML.entity.Augment({
->>>>>>> b15ca6e7
       //
       //  Add a text node
       //
@@ -562,18 +430,6 @@
       }
     });
 
-<<<<<<< HEAD
-    MML.entity.Augment({
-      //
-      //  Add a text node
-      //
-      toNativeMML: function (parent) {
-	parent.appendChild(document.createTextNode(this.toString()));
-      }
-    });
-
-=======
->>>>>>> b15ca6e7
     MathJax.Hub.Register.StartupHook("TeX mathchoice Ready",function () {
       MML.TeXmathchoice.Augment({
 	//
@@ -582,8 +438,6 @@
 	toNativeMML: function (parent) {this.Core().toNativeMML(parent)}
       });
     });
-<<<<<<< HEAD
-=======
 
     //
     //  Loading isn't complete until the element jax is modified,
@@ -593,7 +447,6 @@
     //
     setTimeout(MathJax.Callback(["loadComplete",nMML,"jax.js"]),0);
   });
->>>>>>> b15ca6e7
   
   if (HUB.config.menuSettings.zoom !== "None")
     {AJAX.Require("[MathJax]/extensions/MathZoom.js")}
