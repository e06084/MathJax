--- conflicted
+++ resolved
@@ -1075,12 +1075,9 @@
     },
     Opera: function (browser) {
       nMML.operaPositionBug = true;
-<<<<<<< HEAD
       nMML.stretchyMoBug = true;
+      nMML.tableLabelBug = true;
       nMML.mfencedBug = true;
-=======
-      nMML.tableLabelBug = true;
->>>>>>> 1e9ade71
     },
     Firefox: function (browser) {
       nMML.ffTableWidthBug = !browser.versionAtLeast("13.0"); // <mtable width="xx"> not implemented
@@ -1093,31 +1090,18 @@
 
       nMML.tableSpacingBug = true; // mtable@rowspacing/mtable@columnspacing not
                                    // supported.
-<<<<<<< HEAD
-      nMML.TableLabelBug = true;   // mlabeledtr is not implemented.
-
+      nMML.tableLabelBug = true;   // mlabeledtr is not implemented.
       nMML.mfencedBug = true;      // mfenced not displayed correctly
-    },
-    Chrome: function (browser) {
-      nMML.TableSpacingBug = true;
-      nMML.TableLabelBug = true;
-      nMML.mfencedBug = true;
-    },
-    Safari: function (browser) {
-      nMML.TableSpacingBug = true;
-      nMML.TableLabelBug = true;
-      nMML.mfencedBug = true;
-=======
-      nMML.tableLabelBug = true;   // mlabeledtr is not implemented.
     },
     Chrome: function (browser) {
       nMML.tableSpacingBug = true;
       nMML.tableLabelBug = true;
+      nMML.mfencedBug = true;
     },
     Safari: function (browser) {
       nMML.tableSpacingBug = true;
       nMML.tableLabelBug = true;
->>>>>>> 1e9ade71
+      nMML.mfencedBug = true;
     }
   });
   
