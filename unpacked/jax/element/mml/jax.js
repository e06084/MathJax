/*************************************************************
 *
 *  MathJax/jax/element/mml/jax.js
 *  
 *  Implements the MML ElementJax that holds the internal represetation
 *  of the mathematics on the page.  Various InputJax will produce this
 *  format, and the OutputJax will display it in various formats.
 *
 *  ---------------------------------------------------------------------
 *  
 *  Copyright (c) 2009-2011 Design Science, Inc.
 * 
 *  Licensed under the Apache License, Version 2.0 (the "License");
 *  you may not use this file except in compliance with the License.
 *  You may obtain a copy of the License at
 * 
 *      http://www.apache.org/licenses/LICENSE-2.0
 * 
 *  Unless required by applicable law or agreed to in writing, software
 *  distributed under the License is distributed on an "AS IS" BASIS,
 *  WITHOUT WARRANTIES OR CONDITIONS OF ANY KIND, either express or implied.
 *  See the License for the specific language governing permissions and
 *  limitations under the License.
 */

MathJax.ElementJax.mml = MathJax.ElementJax({
  mimeType: "jax/mml"
},{
  id: "mml",
<<<<<<< HEAD
  version: "1.1.3",
=======
  version: "1.1.2",
>>>>>>> 4ff36e71
  directory: MathJax.ElementJax.directory + "/mml",
  extensionDir: MathJax.ElementJax.extensionDir + "/mml",
  optableDir: MathJax.ElementJax.directory + "/mml/optable"
});

MathJax.ElementJax.mml.Augment({
  Init: function () {
    if (arguments.length === 1 && arguments[0].type === "math") {this.root = arguments[0]}
      else {this.root = MathJax.ElementJax.mml.math.apply(this,arguments)}
    if (this.root.mode) {
      if (!this.root.display && this.root.mode === "display") {this.root.display = "block"}
      delete this.root.mode;
    }
  }
},{
  INHERIT: "_inherit_",
  AUTO: "_auto_",
  SIZE: {
    INFINITY: "infinity",
    SMALL: "small",
    NORMAL: "normal",
    BIG: "big"
  },
  COLOR: {
    TRANSPARENT: "transparent"
  },
  VARIANT: {
    NORMAL: "normal",
    BOLD: "bold",
    ITALIC: "italic",
    BOLDITALIC: "bold-italic",
    DOUBLESTRUCK: "double-struck",
    FRAKTUR: "fraktur",
    BOLDFRAKTUR: "bold-fraktur",
    SCRIPT: "script",
    BOLDSCRIPT: "bold-script",
    SANSSERIF: "sans-serif",
    BOLDSANSSERIF: "bold-sans-serif",
    SANSSERIFITALIC: "sans-serif-italic",
    SANSSERIFBOLDITALIC: "sans-serif-bold-italic",
    MONOSPACE: "monospace",
    INITIAL: "inital",
    TAILED: "tailed",
    LOOPED: "looped",
    STRETCHED: "stretched",
    CALIGRAPHIC: "-tex-caligraphic",
    OLDSTYLE: "-tex-oldstyle"
  },
  FORM: {
    PREFIX: "prefix",
    INFIX: "infix",
    POSTFIX: "postfix"
  },
  LINEBREAK: {
    AUTO: "auto",
    NEWLINE: "newline",
    NOBREAK: "nobreak",
    GOODBREAK: "goodbreak",
    BADBREAK: "badbreak"
  },
  LINEBREAKSTYLE: {
    BEFORE: "before",
    AFTER: "after",
    DUPLICATE: "duplicate",
    INFIXLINBREAKSTYLE: "infixlinebreakstyle"
  },
  INDENTALIGN: {
    LEFT: "left",
    CENTER: "center",
    RIGHT: "right",
    AUTO: "auto",
    ID: "id",
    INDENTALIGN: "indentalign"
  },
  INDENTSHIFT: {
    INDENTSHIFT: "indentshift"
  },
  LINETHICKNESS: {
    THIN: "thin",
    MEDIUM: "medium",
    THICK: "thick"
  },
  NOTATION: {
    LONGDIV: "longdiv",
    ACTUARIAL: "actuarial",
    RADICAL: "radical",
    BOX: "box",
    ROUNDEDBOX: "roundedbox",
    CIRCLE: "circle",
    LEFT: "left",
    RIGHT: "right",
    TOP: "top",
    BOTTOM: "bottom",
    UPDIAGONALSTRIKE: "updiagonalstrike",
    DOWNDIAGONALSTRIKE: "downdiagonalstrike",
    VERTICALSTRIKE: "verticalstrike",
    HORIZONTALSTRIKE: "horizontalstrike",
    MADRUWB: "madruwb"
  },
  ALIGN: {
    TOP: "top",
    BOTTOM: "bottom",
    CENTER: "center",
    BASELINE: "baseline",
    AXIS: "axis",
    LEFT: "left",
    RIGHT: "right"
  },
  LINES: {
    NONE: "none",
    SOLID: "solid",
    DASHED: "dashed"
  },
  SIDE: {
    LEFT: "left",
    RIGHT: "right",
    LEFTOVERLAP: "leftoverlap",
    RIGHTOVERLAP: "rightoverlap"
  },
  WIDTH: {
    AUTO: "auto",
    FIT: "fit"
  },
  ACTIONTYPE: {
    TOGGLE: "toggle",
    STATUSLINE: "statusline",
    TOOLTIP: "tooltip",
    INPUT: "input"
  },
  LENGTH: {
    VERYVERYTHINMATHSPACE: "veryverythinmathspace",
    VERYTHINMATHSPACE: "verythinmathspace",
    THINMATHSPACE: "thinmathspace",
    MEDIUMMATHSPACE: "mediummathspace",
    THICKMATHSPACE: "thickmathspace",
    VERYTHICKMATHSPACE: "verythickmathspace",
    VERYVERYTHICKMATHSPACE: "veryverythickmathspace",
    NEGATIVEVERYVERYTHINMATHSPACE: "negativeveryverythinmathspace",
    NEGATIVEVERYTHINMATHSPACE: "negativeverythinmathspace",
    NEGATIVETHINMATHSPACE: "negativethinmathspace",
    NEGATIVEMEDIUMMATHSPACE: "negativemediummathspace",
    NEGATIVETHICKMATHSPACE: "negativethickmathspace",
    NEGATIVEVERYTHICKMATHSPACE: "negativeverythickmathspace",
    NEGATIVEVERYVERYTHICKMATHSPACE: "negativeveryverythickmathspace"
  },
  OVERFLOW: {
    LINBREAK: "linebreak",
    SCROLL: "scroll",
    ELIDE: "elide",
    TRUNCATE: "truncate",
    SCALE: "scale"
  },
  UNIT: {
    EM: "em",
    EX: "ex",
    PX: "px",
    IN: "in",
    CM: "cm",
    MM: "mm",
    PT: "pt",
    PC: "pc"
  },
  TEXCLASS: {
    ORD:   0,
    OP:    1,
    BIN:   2,
    REL:   3,
    OPEN:  4,
    CLOSE: 5,
    PUNCT: 6,
    INNER: 7,
    VCENTER: 8,
    NONE:   -1
  },
  PLANE1: String.fromCharCode(0xD835)
});

(function (MML) {
  var FALSE = false; var TRUE = true;
  
  MML.mbase = MathJax.Object.Subclass({
    type: "base", isToken: FALSE,
    defaults: {
      mathbackground: MML.INHERIT,
      mathcolor: MML.INHERIT
    },
    noInherit: {},
<<<<<<< HEAD
    noInheritAttribute: {
      texClass: true
    },
=======
    linebreakContainer: FALSE,
>>>>>>> 4ff36e71
    
    Init: function () {
      this.data = [];
      if (this.inferRow && !(arguments.length === 1 && arguments[0].inferred))
        {this.Append(MML.mrow().With({inferred: TRUE}))}
      this.Append.apply(this,arguments);
    },
    With: function (def) {
      for (var id in def) {if (def.hasOwnProperty(id)) {this[id] = def[id]}}
      return this;
    },
    Append: function () {
      if (this.inferRow && this.data.length) {
        this.data[0].Append.apply(this.data[0],arguments);
      } else {
        for (var i = 0, m = arguments.length; i < m; i++)
          {this.SetData(this.data.length,arguments[i])}
      }
    },
    SetData: function (i,item) {
      if (item != null) {
        if (!(item instanceof MML.mbase))
          {item = (this.isToken ? MML.chars(item) : MML.mtext(item))}
        item.parent = this;
        item.setInherit(this.inheritFromMe ? this : this.inherit);
      }
      this.data[i] = item;
    },
    Parent: function () {
      var parent = this.parent;
      while (parent && parent.inferred) {parent = parent.parent}
      return parent;
    },
    Get: function (name,nodefault) {
      if (typeof(this[name]) !== "undefined") {return this[name]}
      // FIXME: should cache these values and get from cache
      // (clear cache when appended to a new object?)
      var parent = this.Parent();
      if (parent && parent["adjustChild_"+name] != null)
        {return (parent["adjustChild_"+name])(parent.childPosition(this))}
      var obj = this.inherit; var root = obj;
      while (obj) {
        if (typeof(obj[name]) !== "undefined" && !obj.noInheritAttribute[name]) {
          var noInherit = obj.noInherit[this.type];
          if (!(noInherit && noInherit[name])) {return obj[name]}
        }
        root = obj; obj = obj.inherit;
      }
      if (!nodefault) {
        if (this.defaults[name] === MML.AUTO) {return this.autoDefault(name)}
        if (this.defaults[name] !== MML.INHERIT && this.defaults[name] != null)
          {return this.defaults[name]}
        if (root) {return root.defaults[name]}
      }
      return null;
    },
    hasValue: function (name) {return (this.Get(name,true) != null)},
    getValues: function () {
      var values = {};
      for (var i = 0, m = arguments.length; i < m; i++)
        {values[arguments[i]] = this.Get(arguments[i])}
      return values;
    },
    adjustChild_scriptlevel:   function (i) {return this.Get("scriptlevel")},   // always inherit from parent
    adjustChild_displaystyle:  function (i) {return this.Get("displaystyle")},  // always inherit from parent
    adjustChild_texprimestyle: function (i) {return this.Get("texprimestyle")}, // always inherit from parent
    childPosition: function (child) {
      if (child.parent.inferred) {child = child.parent}
      for (var i = 0, m = this.data.length; i < m; i++) {if (this.data[i] === child) {return i}}
      return null;
    },
    setInherit: function (obj) {
      if (obj !== this.inherit && this.inherit == null) {
        this.inherit = obj;
        for (var i = 0, m = this.data.length; i < m; i++) {
          if (this.data[i] && this.data[i].setInherit) {this.data[i].setInherit(obj)}
        }
      }
    },
    setTeXclass: function (prev) {
      this.getPrevClass(prev);
      return (typeof(this.texClass) !== "undefined" ? this : prev);
    },
    getPrevClass: function (prev) {
      if (prev) {
        this.prevClass = prev.Get("texClass");
        this.prevLevel = prev.Get("scriptlevel");
      }
    },
    updateTeXclass: function (core) {
      if (core) {
        this.prevClass = core.prevClass; delete core.prevClass;
        this.prevLevel = core.prevLevel; delete core.prevLevel;
        this.texClass = core.Get("texClass");
      }
    },
    texSpacing: function () {
      var prev = (this.prevClass != null ? this.prevClass : MML.TEXCLASS.NONE);
      var tex = (this.Get("texClass") || MML.TEXCLASS.ORD);
      if (prev === MML.TEXCLASS.NONE || tex === MML.TEXCLASS.NONE) {return ""}
      if (prev === MML.TEXCLASS.VCENTER) {prev = MML.TEXCLASS.ORD}
      if (tex  === MML.TEXCLASS.VCENTER) {tex  = MML.TEXCLASS.ORD}
      var space = this.TEXSPACE[prev][tex];
      if (this.prevLevel > 0 && this.Get("scriptlevel") > 0 && space >= 0) {return ""}
      return this.TEXSPACELENGTH[Math.abs(space)];
    },
    TEXSPACELENGTH:[
      "",
      MML.LENGTH.THINMATHSPACE,
      MML.LENGTH.MEDIUMMATHSPACE,
      MML.LENGTH.THICKMATHSPACE
    ],
    // See TeXBook Chapter 18 (p. 170)
    TEXSPACE: [
      [ 0,-1, 2, 3, 0, 0, 0, 1], // ORD
      [-1,-1, 0, 3, 0, 0, 0, 1], // OP
      [ 2, 2, 0, 0, 2, 0, 0, 2], // BIN
      [ 3, 3, 0, 0, 3, 0, 0, 3], // REL
      [ 0, 0, 0, 0, 0, 0, 0, 0], // OPEN
      [ 0,-1, 2, 3, 0, 0, 0, 1], // CLOSE
      [ 1, 1, 0, 1, 1, 1, 1, 1], // PUNCT
      [ 1,-1, 2, 3, 1, 0, 1, 1]  // INNER
    ],
    autoDefault: function (name) {return ""},
    isSpacelike: function () {return FALSE},
    isEmbellished: function () {return FALSE},
    Core: function () {return this},
    CoreMO: function () {return this},
    lineBreak: function () {  // FIXME:  should be removed (and from elements below) when SVG is converted to new linebreak style
      if (this.isEmbellished()) {return this.CoreMO().lineBreak()} else {return "none"}
    },
    hasNewline: function () {
      if (this.isEmbellished()) {return this.CoreMO().hasNewline()}
      if (this.isToken || this.linebreakContainer) {return FALSE}
      for (var i = 0, m = this.data.length; i < m; i++) {
        if (this.data[i] && this.data[i].hasNewline()) {return TRUE}
      }
      return FALSE;
    },
    array: function () {if (this.inferred) {return this.data} else {return [this]}},
    toString: function () {return this.type+"("+this.data.join(",")+")"}
  },{
    childrenSpacelike: function () {
      for (var i = 0, m = this.data.length; i < m; i++)
        {if (!this.data[i].isSpacelike()) {return FALSE}}
      return TRUE;
    },
    childEmbellished: function () {
      return (this.data[0] && this.data[0].isEmbellished());
    },
    childCore: function () {return this.data[0]},
    childCoreMO: function () {return (this.data[0] ? this.data[0].CoreMO() : null)},
    setChildTeXclass: function (prev) {
      if (this.data[0]) {
        prev = this.data[0].setTeXclass(prev);
        this.updateTeXclass(this.data[0]);
      }
      return prev;
    },
    setBaseTeXclasses: function (prev) {
      this.getPrevClass(prev); this.texClass = null;
      if (this.isEmbellished()) {
        prev = this.data[0].setTeXclass(prev);
        this.updateTeXclass(this.Core());
      } else {if (this.data[0]) {this.data[0].setTeXclass()}; prev = this}
      for (var i = 1, m = this.data.length; i < m; i++)
        {if (this.data[i]) {this.data[i].setTeXclass()}}
      return prev;
    },
    setSeparateTeXclasses: function (prev) {
      this.getPrevClass(prev);
      for (var i = 0, m = this.data.length; i < m; i++)
        {if (this.data[i]) {this.data[i].setTeXclass()}}
      if (this.isEmbellished()) {this.updateTeXclass(this.Core())}
      return this;
    }
  });
  
  MML.mi = MML.mbase.Subclass({
    type: "mi", isToken: TRUE,
    texClass: MML.TEXCLASS.ORD,
    defaults: {
      mathvariant: MML.AUTO,
      mathsize: MML.INHERIT,
      mathbackground: MML.INHERIT,
      mathcolor: MML.INHERIT
    },
    autoDefault: function (name) {
      if (name === "mathvariant") {
        var mi = (this.data[0]||"").toString();
        return (mi.length === 1 || (mi.length === 2 && mi.charCodeAt(0) === this.PLANE1) ?
                  MML.VARIANT.ITALIC : MML.VARIANT.NORMAL);
      }
      return "";
    } 
  });
  
  MML.mn = MML.mbase.Subclass({
    type: "mn", isToken: TRUE,
    texClass: MML.TEXCLASS.ORD,
    defaults: {
      mathvariant: MML.INHERIT,
      mathsize: MML.INHERIT,
      mathbackground: MML.INHERIT,
      mathcolor: MML.INHERIT
    }
  });
  
  MML.mo = MML.mbase.Subclass({
    type: "mo", isToken: TRUE,
    defaults: {
      mathvariant: MML.INHERIT,
      mathsize: MML.INHERIT,
      mathbackground: MML.INHERIT,
      mathcolor: MML.INHERIT,
      form: MML.AUTO,
      fence: MML.AUTO,
      separator: MML.AUTO,
      lspace: MML.AUTO,
      rspace: MML.AUTO,
      stretchy: MML.AUTO,
      symmetric: MML.AUTO,
      maxsize: MML.AUTO,
      minsize: MML.AUTO,
      largeop: MML.AUTO,
      movablelimits: MML.AUTO,
      accent: MML.AUTO,
      linebreak: MML.LINEBREAK.AUTO,
      lineleading: MML.INHERIT,
      linebreakstyle: MML.AUTO,
      linebreakmultchar: MML.INHERIT,
      indentalign: MML.INHERIT,
      indentshift: MML.INHERIT,
      indenttarget: MML.INHERIT,
      indentalignfirst: MML.INHERIT,
      indentshiftfirst: MML.INHERIT,
      indentalignlast: MML.INHERIT,
      indentshiftlast: MML.INHERIT,
      texClass: MML.AUTO
    },
    defaultDef: {
      form: MML.FORM.INFIX,
      fence: FALSE,
      separator: FALSE,
      lspace: MML.LENGTH.THICKMATHSPACE,
      rspace: MML.LENGTH.THICKMATHSPACE,
      stretchy: FALSE,
      symmetric: TRUE,
      maxsize: MML.SIZE.INFINITY,
      minsize: '0em', //'1em',
      largeop: FALSE,
      movablelimits: FALSE,
      accent: FALSE,
      linebreak: MML.LINEBREAK.AUTO,
      lineleading: "1ex",
      linebreakstyle: "before",
      indentalign: MML.INDENTALIGN.AUTO,
      indentshift: "0",
      indenttarget: "",
      indentalignfirst: MML.INDENTALIGN.INDENTALIGN,
      indentshiftfirst: MML.INDENTSHIFT.INDENTSHIFT,
      indentalignlast: MML.INDENTALIGN.INDENTALIGN,
      indentshiftlast: MML.INDENTSHIFT.INDENTSHIFT,
      texClass: MML.TEXCLASS.REL // for MML, but TeX sets ORD explicitly
    },
    SPACE_ATTR: {lspace: 0x01, rspace: 0x02, form: 0x04},
    useMMLspacing: 0x07,
    autoDefault: function (name,nodefault) {
      var def = this.def;
      if (!def) {
        if (name === "form") {this.useMMLspacing &= ~this.SPACE_ATTR.form; return this.getForm()}
        var mo = this.data.join("");
        var forms = [this.Get("form"),MML.FORM.INFIX,MML.FORM.POSTFIX,MML.FORM.PREFIX];
        for (var i = 0, m = forms.length; i < m; i++) {
          var data = this.OPTABLE[forms[i]][mo];
          if (data) {def = this.makeDef(data); break}
        }
        if (!def) {def = this.CheckRange(mo)}
        if (!def && nodefault) {def = {}} else {
          if (!def) {def = MathJax.Hub.Insert({},this.defaultDef)}
          def.form = forms[0];
          this.def = def;
        }
      }
      this.useMMLspacing &= ~(this.SPACE_ATTR[name] || 0);
      if (def[name] != null) {return def[name]}
      else if (!nodefault) {return this.defaultDef[name]}
      return "";
    },
    CheckRange: function (mo) {
      var n = mo.charCodeAt(0);
      if (mo.charAt(0) === MML.PLANE1) {n = mo.charCodeAt(1) + 0x1D400 - 0xDC00}
      for (var i = 0, m = this.RANGES.length; i < m && this.RANGES[i][0] <= n; i++) {
        if (n <= this.RANGES[i][1]) {
          if (this.RANGES[i][3]) {
            var file = MML.optableDir+"/"+this.RANGES[i][3]+".js";
            this.RANGES[i][3] = null;
            MathJax.Hub.RestartAfter(MathJax.Ajax.Require(file));
          }
          var data = (["ORD","OP","BIN","REL","OPEN","CLOSE","PUNCT","INNER"])[this.RANGES[i][2]];
          data = this.OPTABLE.infix[mo] = MML.mo.OPTYPES[data === "BIN" ? "BIN3" : data];
          return this.makeDef(data);
        }
      }
      return null;
    },
    makeDef: function (data) {
      if (data[2] == null) {data[2] = this.defaultDef.texClass}
      if (!data[3]) {data[3] = {}}
      var def = MathJax.Hub.Insert({},data[3]);
      def.lspace = this.SPACE[data[0]]; def.rspace = this.SPACE[data[1]];
      def.texClass = data[2];
      return def;
    },
    getForm: function () {
      var core = this, parent = this.parent, Parent = this.Parent();
      while (Parent && Parent.isEmbellished())
        {core = parent; parent = Parent.parent; Parent = Parent.Parent()}
      if (parent && parent.type === "mrow" && parent.NonSpaceLength() !== 1) {
        if (parent.FirstNonSpace() === core) {return MML.FORM.PREFIX}
        if (parent.LastNonSpace() === core) {return MML.FORM.POSTFIX}
      }
      return MML.FORM.INFIX;
    },
    isEmbellished: function () {return TRUE},
    hasNewline: function () {return (this.Get("linebreak") === MML.LINEBREAK.NEWLINE)},
    lineBreak: function () {
      var values = this.getValues("linebreak","linebreakstyle");
      if (values.linebreak === MML.LINEBREAK.NEWLINE) {
        if (values.linebreakstyle === MML.LINEBREAKSTYLE.INFIXLINEBREAKSTYLE)
          {values.linebreakstyle = this.Get("infixlinebreakstyle")}
        return values.linebreakstyle;
      }
      return "none";
    },
    setTeXclass: function (prev) {
      this.getValues("lspace","rspace"); // sets useMMLspacing
      if (this.useMMLspacing) {this.texClass = MML.TEXCLASS.NONE; return this}
      this.texClass = this.Get("texClass"); if (this.texClass === MML.TEXCLASS.NONE) {return prev}
      if (prev) {this.prevClass = prev.texClass || MML.TEXCLASS.ORD; this.prevLevel = prev.Get("scriptlevel")}
        else {this.prevClass = MML.TEXCLASS.NONE}
      if (this.texClass === MML.TEXCLASS.BIN &&
            (this.prevClass === MML.TEXCLASS.NONE ||
             this.prevClass === MML.TEXCLASS.BIN ||
             this.prevClass === MML.TEXCLASS.OP ||
             this.prevClass === MML.TEXCLASS.REL ||
             this.prevClass === MML.TEXCLASS.OPEN ||
             this.prevClass === MML.TEXCLASS.PUNCT)) {
        this.texClass = MML.TEXCLASS.ORD;
      } else if (this.prevClass === MML.TEXCLASS.BIN &&
                   (this.texClass === MML.TEXCLASS.REL ||
                    this.texClass === MML.TEXCLASS.CLOSE ||
                    this.texClass === MML.TEXCLASS.PUNCT)) {
        prev.texClass = this.prevClass = MML.TEXCLASS.ORD;
      }
      return this;
    }
  });
  
  MML.mtext = MML.mbase.Subclass({
    type: "mtext", isToken: TRUE,
    isSpacelike: function () {return TRUE},
    texClass: MML.TEXCLASS.ORD,
    defaults: {
      mathvariant: MML.INHERIT,
      mathsize: MML.INHERIT,
      mathbackground: MML.INHERIT,
      mathcolor: MML.INHERIT
    }
  });

  MML.mspace = MML.mbase.Subclass({
    type: "mspace", isToken: TRUE,
    isSpacelike: function () {return TRUE},
    defaults: {
      mathbackground: MML.INHERIT,
      mathcolor: MML.INHERIT,
      width: "0em",
      height: "0ex",
      depth: "0ex",
      linebreak: MML.LINEBREAK.AUTO
    },
    hasNewline: function () {return (this.Get("linebreak") === MML.LINEBREAK.NEWLINE)},
    lineBreak: function () {
      return (this.Get("linebreak") === MML.LINEBREAK.NEWLINE ?
                MML.LINEBREAKSTYLE.AFTER : "none");
    }
  });

  MML.ms = MML.mbase.Subclass({
    type: "ms", isToken: TRUE,
    texClass: MML.TEXCLASS.ORD,
    defaults: {
      mathvariant: MML.INHERIT,
      mathsize: MML.INHERIT,
      mathbackground: MML.INHERIT,
      mathcolor: MML.INHERIT,
      lquote: '"',
      rquote: '"'
    }
  });

  MML.mglyph = MML.mbase.Subclass({
    type: "mglyph", isToken: TRUE,
    texClass: MML.TEXCLASS.ORD,
    defaults: {
      mathbackground: MML.INHERIT,
      mathcolor: MML.INHERIT,
      alt: "",
      src: "",
      width: MML.AUTO,
      height: MML.AUTO,
      valign: "0em"
    }
  });

  MML.mrow = MML.mbase.Subclass({
    type: "mrow",
    isSpacelike: MML.mbase.childrenSpacelike,
    inferred: FALSE,
    isEmbellished: function () {
      var isEmbellished = FALSE;
      for (var i = 0, m = this.data.length; i < m; i++) {
        if (this.data[i] == null) continue;
        if (this.data[i].isEmbellished()) {
          if (isEmbellished) {return FALSE}
          isEmbellished = TRUE; this.core = i;
        } else if (!this.data[i].isSpacelike()) {return FALSE}
      }
      return isEmbellished;
    },
    NonSpaceLength: function () {
      var n = 0;
      for (var i = 0, m = this.data.length; i < m; i++)
        {if (this.data[i] && !this.data[i].isSpacelike()) {n++}}
      return n;
    },
    FirstNonSpace: function () {
      for (var i = 0, m = this.data.length; i < m; i++)
        {if (this.data[i] && !this.data[i].isSpacelike()) {return this.data[i]}}
      return null;
    },
    LastNonSpace: function () {
      for (var i = this.data.length-1; i >= 0; i--)
        {if (this.data[0] && !this.data[i].isSpacelike()) {return this.data[i]}}
      return null;
    },
    Core: function () {
      if (!(this.isEmbellished()) || typeof(this.core) === "undefined") {return this}
      return this.data[this.core];
    },
    CoreMO: function () {
      if (!(this.isEmbellished()) || typeof(this.core) === "undefined") {return this}
      return this.data[this.core].CoreMO();
    },
    toString: function () {
      if (this.inferred) {return '[' + this.data.join(',') + ']'}
      return this.SUPER(arguments).toString.call(this);
    },
    setTeXclass: function (prev) {
      for (var i = 0, m = this.data.length; i < m; i++)
        {if (this.data[i]) {prev = this.data[i].setTeXclass(prev)}}
      if (this.data[0]) {this.updateTeXclass(this.data[0])}
      return prev;
    }
  });

  MML.mfrac = MML.mbase.Subclass({
    type: "mfrac", num: 0, den: 1,
    linebreakContainer: TRUE,
    texClass: MML.TEXCLASS.INNER,
    isEmbellished: MML.mbase.childEmbellished,
    Core: MML.mbase.childCore,
    CoreMO: MML.mbase.childCoreMO,
    defaults: {
      mathbackground: MML.INHERIT,
      mathcolor: MML.INHERIT,
      linethickness: MML.LINETHICKNESS.MEDIUM,
      numalign: MML.ALIGN.CENTER,
      denomalign: MML.ALIGN.CENTER,
      bevelled: FALSE
    },
    adjustChild_displaystyle: function (n) {return FALSE},
    adjustChild_scriptlevel: function (n) {
      var level = this.Get("scriptlevel");
      if (!this.Get("displaystyle") || level > 0) {level++}
      return level;
    },
    adjustChild_texprimestyle: function (n) {
      if (n == this.den) {return true}
      return this.Get("texprimestyle");
    },
    setTeXclass: MML.mbase.setSeparateTeXclasses
  });

  MML.msqrt = MML.mbase.Subclass({
    type: "msqrt",
    inferRow: TRUE,
    linebreakContainer: TRUE,
    texClass: MML.TEXCLASS.ORD,
    setTeXclass: MML.mbase.setSeparateTeXclasses,
    adjustChild_texprimestyle: function (n) {return TRUE}
  });

  MML.mroot = MML.mbase.Subclass({
    type: "mroot",
    linebreakContainer: TRUE,
    texClass: MML.TEXCLASS.ORD,
    adjustChild_displaystyle: function (n) {
      if (n === 1) {return FALSE}
      return this.Get("displaystyle");
    },
    adjustChild_scriptlevel: function (n) {
      var level = this.Get("scriptlevel");
      if (n === 1) {level += 2}
      return level;
    },
    adjustChild_texprimestyle: function (n) {
      if (n === 0) {return TRUE};
      return this.Get("texprimestyle");
    },
    setTeXclass: MML.mbase.setSeparateTeXclasses
  });

  MML.mstyle = MML.mbase.Subclass({
    type: "mstyle",
    isSpacelike: MML.mbase.childrenSpacelike,
    isEmbellished: MML.mbase.childEmbellished,
    Core: MML.mbase.childCore,
    CoreMO: MML.mbase.childCoreMO,
    inferRow: TRUE,
    defaults: {
      scriptlevel: MML.INHERIT,
      displaystyle: MML.INHERIT,
      scriptsizemultiplier: Math.sqrt(1/2),
      scriptminsize: "8pt",
      mathbackground: MML.INHERIT,
      mathcolor: MML.INHERIT,
      infixlinebreakstyle: MML.LINEBREAKSTYLE.BEFORE,
      decimalseparator: "."
    },
    adjustChild_scriptlevel: function (n) {
      var level = this.scriptlevel;
      if (level == null) {
        level = this.Get("scriptlevel");
      } else if (String(level).match(/^ *[-+]/)) {
        delete this.scriptlevel;
        var LEVEL = this.Get("scriptlevel");
        this.scriptlevel = level;
        level = LEVEL + parseInt(level);
      }
      return level;
    },
    inheritFromMe: TRUE,
    noInherit: {
      mpadded: {width: TRUE, height: TRUE, depth: TRUE, lspace: TRUE, voffset: TRUE},
      mtable:  {width: TRUE, height: TRUE, depth: TRUE, align: TRUE}
    },
    setTeXclass: MML.mbase.setChildTeXclass
  });

  MML.merror = MML.mbase.Subclass({
    type: "merror",
    inferRow: TRUE,
    linebreakContainer: TRUE,
    texClass: MML.TEXCLASS.ORD
  });

  MML.mpadded = MML.mbase.Subclass({
    type: "mpadded",
    inferRow: TRUE,
    isSpacelike: MML.mbase.childrenSpacelike,
    isEmbellished: MML.mbase.childEmbellished,
    Core: MML.mbase.childCore,
    CoreMO: MML.mbase.childCoreMO,
    defaults: {
      mathbackground: MML.INHERIT,
      mathcolor: MML.INHERIT,
      width: "",
      height: "",
      depth: "",
      lspace: 0,
      voffset: 0
    },
    setTeXclass: MML.mbase.setChildTeXclass
  });

  MML.mphantom = MML.mbase.Subclass({
    type: "mphantom",
    texClass: MML.TEXCLASS.ORD,
    inferRow: TRUE,
    isSpacelike: MML.mbase.childrenSpacelike,
    isEmbellished: MML.mbase.childEmbellished,
    Core: MML.mbase.childCore,
    CoreMO: MML.mbase.childCoreMO,
    setTeXclass: MML.mbase.setChildTeXclass
  });

  MML.mfenced = MML.mbase.Subclass({
    type: "mfenced",
    defaults: {
      mathbackground: MML.INHERIT,
      mathcolor: MML.INHERIT,
      open: '(',
      close: ')',
      separators: ','
    },
    texClass: MML.TEXCLASS.OPEN,
    setTeXclass: function (prev) {
      this.getPrevClass(prev);
      var values = this.getValues("open","close","separators");
      values.open = values.open.replace(/[ \t\n\r]/g,"");
      values.close = values.close.replace(/[ \t\n\r]/g,"");
      values.separators = values.separators.replace(/[ \t\n\r]/g,"");
      // create a fake node for the open item
      if (values.open !== "") {
        this.SetData("open",MML.mo(values.open).With({stretchy:true, texClass:MML.TEXCLASS.OPEN}));
        prev = this.data.open.setTeXclass(prev);
      }
      // get the separators
      if (values.separators !== "") {
        while (values.separators.length < this.data.length)
          {values.separators += values.separators.charAt(values.separators.length-1)}
      }
      // handle the first item, if any
      if (this.data[0]) {prev = this.data[0].setTeXclass(prev)}
      // add fake nodes for separators and handle the following item
      for (var i = 1, m = this.data.length; i < m; i++) {
        if (this.data[i]) {
          if (values.separators !== "") {
            this.SetData("sep"+i,MML.mo(values.separators.charAt(i-1)));
            prev = this.data["sep"+i].setTeXclass(prev);
          }
          prev = this.data[i].setTeXclass(prev);
        }
      }
      // create fake node for the close item
      if (values.close !== "") {
        this.SetData("close",MML.mo(values.close).With({stretchy:true, texClass:MML.TEXCLASS.CLOSE}));
        prev = this.data.close.setTeXclass(prev);
      }
      // get the data from the open item
      this.updateTeXclass(this.data.open);
      return prev;
    }
  });

  MML.menclose = MML.mbase.Subclass({
    type: "menclose",
    inferRow: TRUE,
    linebreakContainer: TRUE,
    defaults: {
      mathbackground: MML.INHERIT,
      mathcolor: MML.INHERIT,
      notation: MML.NOTATION.LONGDIV,
      texClass: MML.TEXCLASS.ORD
    },
    setTeXclass: MML.mbase.setSeparateTeXclasses
  });

  MML.msubsup = MML.mbase.Subclass({
    type: "msubsup", base: 0, sub: 1, sup: 2,
    linebreakContainer: TRUE,
    isEmbellished: MML.mbase.childEmbellished,
    Core: MML.mbase.childCore,
    CoreMO: MML.mbase.childCoreMO,
    defaults: {
      mathbackground: MML.INHERIT,
      mathcolor: MML.INHERIT,
      subscriptshift: "",
      superscriptshift: "",
      texClass: MML.AUTO
    },
    autoDefault: function (name) {
      if (name === "texClass")
        {return (this.isEmbellished() ? this.CoreMO().Get(name) : MML.TEXCLASS.ORD)}
      return 0;
    },
    adjustChild_displaystyle: function (n) {
      if (n > 0) {return FALSE}
      return this.Get("displaystyle");
    },
    adjustChild_scriptlevel: function (n) {
      var level = this.Get("scriptlevel");
      if (n > 0) {level++}
      return level;
    },
    adjustChild_texprimestyle: function (n) {
      if (n === this.sub) {return TRUE}
      return this.Get("texprimestyle");
    },
    setTeXclass: MML.mbase.setBaseTeXclasses
  });
  
  MML.msub = MML.msubsup.Subclass({type: "msub"});
  MML.msup = MML.msubsup.Subclass({type: "msup", sub:2, sup:1});
  MML.mmultiscripts = MML.msubsup.Subclass({
    type: "mmultiscripts",
    adjustChild_texprimestyle: function (n) {
      if (n % 2 === 1) {return TRUE}
      return this.Get("texprimestyle");
    }
  });
  MML.mprescripts = MML.mbase.Subclass({type: "mprescripts"});
  MML.none = MML.mbase.Subclass({type: "none"});
  
  MML.munderover = MML.mbase.Subclass({
    type: "munderover",
    base: 0, under: 1, over: 2, sub: 1, sup: 2,
    ACCENTS: ["", "accentunder", "accent"],
    linebreakContainer: TRUE,
    isEmbellished: MML.mbase.childEmbellished,
    Core: MML.mbase.childCore,
    CoreMO: MML.mbase.childCoreMO,
    defaults: {
      mathbackground: MML.INHERIT,
      mathcolor: MML.INHERIT,
      accent: MML.AUTO,
      accentunder: MML.AUTO,
      align: MML.ALIGN.CENTER,
      texClass: MML.AUTO,
      subscriptshift: "",  // when converted to msubsup by moveablelimits
      superscriptshift: "" // when converted to msubsup by moveablelimits
    },
    autoDefault: function (name) {
      if (name === "texClass")
        {return (this.isEmbellished() ? this.CoreMO().Get(name) : MML.TEXCLASS.ORD)}
      if (name === "accent" && this.data[this.over]) {return this.data[this.over].CoreMO().Get("accent")}
      if (name === "accentunder" && this.data[this.under]) {return this.data[this.under].CoreMO().Get("accent")}
      return FALSE;
    },
    adjustChild_displaystyle: function (n) {
      if (n > 0) {return FALSE}
      return this.Get("displaystyle");
    },
    adjustChild_scriptlevel: function (n) {
      var level = this.Get("scriptlevel");
      if (n == this.under && !this.Get("accentunder")) {level++}
      if (n == this.over  && !this.Get("accent")) {level++}
      return level;
    },
    adjustChild_texprimestyle: function (n) {
      if (n === this.base && this.data[this.over]) {return TRUE}
      return this.Get("texprimestyle");
    },
    setTeXclass: MML.mbase.setBaseTeXclasses
  });
  
  MML.munder = MML.munderover.Subclass({type: "munder"});
  MML.mover = MML.munderover.Subclass({
    type: "mover", over: 1, under: 2, sup: 1, sub: 2,
    ACCENTS: ["", "accent", "accentunder"]
  });

  MML.mtable = MML.mbase.Subclass({
    type: "mtable",
    defaults: {
      mathbackground: MML.INHERIT,
      mathcolor: MML.INHERIT,
      align: MML.ALIGN.AXIS,
      rowalign: MML.ALIGN.BASELINE,
      columnalign: MML.ALIGN.CENTER,
      groupalign: "{left}",
      alignmentscope: TRUE,
      columnwidth: MML.WIDTH.AUTO,
      width: MML.WIDTH.AUTO,
      rowspacing: "1ex",
      columnspacing: ".8em",
      rowlines: MML.LINES.NONE,
      columnlines: MML.LINES.NONE,
      frame: MML.LINES.NONE,
      framespacing: "0.4em 0.5ex",
      equalrows: FALSE,
      equalcolumns: FALSE,
      displaystyle: FALSE,
      side: MML.SIDE.RIGHT,
      minlabelspacing: "0.8em",
      texClass: MML.TEXCLASS.ORD,
      useHeight: 1
    },
    inheritFromMe: TRUE,
    noInherit: {
      mtable: {
        align: TRUE, rowalign: TRUE, columnalign: TRUE, groupalign: TRUE,
        alignmentscope: TRUE, columnwidth: TRUE, width: TRUE, rowspacing: TRUE,
        columnspacing: TRUE, rowlines: TRUE, columnlines: TRUE, frame: TRUE,
        framespacing: TRUE, equalrows: TRUE, equalcolumns: TRUE,
        side: TRUE, minlabelspacing: TRUE, texClass: TRUE, useHeight: 1
      }
    },
    linebreakContainer: TRUE,
    Append: function () {
      for (var i = 0, m = arguments.length; i < m; i++) {
        if (!((arguments[i] instanceof MML.mtr) ||
              (arguments[i] instanceof MML.mlabeledtr))) {arguments[i] = MML.mtd(arguments[i])}
      }
      this.SUPER(arguments).Append.apply(this,arguments);
    },
    setTeXclass: MML.mbase.setSeparateTeXclasses
  });

  MML.mtr = MML.mbase.Subclass({
    type: "mtr",
    defaults: {
      mathbackground: MML.INHERIT,
      mathcolor: MML.INHERIT,
      rowalign: MML.INHERIT,
      columnalign: MML.INHERIT,
      groupalign: MML.INHERIT
    },
    inheritFromMe: TRUE,
    noInherit: {
      mrow: {rowalign: TRUE, columnalign: TRUE, groupalign: TRUE},
      mtable: {rowalign: TRUE, columnalign: TRUE, groupalign: TRUE}
    },
    linebreakContainer: TRUE,
    Append: function () {
      for (var i = 0, m = arguments.length; i < m; i++) {
        if (!(arguments[i] instanceof MML.mtd)) {arguments[i] = MML.mtd(arguments[i])}
      }
      this.SUPER(arguments).Append.apply(this,arguments);
    },
    setTeXclass: MML.mbase.setSeparateTeXclasses
  });

  MML.mtd = MML.mbase.Subclass({
    type: "mtd",
    inferRow: TRUE,
    linebreakContainer: TRUE,
    isEmbellished: MML.mbase.childEmbellished,
    Core: MML.mbase.childCore,
    CoreMO: MML.mbase.childCoreMO,
    defaults: {
      mathbackground: MML.INHERIT,
      mathcolor: MML.INHERIT,
      rowspan: 1,
      columnspan: 1,
      rowalign: MML.INHERIT,
      columnalign: MML.INHERIT,
      groupalign: MML.INHERIT
    },
    setTeXclass: MML.mbase.setSeparateTeXclasses
  });

  MML.maligngroup = MML.mbase.Subclass({
    type: "malign",
    isSpacelike: function () {return TRUE},
    defaults: {
      mathbackground: MML.INHERIT,
      mathcolor: MML.INHERIT,
      groupalign: MML.INHERIT
    },
    inheritFromMe: TRUE,
    noInherit: {
      mrow: {groupalign: TRUE},
      mtable: {groupalign: TRUE}
    }
  });

  MML.malignmark = MML.mbase.Subclass({
    type: "malignmark",
    defaults: {
      mathbackground: MML.INHERIT,
      mathcolor: MML.INHERIT,
      edge: MML.SIDE.LEFT
    },
    isSpacelike: function () {return TRUE}
  });

  MML.mlabeledtr = MML.mtr.Subclass({
    type: "mlabeledtr"
  });
  
  MML.maction = MML.mbase.Subclass({
    type: "maction",
    defaults: {
      mathbackground: MML.INHERIT,
      mathcolor: MML.INHERIT,
      actiontype: MML.ACTIONTYPE.TOGGLE,
      selection: 1
    },
    selected: function () {return this.data[this.Get("selection")-1] || MML.NULL},
    isEmbellished: function () {return this.selected().isEmbellished()},
    isSpacelike: function () {return this.selected().isSpacelike()},
    Core: function () {return this.selected().Core()},
    CoreMO: function () {return this.selected().CoreMO()},
    setTeXclass: function (prev) {return this.selected().setTeXclass(prev)}
  });
  
  MML.semantics = MML.mbase.Subclass({
    type: "semantics",
    isEmbellished: MML.mbase.childEmbellished,
    Core: MML.mbase.childCore,
    CoreMO: MML.mbase.childCoreMO,
    defaults: {
      definitionURL: null,
      encoding: null
    },
    setTeXclass: MML.mbase.setChildTeXclass
  });
  MML.annotation = MML.mbase.Subclass({
    type: "annotation", isToken: TRUE,
    linebreakContainer: TRUE,
    defaults: {
      definitionURL: null,
      encoding: null,
      cd: "mathmlkeys",
      name: "",
      src: null
    }
  });
  MML["annotation-xml"] = MML.mbase.Subclass({
    type: "annotation-xml",
    defaults: {
      definitionURL: null,
      encoding: null,
      cd: "mathmlkeys",
      name: "",
      src: null
    }
  });

  MML.math = MML.mstyle.Subclass({
    type: "math",
    defaults: {
      mathvariant: MML.VARIANT.NORMAL,
      mathsize: MML.SIZE.NORMAL,
      mathcolor: "", // should be "black", but allow it to inherit from surrounding text
      mathbackground: MML.COLOR.TRANSPARENT,
      scriptlevel: 0,
      displaystyle: MML.AUTO,
      display: "inline",
      maxwidth: "",
      overflow: MML.OVERFLOW.LINEBREAK,
      altimg: "",
      'altimg-width': "",
      'altimg-height': "",
      'altimg-valign': "",
      alttext: "",
      cdgroup: "",
      scriptsizemultiplier: Math.sqrt(1/2),
      scriptminsize: "8px",    // should be 8pt, but that's too big
      infixlinebreakstyle: MML.LINEBREAKSTYLE.BEFORE,
      lineleading: "1ex",
      indentshift: "auto",     // use user configuration
      indentalign: MML.INDENTALIGN.AUTO,
      indentalignfirst: MML.INDENTALIGN.INDENTALIGN,
      indentshiftfirst: MML.INDENTSHIFT.INDENTSHIFT,
      indentalignlast:  MML.INDENTALIGN.INDENTALIGN,
      indentshiftlast:  MML.INDENTSHIFT.INDENTSHIFT,
      decimalseparator: ".",
      texprimestyle: FALSE     // is it in TeX's C' style?
    },
    autoDefault: function (name) {
      if (name === "displaystyle") {return this.Get("display") === "block"}
      return "";
    },
    linebreakContainer: TRUE,
    setTeXclass: MML.mbase.setChildTeXclass
  });
  
  MML.chars = MML.mbase.Subclass({
    type: "chars",
    Append: function () {this.data.push.apply(this.data,arguments)},
    value: function () {return this.data.join("")},
    toString: function () {return this.data.join("")}
  });
  
  MML.entity = MML.mbase.Subclass({
    type: "entity",
    Append: function () {this.data.push.apply(this.data,arguments)},
    value: function () {
      if (this.data[0].substr(0,2) === "#x") {return parseInt(this.data[0].substr(2),16)}
      else if (this.data[0].substr(0,1) === "#") {return parseInt(this.data[0].substr(1))}
      else {return 0}  // FIXME: look up named entities from table
    },
    toString: function () {
      var n = this.value();
      if (n <= 0xFFFF) {return String.fromCharCode(n)}
      return this.PLANE1 + String.fromCharCode(n-0x1D400+0xDC00);
    }
  });
  
  MML.xml = MML.mbase.Subclass({
    type: "xml",
    Init: function () {
      this.div = document.createElement("div");
      return this.SUPER(arguments).Init.apply(this,arguments);
    },
    Append: function () {
      for (var i = 0, m = arguments.length; i < m; i++) {
        var node = this.Import(arguments[i]);
        this.data.push(node);
        this.div.appendChild(node);
      }
    },
    Import: function (node) {
      if (document.importNode) {return document.importNode(node,true)}
      //
      //  IE < 9 doesn't have importNode, so fake it.
      //
      var nNode, i, m;
      if (node.nodeType === 1) { // ELEMENT_NODE
        nNode = document.createElement(node.nodeName);
        if (node.className) {nNode.className=iNode.className}
        for (i = 0, m = node.attributes.length; i < m; i++) {
          var attribute = node.attributes[i];
          if (attribute.specified && attribute.nodeValue != null && attribute.nodeValue != '')
            {nNode.setAttribute(attribute.nodeName,attribute.nodeValue)}
          if (attribute.nodeName === "style") {nNode.style.cssText = attribute.nodeValue}
        }
        if (node.className) {nNode.className = node.className}
      } else if (node.nodeType === 3 || node.nodeType === 4) { // TEXT_NODE or CDATA_SECTION_NODE
        nNode = document.createTextNode(node.nodeValue);
      } else if (node.nodeType === 8) { // COMMENT_NODE
        nNode = document.createComment(node.nodeValue);
      } else {
        return document.createTextNode('');
      }
      for (i = 0, m = node.childNodes.length; i < m; i++)
        {nNode.appendChild(this.Import(node.childNodes[i]))}
      return nNode;
    },
    value: function () {return this.div},
    toString: function () {return this.div.innerHTML}
  });
  
  MML.TeXAtom = MML.mbase.Subclass({
    type: "texatom",
    inferRow: TRUE,
    texClass: MML.TEXCLASS.ORD,
    setTeXclass: function (prev) {
      this.getPrevClass(prev);
      this.data[0].setTeXclass();
      return this;
    }
  });
  
  MML.NULL = MML.mbase().With({type:"null"});

  var TEXCLASS = MML.TEXCLASS;
  
  var MO = {
    ORD:        [0,0,TEXCLASS.ORD],
    ORD11:      [1,1,TEXCLASS.ORD],
    ORD21:      [2,1,TEXCLASS.ORD],
    ORD02:      [0,2,TEXCLASS.ORD],
    ORD55:      [5,5,TEXCLASS.ORD],
    OP:         [1,2,TEXCLASS.OP,{largeop: true, movablelimits: true, symmetric: true}],
    OPFIXED:    [1,2,TEXCLASS.OP,{largeop: true, movablelimits: true}],
    INTEGRAL:   [0,1,TEXCLASS.OP,{largeop: true, symmetric: true}],
    INTEGRAL2:  [1,2,TEXCLASS.OP,{largeop: true, symmetric: true}],
    BIN3:       [3,3,TEXCLASS.BIN],
    BIN4:       [4,4,TEXCLASS.BIN],
    BIN01:      [0,1,TEXCLASS.BIN],
    BIN5:       [5,5,TEXCLASS.BIN],
    TALLBIN:    [4,4,TEXCLASS.BIN,{stretchy: true}],
    BINOP:      [4,4,TEXCLASS.BIN,{largeop: true, movablelimits: true}],
    REL:        [5,5,TEXCLASS.REL],
    REL1:       [1,1,TEXCLASS.REL,{stretchy: true}],
    REL4:       [4,4,TEXCLASS.REL],
    RELSTRETCH: [5,5,TEXCLASS.REL,{stretchy: true}],
    RELACCENT:  [5,5,TEXCLASS.REL,{accent: true}],
    WIDEREL:    [5,5,TEXCLASS.REL,{accent: true, stretchy: true}],
    OPEN:       [0,0,TEXCLASS.OPEN,{fence: true, stretchy: true, symmetric: true}],
    CLOSE:      [0,0,TEXCLASS.CLOSE,{fence: true, stretchy: true, symmetric: true}],
    INNER:      [0,0,TEXCLASS.INNER],
    PUNCT:      [0,3,TEXCLASS.PUNCT],
    ACCENT:     [0,0,TEXCLASS.ORD,{accent: true}],
    WIDEACCENT: [0,0,TEXCLASS.ORD,{accent: true, stretchy: true}]
  };

  MML.mo.Augment({
    SPACE: [
      '0em',
      '0.1111em',
      '0.1667em',
      '0.2222em',
      '0.2667em',
      '0.3333em'
    ],
    RANGES: [
      [0x20,0x7F,TEXCLASS.REL,"BasicLatin"],
      [0xA0,0xFF,TEXCLASS.ORD,"Latin1Supplement"],
      [0x100,0x17F,TEXCLASS.ORD],
      [0x180,0x24F,TEXCLASS.ORD],
      [0x2B0,0x2FF,TEXCLASS.ORD,"SpacingModLetters"],
      [0x300,0x36F,TEXCLASS.ORD,"CombDiacritMarks"],
      [0x370,0x3FF,TEXCLASS.ORD,"GreekAndCoptic"],
      [0x1E00,0x1EFF,TEXCLASS.ORD],
      [0x2000,0x206F,TEXCLASS.PUNCT,"GeneralPunctuation"],
      [0x2070,0x209F,TEXCLASS.ORD],
      [0x20A0,0x20CF,TEXCLASS.ORD],
      [0x20D0,0x20FF,TEXCLASS.ORD,"CombDiactForSymbols"],
      [0x2100,0x214F,TEXCLASS.ORD,"LetterlikeSymbols"],
      [0x2150,0x218F,TEXCLASS.ORD],
      [0x2190,0x21FF,TEXCLASS.REL,"Arrows"],
      [0x2200,0x22FF,TEXCLASS.BIN,"MathOperators"],
      [0x2300,0x23FF,TEXCLASS.ORD,"MiscTechnical"],
      [0x2460,0x24FF,TEXCLASS.ORD],
      [0x25A0,0x25FF,TEXCLASS.ORD,"GeometricShapes"],
      [0x2700,0x27BF,TEXCLASS.ORD,"Dingbats"],
      [0x27C0,0x27EF,TEXCLASS.ORD,"MiscMathSymbolsA"],
      [0x27F0,0x27FF,TEXCLASS.REL,"SupplementalArrowsA"],
      [0x2900,0x297F,TEXCLASS.REL,"SupplementalArrowsB"],
      [0x2980,0x29FF,TEXCLASS.ORD,"MiscMathSymbolsB"],
      [0x2A00,0x2AFF,TEXCLASS.BIN,"SuppMathOperators"],
      [0x2B00,0x2BFF,TEXCLASS.ORD,"MiscSymbolsAndArrows"],
      [0x1D400,0x1D7FF,TEXCLASS.ORD]
    ],
    OPTABLE: {
      prefix: {
        '\u2200': MO.ORD21,    // for all
        '\u2202': MO.ORD21,    // partial differential
        '\u2203': MO.ORD21,    // there exists
        '\u2207': MO.ORD21,    // nabla
        '\u220F': MO.OP,       // n-ary product
        '\u2210': MO.OP,       // n-ary coproduct
        '\u2211': MO.OP,       // n-ary summation
        '\u2212': MO.BIN01,    // minus sign
        '\u2213': MO.BIN01,    // minus-or-plus sign
        '\u221A': [1,1,TEXCLASS.ORD,{stretchy: true}], // square root
        '\u2220': MO.ORD,      // angle
        '\u222B': MO.INTEGRAL, // integral
        '\u222E': MO.INTEGRAL, // contour integral
        '\u22C0': MO.OP,       // n-ary logical and
        '\u22C1': MO.OP,       // n-ary logical or
        '\u22C2': MO.OP,       // n-ary intersection
        '\u22C3': MO.OP,       // n-ary union
        '\u2308': MO.OPEN,     // left ceiling
        '\u230A': MO.OPEN,     // left floor
        '\u27E8': MO.OPEN,     // mathematical left angle bracket
        '\u27EE': MO.OPEN,     // mathematical left flattened parenthesis
        '\u2A00': MO.OP,       // n-ary circled dot operator
        '\u2A01': MO.OP,       // n-ary circled plus operator
        '\u2A02': MO.OP,       // n-ary circled times operator
        '\u2A04': MO.OP,       // n-ary union operator with plus
        '\u2A06': MO.OP,       // n-ary square union operator
        '\u00AC': MO.ORD21,    // not sign
        '\u00B1': MO.BIN01,    // plus-minus sign
        '(': MO.OPEN,          // left parenthesis
        '+': MO.BIN01,         // plus sign
        '-': MO.BIN01,         // hyphen-minus
        '[': MO.OPEN,          // left square bracket
        '{': MO.OPEN,          // left curly bracket
        '|': MO.OPEN           // vertical line
      },
      postfix: {
        '!': [1,0,TEXCLASS.CLOSE], // exclamation mark
        '&': MO.ORD,           // ampersand
        '\u2032': MO.ORD02,    // prime
        '\u203E': MO.WIDEACCENT, // overline
        '\u2309': MO.CLOSE,    // right ceiling
        '\u230B': MO.CLOSE,    // right floor
        '\u23DE': MO.WIDEACCENT, // top curly bracket
        '\u23DF': MO.WIDEACCENT, // bottom curly bracket
        '\u266D': MO.ORD02,    // music flat sign
        '\u266E': MO.ORD02,    // music natural sign
        '\u266F': MO.ORD02,    // music sharp sign
        '\u27E9': MO.CLOSE,    // mathematical right angle bracket
        '\u27EF': MO.CLOSE,    // mathematical right flattened parenthesis
        '\u02C6': MO.WIDEACCENT, // modifier letter circumflex accent
        '\u02C7': MO.WIDEACCENT, // caron
        '\u02C9': MO.WIDEACCENT, // modifier letter macron
        '\u02CA': MO.ACCENT,   // modifier letter acute accent
        '\u02CB': MO.ACCENT,   // modifier letter grave accent
        '\u02D8': MO.ACCENT,   // breve
        '\u02D9': MO.ACCENT,   // dot above
        '\u02DC': MO.WIDEACCENT, // small tilde
        '\u0302': MO.WIDEACCENT, // combining circumflex accent
        '\u00A8': MO.ACCENT,   // diaeresis
        '\u00AF': MO.WIDEACCENT, // macron
        ')': MO.CLOSE,         // right parenthesis
        ']': MO.CLOSE,         // right square bracket
        '^': MO.WIDEACCENT,    // circumflex accent
        '_': MO.WIDEACCENT,    // low line
        '`': MO.ACCENT,        // grave accent
        '|': MO.CLOSE,         // vertical line
        '}': MO.CLOSE,         // right curly bracket
        '~': MO.WIDEACCENT     // tilde
      },
      infix: {
        '': MO.ORD,            // empty <mo>
        '%': [3,3,TEXCLASS.ORD], // percent sign
        '\u2022': MO.BIN4,     // bullet
        '\u2026': MO.INNER,    // horizontal ellipsis
        '\u2044': MO.TALLBIN,  // fraction slash
        '\u2061': MO.ORD,      // function application
        '\u2062': MO.ORD,      // invisible times
        '\u2063': [0,0,TEXCLASS.ORD,{linebreakstyle:"after", separator: true}], // invisible separator
        '\u2064': MO.ORD,      // invisible plus
        '\u2190': MO.WIDEREL,  // leftwards arrow
        '\u2191': MO.RELSTRETCH, // upwards arrow
        '\u2192': MO.WIDEREL,  // rightwards arrow
        '\u2193': MO.RELSTRETCH, // downwards arrow
        '\u2194': MO.WIDEREL,  // left right arrow
        '\u2195': MO.RELSTRETCH, // up down arrow
        '\u2196': MO.RELSTRETCH, // north west arrow
        '\u2197': MO.RELSTRETCH, // north east arrow
        '\u2198': MO.RELSTRETCH, // south east arrow
        '\u2199': MO.RELSTRETCH, // south west arrow
        '\u21A6': MO.WIDEREL,  // rightwards arrow from bar
        '\u21A9': MO.WIDEREL,  // leftwards arrow with hook
        '\u21AA': MO.WIDEREL,  // rightwards arrow with hook
        '\u21BC': MO.WIDEREL,  // leftwards harpoon with barb upwards
        '\u21BD': MO.WIDEREL,  // leftwards harpoon with barb downwards
        '\u21C0': MO.WIDEREL,  // rightwards harpoon with barb upwards
        '\u21C1': MO.WIDEREL,  // rightwards harpoon with barb downwards
        '\u21CC': MO.WIDEREL,  // rightwards harpoon over leftwards harpoon
        '\u21D0': MO.WIDEREL,  // leftwards double arrow
        '\u21D1': MO.RELSTRETCH, // upwards double arrow
        '\u21D2': MO.WIDEREL,  // rightwards double arrow
        '\u21D3': MO.RELSTRETCH, // downwards double arrow
        '\u21D4': MO.WIDEREL,  // left right double arrow
        '\u21D5': MO.RELSTRETCH, // up down double arrow
        '\u2208': MO.REL,      // element of
        '\u2209': MO.REL,      // not an element of
        '\u220B': MO.REL,      // contains as member
        '\u2212': MO.BIN4,     // minus sign
        '\u2213': MO.BIN4,     // minus-or-plus sign
        '\u2215': MO.TALLBIN,  // division slash
        '\u2216': MO.BIN4,     // set minus
        '\u2217': MO.BIN4,     // asterisk operator
        '\u2218': MO.BIN4,     // ring operator
        '\u2219': MO.BIN4,     // bullet operator
        '\u221D': MO.REL,      // proportional to
        '\u2223': MO.REL,      // divides
        '\u2225': MO.REL,      // parallel to
        '\u2227': MO.BIN4,     // logical and
        '\u2228': MO.BIN4,     // logical or
        '\u2229': MO.BIN4,     // intersection
        '\u222A': MO.BIN4,     // union
        '\u223C': MO.REL,      // tilde operator
        '\u2240': MO.BIN4,     // wreath product
        '\u2243': MO.REL,      // asymptotically equal to
        '\u2245': MO.REL,      // approximately equal to
        '\u2248': MO.REL,      // almost equal to
        '\u224D': MO.REL,      // equivalent to
        '\u2250': MO.REL,      // approaches the limit
        '\u2260': MO.REL,      // not equal to
        '\u2261': MO.REL,      // identical to
        '\u2264': MO.REL,      // less-than or equal to
        '\u2265': MO.REL,      // greater-than or equal to
        '\u226A': MO.REL,      // much less-than
        '\u226B': MO.REL,      // much greater-than
        '\u227A': MO.REL,      // precedes
        '\u227B': MO.REL,      // succeeds
        '\u2282': MO.REL,      // subset of
        '\u2283': MO.REL,      // superset of
        '\u2286': MO.REL,      // subset of or equal to
        '\u2287': MO.REL,      // superset of or equal to
        '\u228E': MO.BIN4,     // multiset union
        '\u2291': MO.REL,      // square image of or equal to
        '\u2292': MO.REL,      // square original of or equal to
        '\u2293': MO.BIN4,     // square cap
        '\u2294': MO.BIN4,     // square cup
        '\u2295': MO.BIN4,     // circled plus
        '\u2296': MO.BIN4,     // circled minus
        '\u2297': MO.BIN4,     // circled times
        '\u2298': MO.BIN4,     // circled division slash
        '\u2299': MO.BIN4,     // circled dot operator
        '\u22A2': MO.REL,      // right tack
        '\u22A3': MO.REL,      // left tack
        '\u22A4': MO.ORD55,    // down tack
        '\u22A5': MO.REL,      // up tack
        '\u22A8': MO.REL,      // true
        '\u22C4': MO.BIN4,     // diamond operator
        '\u22C5': MO.BIN4,     // dot operator
        '\u22C6': MO.BIN4,     // star operator
        '\u22C8': MO.REL,      // bowtie
        '\u22EE': MO.ORD55,    // vertical ellipsis
        '\u22EF': MO.INNER,    // midline horizontal ellipsis
        '\u22F1': [5,5,TEXCLASS.INNER], // down right diagonal ellipsis
        '\u25B3': MO.BIN4,     // white up-pointing triangle
        '\u25B5': MO.BIN4,     // white up-pointing small triangle
        '\u25B9': MO.BIN4,     // white right-pointing small triangle
        '\u25BD': MO.BIN4,     // white down-pointing triangle
        '\u25BF': MO.BIN4,     // white down-pointing small triangle
        '\u25C3': MO.BIN4,     // white left-pointing small triangle
        '\u2758': MO.REL,      // light vertical bar
        '\u27F5': MO.WIDEREL,  // long leftwards arrow
        '\u27F6': MO.WIDEREL,  // long rightwards arrow
        '\u27F7': MO.WIDEREL,  // long left right arrow
        '\u27F8': MO.WIDEREL,  // long leftwards double arrow
        '\u27F9': MO.WIDEREL,  // long rightwards double arrow
        '\u27FA': MO.WIDEREL,  // long left right double arrow
        '\u27FC': MO.WIDEREL,  // long rightwards arrow from bar
        '\u2A2F': MO.BIN4,     // vector or cross product
        '\u2A3F': MO.BIN4,     // amalgamation or coproduct
        '\u2AAF': MO.REL,      // precedes above single-line equals sign
        '\u2AB0': MO.REL,      // succeeds above single-line equals sign
        '\u00B1': MO.BIN4,     // plus-minus sign
        '\u00B7': MO.BIN4,     // middle dot
        '\u00D7': MO.BIN4,     // multiplication sign
        '\u00F7': MO.BIN4,     // division sign
        '*': MO.BIN3,          // asterisk
        '+': MO.BIN4,          // plus sign
        ',': [0,3,TEXCLASS.PUNCT,{linebreakstyle:"after", separator: true}], // comma
        '-': MO.BIN4,          // hyphen-minus
        '.': [3,3,TEXCLASS.ORD], // full stop
        '/': MO.ORD11,         // solidus
        ':': [1,2,TEXCLASS.REL], // colon
        ';': [0,3,TEXCLASS.PUNCT,{linebreakstyle:"after", separator: true}], // semicolon
        '<': MO.REL,           // less-than sign
        '=': MO.REL,           // equals sign
        '>': MO.REL,           // greater-than sign
        '?': [1,1,TEXCLASS.CLOSE], // question mark
        '\\': MO.ORD,          // reverse solidus
        '^': MO.ORD11,         // circumflex accent
        '_': MO.ORD11,         // low line
        '|': [2,2,TEXCLASS.ORD,{fence: true, stretchy: true, symmetric: true}], // vertical line
        '#': MO.ORD,           // #
        '$': MO.ORD,           // $
        '\u002E': [0,3,TEXCLASS.PUNCT,{separator: true}], // \ldotp
        '\u02B9': MO.ORD,      // prime
        '\u0300': MO.ACCENT,   // \grave
        '\u0301': MO.ACCENT,   // \acute
        '\u0303': MO.WIDEACCENT, // \tilde
        '\u0304': MO.ACCENT,   // \bar
        '\u0306': MO.ACCENT,   // \breve
        '\u0307': MO.ACCENT,   // \dot
        '\u0308': MO.ACCENT,   // \ddot
        '\u030C': MO.ACCENT,   // \check
        '\u0332': MO.WIDEACCENT, // horizontal line
        '\u0338': MO.REL4,     // \not
        '\u2015': [0,0,TEXCLASS.ORD,{stretchy: true}], // horizontal line
        '\u2017': [0,0,TEXCLASS.ORD,{stretchy: true}], // horizontal line
        '\u2020': MO.BIN3,     // \dagger
        '\u2021': MO.BIN3,     // \ddagger
        '\u20D7': MO.ACCENT,   // \vec
        '\u2111': MO.ORD,      // \Im
        '\u2113': MO.ORD,      // \ell
        '\u2118': MO.ORD,      // \wp
        '\u211C': MO.ORD,      // \Re
        '\u2205': MO.ORD,      // \emptyset
        '\u221E': MO.ORD,      // \infty
        '\u2305': MO.BIN3,     // barwedge
        '\u2306': MO.BIN3,     // doublebarwedge
        '\u2322': MO.REL4,     // \frown
        '\u2323': MO.REL4,     // \smile
        '\u2329': MO.OPEN,     // langle
        '\u232A': MO.CLOSE,    // rangle
        '\u23AA': MO.ORD,      // \bracevert
        '\u23AF': [0,0,TEXCLASS.ORD,{stretchy: true}], // \underline
        '\u23B0': MO.OPEN,     // \lmoustache
        '\u23B1': MO.CLOSE,    // \rmoustache
        '\u2500': MO.ORD,      // horizontal line
        '\u25EF': MO.BIN3,     // \bigcirc
        '\u2660': MO.ORD,      // \spadesuit
        '\u2661': MO.ORD,      // \heartsuit
        '\u2662': MO.ORD,      // \diamondsuit
        '\u2663': MO.ORD,      // \clubsuit
        '\u3008': MO.OPEN,     // langle
        '\u3009': MO.CLOSE,    // rangle
        '\uFE37': MO.WIDEACCENT, // horizontal brace down
        '\uFE38': MO.WIDEACCENT  // horizontal brace up
      }
    }
  },{
    OPTYPES: MO
  });
  
})(MathJax.ElementJax.mml);

MathJax.ElementJax.mml.loadComplete("jax.js");<|MERGE_RESOLUTION|>--- conflicted
+++ resolved
@@ -27,11 +27,7 @@
   mimeType: "jax/mml"
 },{
   id: "mml",
-<<<<<<< HEAD
-  version: "1.1.3",
-=======
-  version: "1.1.2",
->>>>>>> 4ff36e71
+  version: "1.1.4",
   directory: MathJax.ElementJax.directory + "/mml",
   extensionDir: MathJax.ElementJax.extensionDir + "/mml",
   optableDir: MathJax.ElementJax.directory + "/mml/optable"
@@ -219,13 +215,10 @@
       mathcolor: MML.INHERIT
     },
     noInherit: {},
-<<<<<<< HEAD
     noInheritAttribute: {
       texClass: true
     },
-=======
     linebreakContainer: FALSE,
->>>>>>> 4ff36e71
     
     Init: function () {
       this.data = [];
