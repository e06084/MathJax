/*************************************************************
 *
 *  MathJax/jax/input/TeX/config.js
 *
 *  Initializes the TeX InputJax (the main definition is in
 *  MathJax/jax/input/TeX/jax.js, which is loaded when needed).
 *
 *  ---------------------------------------------------------------------
 *  
 *  Copyright (c) 2009-2011 Design Science, Inc.
 * 
 *  Licensed under the Apache License, Version 2.0 (the "License");
 *  you may not use this file except in compliance with the License.
 *  You may obtain a copy of the License at
 * 
 *      http://www.apache.org/licenses/LICENSE-2.0
 * 
 *  Unless required by applicable law or agreed to in writing, software
 *  distributed under the License is distributed on an "AS IS" BASIS,
 *  WITHOUT WARRANTIES OR CONDITIONS OF ANY KIND, either express or implied.
 *  See the License for the specific language governing permissions and
 *  limitations under the License.
 */

MathJax.InputJax.TeX = MathJax.InputJax({
  id: "TeX",
<<<<<<< HEAD
  version: "1.1.9",
=======
  version: "1.1.3",
>>>>>>> 4ff36e71
  directory: MathJax.InputJax.directory + "/TeX",
  extensionDir: MathJax.InputJax.extensionDir + "/TeX",
  
  config: {
    TagSide:       "right",
    TagIndent:     "0.8em",
    MultLineWidth: "85%",
    
    equationNumbers: {
      autoNumber: "none",  // "AMS" for standard AMS numbering,
                           //  or "all" for all displayed equations
      formatNumber: function (n) {return n},
      formatTag:    function (n) {return '('+n+')'},
      formatID:     function (n) {return 'mjx-eqn-'+n},
      formatURL:    function (n) {return '#mjx-eqn-'+escape(n)}
    }
  }
});
MathJax.InputJax.TeX.Register("math/tex");

MathJax.InputJax.TeX.loadComplete("config.js");<|MERGE_RESOLUTION|>--- conflicted
+++ resolved
@@ -24,11 +24,7 @@
 
 MathJax.InputJax.TeX = MathJax.InputJax({
   id: "TeX",
-<<<<<<< HEAD
-  version: "1.1.9",
-=======
-  version: "1.1.3",
->>>>>>> 4ff36e71
+  version: "1.1.10",
   directory: MathJax.InputJax.directory + "/TeX",
   extensionDir: MathJax.InputJax.extensionDir + "/TeX",
   
