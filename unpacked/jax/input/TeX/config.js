--- conflicted
+++ resolved
@@ -24,11 +24,7 @@
 
 MathJax.InputJax.TeX = MathJax.InputJax({
   id: "TeX",
-<<<<<<< HEAD
-  version: "1.1.2",
-=======
   version: "1.1.3",
->>>>>>> 161b4631
   directory: MathJax.InputJax.directory + "/TeX",
   extensionDir: MathJax.InputJax.extensionDir + "/TeX",
   
