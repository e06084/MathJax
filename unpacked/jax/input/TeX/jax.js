--- conflicted
+++ resolved
@@ -287,7 +287,6 @@
       }
       return this.SUPER(arguments).checkItem.call(this,item);
     },
-<<<<<<< HEAD
     EndEntry: function () {
       var mtd = MML.mtd.apply(MML,this.data);
       if (this.hfill.length) {
@@ -297,9 +296,6 @@
       }
       this.row.push(mtd); this.data = []; this.hfill = [];
     },
-    EndRow:   function () {this.table.push(MML.mtr.apply(MML,this.row)); this.row = []},
-=======
-    EndEntry: function () {this.row.push(MML.mtd.apply(MML,this.data)); this.data = []},
     EndRow:   function () {
       var mtr = MML.mtr;
       if (this.isNumbered && this.row.length === 3) {
@@ -308,7 +304,6 @@
       }
       this.table.push(mtr.apply(MML,this.row)); this.row = [];
     },
->>>>>>> 6104e908
     EndTable: function () {
       if (this.data.length || this.row.length) {this.EndEntry(); this.EndRow()}
       this.checkLines();
@@ -934,16 +929,11 @@
         hline:             ['HLine','solid'],
         hdashline:         ['HLine','dashed'],
 //      noalign:            'HandleNoAlign',
-<<<<<<< HEAD
-        eqalignno:         ['Matrix',null,null,"right left right",MML.LENGTH.THICKMATHSPACE+" 3em",".5em",'D'],
-        leqalignno:        ['Matrix',null,null,"right left right",MML.LENGTH.THICKMATHSPACE+" 3em",".5em",'D'],
+        eqalignno:         ['Matrix',null,null,"right left",MML.LENGTH.THICKMATHSPACE,".5em",'D',null,"right"],
+        leqalignno:        ['Matrix',null,null,"right left",MML.LENGTH.THICKMATHSPACE,".5em",'D',null,"left"],
         hfill:              'HFill',
         hfil:               'HFill',   // \hfil treated as \hfill for now
         hfilll:             'HFill',   // \hfilll treated as \hfill for now
-=======
-        eqalignno:         ['Matrix',null,null,"right left",MML.LENGTH.THICKMATHSPACE,".5em",'D',null,"right"],
-        leqalignno:        ['Matrix',null,null,"right left",MML.LENGTH.THICKMATHSPACE,".5em",'D',null,"left"],
->>>>>>> 6104e908
 
         //  TeX substitution macros
         bmod:              ['Macro','\\mmlToken{mo}[lspace="thickmathspace" rspace="thickmathspace"]{mod}'],
