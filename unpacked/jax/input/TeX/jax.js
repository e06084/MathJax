--- conflicted
+++ resolved
@@ -1432,27 +1432,18 @@
       if (!MML[type] || !MML[type].prototype.isToken)
         {TEX.Error(["NotMathMLToken","%1 is not a token element",type])}
       while (attr !== "") {
-<<<<<<< HEAD
-        match = attr.match(/^([a-z]+)\s*=\s*('[^']*'|"[^"]*"|[^ ]*)\s*/i);
-        if (!match) {TEX.Error("Invalid MathML attribute: "+attr)}
-        if (!MML[type].prototype.defaults[match[1]] && !this.MmlTokenAllow[match[1]])
-          {TEX.Error(match[1]+" is not a recognized attribute for "+type)}
+        match = attr.match(/^([a-z]+)\s*=\s*(\'[^']*'|"[^"]*"|[^ ]*)\s*/i);
+        if (!match)
+          {TEX.Error("InvalidMathMLAttr","Invalid MathML attribute: %1",attr)}
+        if (!MML[type].prototype.defaults[match[1]] && !this.MmlTokenAllow[match[1]]) {
+          TEX.Error(["UnknownAttrForElement",
+                     "%1 is not a recognized attribute for %2",
+                     match[1],type]);
+        }
         var value = match[2].replace(/^(['"])(.*)\1$/,"$2");
         if (value.toLowerCase() === "true") {value = true}
           else if (value.toLowerCase() === "false") {value = false}
         def[match[1]] = value;
-=======
-        match = attr.match(/^([a-z]+)\s*=\s*('[^']*'|\"[^"]*"|[^ ]*)\s*/i);
-        if (!match)
-          {TEX.Error("InvalidMathMLAttr","Invalid MathML attribute: %1",attr)}
-        if (!MML[type].prototype.defaults[match[1]] &&
-            !this.MmlTokenAllow[match[1]]) {
-          TEX.Error(["UnknownAttrForElement",
-                     "%1 is not a recognized attribute for %2",
-                     match[1],type]);
-        }
-        def[match[1]] = match[2].replace(/^(['"])(.*)\1$/,"$2");
->>>>>>> bdb131a9
         def.attrNames.push(match[1]);
         attr = attr.substr(match[0].length);
       }
