/*************************************************************
 *
 *  MathJax/jax/input/TeX/jax.js
 *  
 *  Implements the TeX InputJax that reads mathematics in
 *  TeX and LaTeX format and converts it to the MML ElementJax
 *  internal format.
 *
 *  ---------------------------------------------------------------------
 *  
 *  Copyright (c) 2009-2011 Design Science, Inc.
 * 
 *  Licensed under the Apache License, Version 2.0 (the "License");
 *  you may not use this file except in compliance with the License.
 *  You may obtain a copy of the License at
 * 
 *      http://www.apache.org/licenses/LICENSE-2.0
 * 
 *  Unless required by applicable law or agreed to in writing, software
 *  distributed under the License is distributed on an "AS IS" BASIS,
 *  WITHOUT WARRANTIES OR CONDITIONS OF ANY KIND, either express or implied.
 *  See the License for the specific language governing permissions and
 *  limitations under the License.
 */

(function (TEX,HUB,AJAX) {
  var TRUE = true, FALSE = false, MML, NBSP = String.fromCharCode(0xA0); 
  
  var STACK = MathJax.Object.Subclass({
    Init: function (env,inner) {
      this.global = {isInner: inner};
      this.data = [STACKITEM.start(this.global)];
      if (env) {this.data[0].env = env}
      this.env = this.data[0].env;
    },
    Push: function () {
      var i, m, item, top;
      for (i = 0, m = arguments.length; i < m; i++) {
        item = arguments[i];
        if (item instanceof MML.mbase) {item = STACKITEM.mml(item)}
        item.global = this.global;
        top = (this.data.length ? this.Top().checkItem(item) : TRUE);
        if (top instanceof Array) {this.Pop(); this.Push.apply(this,top)}
        else if (top instanceof STACKITEM) {this.Pop(); this.Push(top)}
        else if (top) {
          this.data.push(item);
          if (item.env) {
            for (var id in this.env)
              {if (this.env.hasOwnProperty(id)) {item.env[id] = this.env[id]}}
            this.env = item.env;
          } else {item.env = this.env}
        }
      }
    },
    Pop: function () {
      var item = this.data.pop(); if (!item.isOpen) {delete item.env}
      this.env = (this.data.length ? this.Top().env : {});
      return item;
    },
    Top: function (n) {
      if (n == null) {n = 1}
      if (this.data.length < n) {return null}
      return this.data[this.data.length-n];
    },
    Prev: function (noPop) {
      var top = this.Top();
      if (noPop) {return top.data[top.data.length-1]}
            else {return top.Pop()}
    },
    toString: function () {return "stack[\n  "+this.data.join("\n  ")+"\n]"}
  });
  
  var STACKITEM = STACK.Item = MathJax.Object.Subclass({
    type: "base",
    closeError: "Extra close brace or missing open brace",
    rightError: "Missing \\left or extra \\right",
    Init: function () {
      if (this.isOpen) {this.env = {}}
      this.data = [];
      this.Push.apply(this,arguments);
    },
    Push: function () {this.data.push.apply(this.data,arguments)},
    Pop: function () {return this.data.pop()},
    mmlData: function (inferred,forceRow) {
      if (inferred == null) {inferred = TRUE}
      if (this.data.length === 1 && !forceRow) {return this.data[0]}
      return MML.mrow.apply(MML,this.data).With((inferred ? {inferred: TRUE}: {}));
    },
    checkItem: function (item) {
      if (item.type === "over" && this.isOpen) {item.num = this.mmlData(FALSE); this.data = []}
      if (item.type === "cell" && this.isOpen) {TEX.Error("Misplaced "+item.name)}
      if (item.isClose && this[item.type+"Error"]) {TEX.Error(this[item.type+"Error"])}
      if (!item.isNotStack) {return TRUE}
      this.Push(item.data[0]); return FALSE;
    },
    With: function (def) {
      for (var id in def) {if (def.hasOwnProperty(id)) {this[id] = def[id]}}
      return this;
    },
    toString: function () {return this.type+"["+this.data.join("; ")+"]"}
  });

  STACKITEM.start = STACKITEM.Subclass({
    type: "start", isOpen: TRUE,
    Init: function (global) {
      this.SUPER(arguments).Init.call(this);
      this.global = global;
    },
    checkItem: function (item) {
      if (item.type === "stop") {return STACKITEM.mml(this.mmlData())}
      return this.SUPER(arguments).checkItem.call(this,item);
    }
  });

  STACKITEM.stop = STACKITEM.Subclass({
    type: "stop", isClose: TRUE
  });

  STACKITEM.open = STACKITEM.Subclass({
    type: "open", isOpen: TRUE,
    stopError: "Extra open brace or missing close brace",
    checkItem: function (item) {
      if (item.type === "close") {
        var mml = this.mmlData(); // this.mmlData(TRUE,TRUE); // force row
        return STACKITEM.mml(MML.TeXAtom(mml)); // TeXAtom make it an ORD to prevent spacing (FIXME: should be another way)
      }
      return this.SUPER(arguments).checkItem.call(this,item);
    }
  });

  STACKITEM.close = STACKITEM.Subclass({
    type: "close", isClose: TRUE
  });

  STACKITEM.subsup = STACKITEM.Subclass({
    type: "subsup",
    stopError: "Missing superscript or subscript argument",
    checkItem: function (item) {
      var script = ["","subscript","superscript"][this.position];
      if (item.type === "open" || item.type === "left") {return TRUE}
      if (item.type === "mml") {
        this.data[0].SetData(this.position,item.data[0]);
        return STACKITEM.mml(this.data[0]);
      }
      if (this.SUPER(arguments).checkItem.call(this,item))
        {TEX.Error("Missing open brace for "+script)}
    },
    Pop: function () {}
  });

  STACKITEM.over = STACKITEM.Subclass({
    type: "over", isClose: TRUE, name: "\\over",
    checkItem: function (item,stack) {
      if (item.type === "over") {TEX.Error("Ambiguous use of "+item.name)}
      if (item.isClose) {
        var mml = MML.mfrac(this.num,this.mmlData(FALSE));
        if (this.thickness != null) {mml.linethickness = this.thickness}
        if (this.open || this.close) {
          mml.texClass = MML.TEXCLASS.INNER;
          mml.texWithDelims = TRUE;
          mml = MML.mfenced(mml).With({open: this.open, close: this.close});
        }
        return [STACKITEM.mml(mml), item];
      }
      return this.SUPER(arguments).checkItem.call(this,item);
    },
    toString: function () {return "over["+this.num+" / "+this.data.join("; ")+"]"}
  });

  STACKITEM.left = STACKITEM.Subclass({
    type: "left", isOpen: TRUE, delim: '(',
    stopError: "Extra \\left or missing \\right",
    checkItem: function (item) {
      if (item.type === "right") {
        var mml = MML.mfenced(this.data.length === 1 ? this.data[0] : MML.mrow.apply(MML,this.data));
        return STACKITEM.mml(mml.With({open: this.delim, close: item.delim}));
      }
      return this.SUPER(arguments).checkItem.call(this,item);
    }
  });

  STACKITEM.right = STACKITEM.Subclass({
    type: "right", isClose: TRUE, delim: ')'
  });

  STACKITEM.begin = STACKITEM.Subclass({
    type: "begin", isOpen: TRUE,
    checkItem: function (item) {
      if (item.type === "end") {
        if (item.name !== this.name)
          {TEX.Error("\\begin{"+this.name+"} ended with \\end{"+item.name+"}")}
        if (!this.end) {return STACKITEM.mml(this.mmlData())}
        return this.parse[this.end].call(this.parse,this,this.data);
      }
      if (item.type === "stop") {TEX.Error("Missing \\end{"+this.name+"}")}
      return this.SUPER(arguments).checkItem.call(this,item);
    }
  });
  
  STACKITEM.end = STACKITEM.Subclass({
    type: "end", isClose: TRUE
  });

  STACKITEM.style = STACKITEM.Subclass({
    type: "style",
    checkItem: function (item) {
      if (!item.isClose) {return this.SUPER(arguments).checkItem.call(this,item)}
      var mml = MML.mstyle.apply(MML,this.data).With(this.styles);
      return [STACKITEM.mml(mml),item];
    }
  });
  
  STACKITEM.position = STACKITEM.Subclass({
    type: "position",
    checkItem: function (item) {
      if (item.isClose) {TEX.Error("Missing box for "+this.name)}
      if (item.isNotStack) {
        var mml = item.mmlData();
        switch (this.move) {
         case 'vertical':
          mml = MML.mpadded(mml).With({height: this.dh, depth: this.dd, voffset: this.dh});
          return [STACKITEM.mml(mml)];
         case 'horizontal':
          return [STACKITEM.mml(this.left),item,STACKITEM.mml(this.right)];
        }
      }
      return this.SUPER(arguments).checkItem.call(this,item);
    }
  });
  
  STACKITEM.array = STACKITEM.Subclass({
    type: "array", isOpen: TRUE, arraydef: {},
    Init: function () {
      this.table = []; this.row = []; this.env = {};
      this.SUPER(arguments).Init.apply(this,arguments);
    },
    checkItem: function (item) {
      if (item.isClose && item.type !== "over") {
        if (item.isEntry) {this.EndEntry(); this.clearEnv(); return FALSE}
        if (item.isCR)    {this.EndEntry(); this.EndRow(); this.clearEnv(); return FALSE}
        this.EndTable(); this.clearEnv();
        var mml = MML.mtable.apply(MML,this.table).With(this.arraydef);
        if (this.open || this.close) {
          mml = MML.mfenced(mml).With({open: this.open, close: this.close});
        }
        mml = STACKITEM.mml(mml);
        if (this.requireClose) {
          if (item.type === 'close') {return mml}
          TEX.Error("Missing close brace");
        }
        return [mml,item];
      }
      return this.SUPER(arguments).checkItem.call(this,item);
    },
    EndEntry: function () {this.row.push(MML.mtd.apply(MML,this.data)); this.data = []},
    EndRow:   function () {this.table.push(MML.mtr.apply(MML,this.row)); this.row = []},
    EndTable: function () {
      if (this.data.length || this.row.length) {this.EndEntry(); this.EndRow()}
      this.checkLines();
    },
    checkLines: function () {
      if (this.arraydef.rowlines) {
        var lines = this.arraydef.rowlines.split(/ /);
        if (lines.length === this.table.length) {
          this.arraydef.frame = lines.pop();
          this.arraydef.rowlines = lines.join(' ');
        } else if (lines.length < this.table.length -1) {
          this.arraydef.rowlines += " none";
        }
      }
      if (this.rowspacing) {
        var rows = this.arraydef.rowspacing.split(/ /);
        while (rows.length < this.table.length) {rows.push(this.rowspacing)}
        this.arraydef.rowspacing = rows.join(' ');
      }
    },
    clearEnv: function () {
      for (var id in this.env) {if (this.env.hasOwnProperty(id)) {delete this.env[id]}}
    }
  });
  
  STACKITEM.cell = STACKITEM.Subclass({
    type: "cell", isClose: TRUE
  });

  STACKITEM.mml = STACKITEM.Subclass({
    type: "mml", isNotStack: TRUE,
    Add: function () {this.data.push.apply(this.data,arguments); return this}
  });
  
  STACKITEM.fn = STACKITEM.Subclass({
    type: "fn",
    checkItem: function (item) {
      if (this.data[0]) {
        if (item.type !== "mml") {return [this.data[0],item]}
        return [this.data[0],MML.mo(MML.entity("#x2061")).With({texClass:MML.TEXCLASS.NONE}),item];
      }
      return this.SUPER(arguments).checkItem.apply(this,arguments);
    }
  });
  

  var TEXDEF = {
    //
    //  Add new definitions without overriding user-defined ones
    //
    Add: function (src,dst,nouser) {
      if (!dst) {dst = this}
      for (var id in src) {if (src.hasOwnProperty(id)) {
        if (typeof src[id] === 'object' && !(src[id] instanceof Array) &&
           (typeof dst[id] === 'object' || typeof dst[id] === 'function')) 
             {this.Add(src[id],dst[id],src[id],nouser)}
          else if (!dst[id] || !dst[id].isUser || !nouser) {dst[id] = src[id]}
      }}
      return dst;
    }
  };
  var STARTUP = function () {
    MML = MathJax.ElementJax.mml;
    HUB.Insert(TEXDEF,{
  
      // patterns for letters and numbers
      letter:  /[a-z]/i,
      digit:   /[0-9.]/,
      number:  /^(?:[0-9]+(?:\{,\}[0-9]{3})*(?:\.[0-9]*)*|\.[0-9]+)/,
    
      special: {
        '\\':  'ControlSequence',
        '{':   'Open',
        '}':   'Close',
        '~':   'Tilde',
        '^':   'Superscript',
        '_':   'Subscript',
        ' ':   'Space',
        "\t":  'Space',
        "\r":  'Space',
        "\n":  'Space',
        "'":   'Prime',
        '%':   'Comment',
        '&':   'Entry',
        '#':   'Hash',
        '\u2019': 'Prime'
      },
      
      remap: {
        '-':   '2212',
        '*':   '2217'
      },
    
      mathchar0mi: {
	// Lower-case greek
	alpha:        '03B1',
	beta:         '03B2',
	gamma:        '03B3',
	delta:        '03B4',
	epsilon:      '03F5',
	zeta:         '03B6',
	eta:          '03B7',
	theta:        '03B8',
	iota:         '03B9',
	kappa:        '03BA',
	lambda:       '03BB',
	mu:           '03BC',
	nu:           '03BD',
	xi:           '03BE',
	omicron:      '03BF', // added for completeness
	pi:           '03C0',
	rho:          '03C1',
	sigma:        '03C3',
	tau:          '03C4',
	upsilon:      '03C5',
	phi:          '03D5',
	chi:          '03C7',
	psi:          '03C8',
	omega:        '03C9',
	varepsilon:   '03B5',
	vartheta:     '03D1',
	varpi:        '03D6',
	varrho:       '03F1',
	varsigma:     '03C2',
	varphi:       '03C6',
        
        // Ord symbols
        S:            '00A7',
        aleph:        ['2135',{mathvariant: MML.VARIANT.NORMAL}],
        hbar:         '210F',
        imath:        '0131',
        jmath:        '0237',
        ell:          '2113',
        wp:           ['2118',{mathvariant: MML.VARIANT.NORMAL}],
        Re:           ['211C',{mathvariant: MML.VARIANT.NORMAL}],
        Im:           ['2111',{mathvariant: MML.VARIANT.NORMAL}],
        partial:      ['2202',{mathvariant: MML.VARIANT.NORMAL}],
        infty:        ['221E',{mathvariant: MML.VARIANT.NORMAL}],
        prime:        ['2032',{mathvariant: MML.VARIANT.NORMAL}],
        emptyset:     ['2205',{mathvariant: MML.VARIANT.NORMAL}],
        nabla:        ['2207',{mathvariant: MML.VARIANT.NORMAL}],
        top:          ['22A4',{mathvariant: MML.VARIANT.NORMAL}],
        bot:          ['22A5',{mathvariant: MML.VARIANT.NORMAL}],
        angle:        ['2220',{mathvariant: MML.VARIANT.NORMAL}],
        triangle:     ['25B3',{mathvariant: MML.VARIANT.NORMAL}],
        backslash:    ['2216',{mathvariant: MML.VARIANT.NORMAL}],
        forall:       ['2200',{mathvariant: MML.VARIANT.NORMAL}],
        exists:       ['2203',{mathvariant: MML.VARIANT.NORMAL}],
        neg:          ['00AC',{mathvariant: MML.VARIANT.NORMAL}],
        lnot:         ['00AC',{mathvariant: MML.VARIANT.NORMAL}],
        flat:         ['266D',{mathvariant: MML.VARIANT.NORMAL}],
        natural:      ['266E',{mathvariant: MML.VARIANT.NORMAL}],
        sharp:        ['266F',{mathvariant: MML.VARIANT.NORMAL}],
        clubsuit:     ['2663',{mathvariant: MML.VARIANT.NORMAL}],
        diamondsuit:  ['2662',{mathvariant: MML.VARIANT.NORMAL}],
        heartsuit:    ['2661',{mathvariant: MML.VARIANT.NORMAL}],
        spadesuit:    ['2660',{mathvariant: MML.VARIANT.NORMAL}]
      },
        
      mathchar0mo: {
        surd:         '221A',

        // big ops
        coprod:       ['2210',{texClass: MML.TEXCLASS.OP, movesupsub:TRUE}],
        bigvee:       ['22C1',{texClass: MML.TEXCLASS.OP, movesupsub:TRUE}],
        bigwedge:     ['22C0',{texClass: MML.TEXCLASS.OP, movesupsub:TRUE}],
        biguplus:     ['2A04',{texClass: MML.TEXCLASS.OP, movesupsub:TRUE}],
        bigcap:       ['22C2',{texClass: MML.TEXCLASS.OP, movesupsub:TRUE}],
        bigcup:       ['22C3',{texClass: MML.TEXCLASS.OP, movesupsub:TRUE}],
        'int':        ['222B',{texClass: MML.TEXCLASS.OP}],
        intop:        ['222B',{texClass: MML.TEXCLASS.OP, movesupsub:TRUE, movablelimits:TRUE}],
        iint:         ['222C',{texClass: MML.TEXCLASS.OP}],
        iiint:        ['222D',{texClass: MML.TEXCLASS.OP}],
        prod:         ['220F',{texClass: MML.TEXCLASS.OP, movesupsub:TRUE}],
        sum:          ['2211',{texClass: MML.TEXCLASS.OP, movesupsub:TRUE}],
        bigotimes:    ['2A02',{texClass: MML.TEXCLASS.OP, movesupsub:TRUE}],
        bigoplus:     ['2A01',{texClass: MML.TEXCLASS.OP, movesupsub:TRUE}],
        bigodot:      ['2A00',{texClass: MML.TEXCLASS.OP, movesupsub:TRUE}],
        oint:         ['222E',{texClass: MML.TEXCLASS.OP}],
        bigsqcup:     ['2A06',{texClass: MML.TEXCLASS.OP, movesupsub:TRUE}],
        smallint:     ['222B',{largeop:FALSE}],
        
        // binary operations
        triangleleft:      '25C3',
        triangleright:     '25B9',
        bigtriangleup:     '25B3',
        bigtriangledown:   '25BD',
        wedge:        '2227',
        land:         '2227',
        vee:          '2228',
        lor:          '2228',
        cap:          '2229',
        cup:          '222A',
        ddagger:      '2021',
        dagger:       '2020',
        sqcap:        '2293',
        sqcup:        '2294',
        uplus:        '228E',
        amalg:        '2A3F',
        diamond:      '22C4',
        bullet:       '2219',
        wr:           '2240',
        div:          '00F7',
        odot:         ['2299',{largeop: FALSE}],
        oslash:       ['2298',{largeop: FALSE}],
        otimes:       ['2297',{largeop: FALSE}],
        ominus:       ['2296',{largeop: FALSE}],
        oplus:        ['2295',{largeop: FALSE}],
        mp:           '2213',
        pm:           '00B1',
        circ:         '2218',
        bigcirc:      '25EF',
        setminus:     '2216',
        cdot:         '22C5',
        ast:          '2217',
        times:        '00D7',
        star:         '22C6',
        
        // Relations
        propto:       '221D',
        sqsubseteq:   '2291',
        sqsupseteq:   '2292',
        parallel:     '2225',
        mid:          '2223',
        dashv:        '22A3',
        vdash:        '22A2',
        leq:          '2264',
        le:           '2264',
        geq:          '2265',
        ge:           '2265',
        lt:           '003C',
        gt:           '003E',
        succ:         '227B',
        prec:         '227A',
        approx:       '2248',
        succeq:       '2AB0',  // or '227C',
        preceq:       '2AAF',  // or '227D',
        supset:       '2283',
        subset:       '2282',
        supseteq:     '2287',
        subseteq:     '2286',
        'in':         '2208',
        ni:           '220B',
        notin:        '2209',
        owns:         '220B',
        gg:           '226B',
        ll:           '226A',
        sim:          '223C',
        simeq:        '2243',
        perp:         '22A5',
        equiv:        '2261',
        asymp:        '224D',
        smile:        '2323',
        frown:        '2322',
        ne:           '2260',
        neq:          '2260',
        cong:         '2245',
        doteq:        '2250',
        bowtie:       '22C8',
        models:       '22A8',
        
        notChar:      '0338',
        
        
        // Arrows
        Leftrightarrow:     '21D4',
        Leftarrow:          '21D0',
        Rightarrow:         '21D2',
        leftrightarrow:     '2194',
        leftarrow:          '2190',
        gets:               '2190',
        rightarrow:         '2192',
        to:                 '2192',
        mapsto:             '21A6',
        leftharpoonup:      '21BC',
        leftharpoondown:    '21BD',
        rightharpoonup:     '21C0',
        rightharpoondown:   '21C1',
        nearrow:            '2197',
        searrow:            '2198',
        nwarrow:            '2196',
        swarrow:            '2199',
        rightleftharpoons:  '21CC',
        hookrightarrow:     '21AA',
        hookleftarrow:      '21A9',
        longleftarrow:      '27F5',
        Longleftarrow:      '27F8',
        longrightarrow:     '27F6',
        Longrightarrow:     '27F9',
        Longleftrightarrow: '27FA',
        longleftrightarrow: '27F7',
        longmapsto:         '27FC',
        
        
        // Misc.
        ldots:            '2026',
        cdots:            '22EF',
        vdots:            '22EE',
        ddots:            '22F1',
        dots:             '2026',  // should be more complex than this
        dotsc:            '2026',  // dots with commas
        dotsb:            '22EF',  // dots with binary ops and relations
        dotsm:            '22EF',  // dots with multiplication
        dotsi:            '22EF',  // dots with integrals
        dotso:            '2026',  // other dots
        
        ldotp:            ['002E', {texClass: MML.TEXCLASS.PUNCT}],
        cdotp:            ['22C5', {texClass: MML.TEXCLASS.PUNCT}],
        colon:            ['003A', {texClass: MML.TEXCLASS.PUNCT}]
      },
      
      mathchar7: {
        Gamma:        '0393',
        Delta:        '0394',
        Theta:        '0398',
        Lambda:       '039B',
        Xi:           '039E',
        Pi:           '03A0',
        Sigma:        '03A3',
        Upsilon:      '03A5',
        Phi:          '03A6',
        Psi:          '03A8',
        Omega:        '03A9',
        
        '_':          '005F',
        '#':          '0023',
        '$':          '0024',
        '%':          '0025',
        '&':          '0026',
        And:          '0026'
      },
      
      delimiter: {
        '(':                '(',
        ')':                ')',
        '[':                '[',
        ']':                ']',
        '<':                '27E8',
        '>':                '27E9',
        '\\lt':             '27E8',
        '\\gt':             '27E9',
        '/':                '/',
        '|':                ['|',{texClass:MML.TEXCLASS.ORD}],
        '.':                '',
        '\\\\':             '\\',
        '\\lmoustache':     '23B0',  // non-standard
        '\\rmoustache':     '23B1',  // non-standard
        '\\lgroup':         '27EE',  // non-standard
        '\\rgroup':         '27EF',  // non-standard
        '\\arrowvert':      '23D0',
        '\\Arrowvert':      '2016',
        '\\bracevert':      '23AA',  // non-standard
        '\\Vert':           ['2225',{texClass:MML.TEXCLASS.ORD}],
        '\\|':              ['2225',{texClass:MML.TEXCLASS.ORD}],
        '\\vert':           ['|',{texClass:MML.TEXCLASS.ORD}],
        '\\uparrow':        '2191',
        '\\downarrow':      '2193',
        '\\updownarrow':    '2195',
        '\\Uparrow':        '21D1',
        '\\Downarrow':      '21D3',
        '\\Updownarrow':    '21D5',
        '\\backslash':      '\\',
        '\\rangle':         '27E9',
        '\\langle':         '27E8',
        '\\rbrace':         '}',
        '\\lbrace':         '{',
        '\\}':              '}',
        '\\{':              '{',
        '\\rceil':          '2309',
        '\\lceil':          '2308',
        '\\rfloor':         '230B',
        '\\lfloor':         '230A',
        '\\lbrack':         '[',
        '\\rbrack':         ']'
      },
      
      macros: {
        displaystyle:      ['SetStyle','D',TRUE,0],
        textstyle:         ['SetStyle','T',FALSE,0],
        scriptstyle:       ['SetStyle','S',FALSE,1],
        scriptscriptstyle: ['SetStyle','SS',FALSE,2],
        
        rm:                ['SetFont',MML.VARIANT.NORMAL],
        mit:               ['SetFont',MML.VARIANT.ITALIC],
        oldstyle:          ['SetFont',MML.VARIANT.OLDSTYLE],
        cal:               ['SetFont',MML.VARIANT.CALIGRAPHIC],
        it:                ['SetFont',MML.VARIANT.ITALIC], // may need special handling
        bf:                ['SetFont',MML.VARIANT.BOLD],
        bbFont:            ['SetFont',MML.VARIANT.DOUBLESTRUCK],
        scr:               ['SetFont',MML.VARIANT.SCRIPT],
        frak:              ['SetFont',MML.VARIANT.FRAKTUR],
        sf:                ['SetFont',MML.VARIANT.SANSSERIF],
        tt:                ['SetFont',MML.VARIANT.MONOSPACE],

//      font:
        
        tiny:              ['SetSize',0.5],
        Tiny:              ['SetSize',0.6],  // non-standard
        scriptsize:        ['SetSize',0.7],
        small:             ['SetSize',0.85],
        normalsize:        ['SetSize',1.0],
        large:             ['SetSize',1.2],
        Large:             ['SetSize',1.44],
        LARGE:             ['SetSize',1.73],
        huge:              ['SetSize',2.07],
        Huge:              ['SetSize',2.49],
        
        arcsin:            ['NamedFn'],
        arccos:            ['NamedFn'],
        arctan:            ['NamedFn'],
        arg:               ['NamedFn'],
        cos:               ['NamedFn'],
        cosh:              ['NamedFn'],
        cot:               ['NamedFn'],
        coth:              ['NamedFn'],
        csc:               ['NamedFn'],
        deg:               ['NamedFn'],
        det:                'NamedOp',
        dim:               ['NamedFn'],
        exp:               ['NamedFn'],
        gcd:                'NamedOp',
        hom:               ['NamedFn'],
        inf:                'NamedOp',
        ker:               ['NamedFn'],
        lg:                ['NamedFn'],
        lim:                'NamedOp',
        liminf:            ['NamedOp','lim&thinsp;inf'],
        limsup:            ['NamedOp','lim&thinsp;sup'],
        ln:                ['NamedFn'],
        log:               ['NamedFn'],
        max:                'NamedOp',
        min:                'NamedOp',
        Pr:                 'NamedOp',
        sec:               ['NamedFn'],
        sin:               ['NamedFn'],
        sinh:              ['NamedFn'],
        sup:                'NamedOp',
        tan:               ['NamedFn'],
        tanh:              ['NamedFn'],
        
        limits:            ['Limits',1],
        nolimits:          ['Limits',0],

        overline:            ['UnderOver','00AF'],
        underline:           ['UnderOver','005F'],
        overbrace:           ['UnderOver','23DE',1],
        underbrace:          ['UnderOver','23DF',1],
        overrightarrow:      ['UnderOver','2192'],
        underrightarrow:     ['UnderOver','2192'],
        overleftarrow:       ['UnderOver','2190'],
        underleftarrow:      ['UnderOver','2190'],
        overleftrightarrow:  ['UnderOver','2194'],
        underleftrightarrow: ['UnderOver','2194'],

        overset:            'Overset',
        underset:           'Underset',
        stackrel:           ['Macro','\\mathrel{\\mathop{#2}\\limits^{#1}}',2],
          
        over:               'Over',
        overwithdelims:     'Over',
        atop:               'Over',
        atopwithdelims:     'Over',
        above:              'Over',
        abovewithdelims:    'Over',
        brace:             ['Over','{','}'],
        brack:             ['Over','[',']'],
        choose:            ['Over','(',')'],
        
        frac:               'Frac',
        sqrt:               'Sqrt',
        root:               'Root',
        uproot:            ['MoveRoot','upRoot'],
        leftroot:          ['MoveRoot','leftRoot'],
        
        left:               'LeftRight',
        right:              'LeftRight',

        llap:               'Lap',
        rlap:               'Lap',
        raise:              'RaiseLower',
        lower:              'RaiseLower',
        moveleft:           'MoveLeftRight',
        moveright:          'MoveLeftRight',

        ',':               ['Spacer',MML.LENGTH.THINMATHSPACE],
        ':':               ['Spacer',MML.LENGTH.MEDIUMMATHSPACE],  // for LaTeX
        '>':               ['Spacer',MML.LENGTH.MEDIUMMATHSPACE],
        ';':               ['Spacer',MML.LENGTH.THICKMATHSPACE],
        '!':               ['Spacer',MML.LENGTH.NEGATIVETHINMATHSPACE],
        enspace:           ['Spacer',".5em"],
        quad:              ['Spacer',"1em"],
        qquad:             ['Spacer',"2em"],
        thinspace:         ['Spacer',MML.LENGTH.THINMATHSPACE],
        negthinspace:      ['Spacer',MML.LENGTH.NEGATIVETHINMATHSPACE],
    
        hskip:              'Hskip',
        hspace:             'Hskip',
        kern:               'Hskip',
        mskip:              'Hskip',
        mspace:             'Hskip',
        mkern:              'Hskip',
        Rule:              ['Rule'],
        Space:             ['Rule','blank'],
    
        big:               ['MakeBig',MML.TEXCLASS.ORD,0.85],
        Big:               ['MakeBig',MML.TEXCLASS.ORD,1.15],
        bigg:              ['MakeBig',MML.TEXCLASS.ORD,1.45],
        Bigg:              ['MakeBig',MML.TEXCLASS.ORD,1.75],
        bigl:              ['MakeBig',MML.TEXCLASS.OPEN,0.85],
        Bigl:              ['MakeBig',MML.TEXCLASS.OPEN,1.15],
        biggl:             ['MakeBig',MML.TEXCLASS.OPEN,1.45],
        Biggl:             ['MakeBig',MML.TEXCLASS.OPEN,1.75],
        bigr:              ['MakeBig',MML.TEXCLASS.CLOSE,0.85],
        Bigr:              ['MakeBig',MML.TEXCLASS.CLOSE,1.15],
        biggr:             ['MakeBig',MML.TEXCLASS.CLOSE,1.45],
        Biggr:             ['MakeBig',MML.TEXCLASS.CLOSE,1.75],
        bigm:              ['MakeBig',MML.TEXCLASS.REL,0.85],
        Bigm:              ['MakeBig',MML.TEXCLASS.REL,1.15],
        biggm:             ['MakeBig',MML.TEXCLASS.REL,1.45],
        Biggm:             ['MakeBig',MML.TEXCLASS.REL,1.75],

        mathord:           ['TeXAtom',MML.TEXCLASS.ORD],
        mathop:            ['TeXAtom',MML.TEXCLASS.OP],
        mathopen:          ['TeXAtom',MML.TEXCLASS.OPEN],
        mathclose:         ['TeXAtom',MML.TEXCLASS.CLOSE],
        mathbin:           ['TeXAtom',MML.TEXCLASS.BIN],
        mathrel:           ['TeXAtom',MML.TEXCLASS.REL],
        mathpunct:         ['TeXAtom',MML.TEXCLASS.PUNCT],
        mathinner:         ['TeXAtom',MML.TEXCLASS.INNER],

        vcenter:           ['TeXAtom',MML.TEXCLASS.VCENTER],

        mathchoice:        ['Extension','mathchoice'],
        buildrel:           'BuildRel',
    
        hbox:               ['HBox',0],
        text:               'HBox',
        mbox:               ['HBox',0],
        fbox:               'FBox',

        strut:              'Strut',
        mathstrut:         ['Macro','\\vphantom{(}'],
        phantom:            'Phantom',
        vphantom:          ['Phantom',1,0],
        hphantom:          ['Phantom',0,1],
        smash:              'Smash',
    
        acute:             ['Accent', "02CA"],  // or 0301
        grave:             ['Accent', "02CB"],  // or 0300
        ddot:              ['Accent', "00A8"],  // or 0308
        tilde:             ['Accent', "02DC"],  // or 0303
        bar:               ['Accent', "02C9"],  // or 0304
        breve:             ['Accent', "02D8"],  // or 0306
        check:             ['Accent', "02C7"],  // or 030C
        hat:               ['Accent', "02C6"],  // or 0302
        vec:               ['Accent', "20D7"],
        dot:               ['Accent', "02D9"],  // or 0307
        widetilde:         ['Accent', "02DC",1], // or 0303
        widehat:           ['Accent', "02C6",1], // or 0302

        matrix:             'Matrix',
        array:              'Matrix',
        pmatrix:           ['Matrix','(',')'],
        cases:             ['Matrix','{','',"left left",null,".1em",null,true],
        eqalign:           ['Matrix',null,null,"right left",MML.LENGTH.THICKMATHSPACE,".5em",'D'],
        displaylines:      ['Matrix',null,null,"center",null,".5em",'D'],
        cr:                 'Cr',
        '\\':               'CrLaTeX',
        newline:            'Cr',
        hline:             ['HLine','solid'],
        hdashline:         ['HLine','dashed'],
//      noalign:            'HandleNoAlign',
        eqalignno:         ['Matrix',null,null,"right left right",MML.LENGTH.THICKMATHSPACE+" 3em",".5em",'D'],
        leqalignno:        ['Matrix',null,null,"right left right",MML.LENGTH.THICKMATHSPACE+" 3em",".5em",'D'],

        //  TeX substitution macros
        bmod:              ['Macro','\\mathbin{\\mmlToken{mo}{mod}}'],
        pmod:              ['Macro','\\pod{\\mmlToken{mi}{mod}\\kern 6mu #1}',1],
        mod:               ['Macro','\\mathchoice{\\kern18mu}{\\kern12mu}{\\kern12mu}{\\kern12mu}\\mmlToken{mi}{mod}\\,\\,#1',1],
        pod:               ['Macro','\\mathchoice{\\kern18mu}{\\kern8mu}{\\kern8mu}{\\kern8mu}(#1)',1],
        iff:               ['Macro','\\;\\Longleftrightarrow\\;'],
        skew:              ['Macro','{{#2{#3\\mkern#1mu}\\mkern-#1mu}{}}',3],
        mathcal:           ['Macro','{\\cal #1}',1],
        mathscr:           ['Macro','{\\scr #1}',1],
        mathrm:            ['Macro','{\\rm #1}',1],
        mathbf:            ['Macro','{\\bf #1}',1],
        mathbb:            ['Macro','{\\bbFont #1}',1],
        Bbb:               ['Macro','{\\bbFont #1}',1],
        mathit:            ['Macro','{\\it #1}',1],
        mathfrak:          ['Macro','{\\frak #1}',1],
        mathsf:            ['Macro','{\\sf #1}',1],
        mathtt:            ['Macro','{\\tt #1}',1],
        textrm:            ['Macro','\\mathord{\\rm\\text{#1}}',1],
        textit:            ['Macro','\\mathord{\\it{\\text{#1}}}',1],
        textbf:            ['Macro','\\mathord{\\bf{\\text{#1}}}',1],
        pmb:               ['Macro','\\rlap{#1}\\kern1px{#1}',1],
        TeX:               ['Macro','T\\kern-.14em\\lower.5ex{E}\\kern-.115em X'],
        LaTeX:             ['Macro','L\\kern-.325em\\raise.21em{\\scriptstyle{A}}\\kern-.17em\\TeX'],
        not:               ['Macro','\\mathrel{\\rlap{\\kern.5em\\notChar}}'],
        ' ':               ['Macro','\\text{ }'],
        space:              'Tilde',
        

        //  LaTeX
        begin:              'Begin',
        end:                'End',

        newcommand:        ['Extension','newcommand'],
        renewcommand:      ['Extension','newcommand'],
        newenvironment:    ['Extension','newcommand'],
        renewenvironment:  ['Extension','newcommand'],
        def:               ['Extension','newcommand'],
        let:               ['Extension','newcommand'],
        
        verb:              ['Extension','verb'],
        
        boldsymbol:        ['Extension','boldsymbol'],
        
        tag:               ['Extension','AMSmath'],
        notag:             ['Extension','AMSmath'],
        label:             ['Extension','AMSmath'],
        ref:               ['Extension','AMSmath'],
        eqref:             ['Extension','AMSmath'],
        nonumber:          ['Macro','\\notag'],

        //  Extensions to TeX
        unicode:           ['Extension','unicode'],
        color:              'Color',
        
        href:              ['Extension','HTML'],
        'class':           ['Extension','HTML'],
        style:             ['Extension','HTML'],
        cssId:             ['Extension','HTML'],
        bbox:              ['Extension','bbox'],
    
        mmlToken:           'MmlToken',

        require:            'Require'

      },
      
      environment: {
        array:        ['Array'],
        matrix:       ['Array',null,null,null,'c'],
        pmatrix:      ['Array',null,'(',')','c'],
        bmatrix:      ['Array',null,'[',']','c'],
        Bmatrix:      ['Array',null,'\\{','\\}','c'],
        vmatrix:      ['Array',null,'\\vert','\\vert','c'],
        Vmatrix:      ['Array',null,'\\Vert','\\Vert','c'],
        cases:        ['Array',null,'\\{','.','ll',null,".1em"],
        eqnarray:     ['Array',null,null,null,'rcl',MML.LENGTH.THICKMATHSPACE,".5em",'D'],
        'eqnarray*':  ['Array',null,null,null,'rcl',MML.LENGTH.THICKMATHSPACE,".5em",'D'],

        equation:     [null,'Equation'],
        'equation*':  [null,'Equation'],

        align:        ['ExtensionEnv',null,'AMSmath'],
        'align*':     ['ExtensionEnv',null,'AMSmath'],
        aligned:      ['ExtensionEnv',null,'AMSmath'],
        multline:     ['ExtensionEnv',null,'AMSmath'],
        'multline*':  ['ExtensionEnv',null,'AMSmath'],
        split:        ['ExtensionEnv',null,'AMSmath'],
        gather:       ['ExtensionEnv',null,'AMSmath'],
        'gather*':    ['ExtensionEnv',null,'AMSmath'],
        gathered:     ['ExtensionEnv',null,'AMSmath'],
        alignat:      ['ExtensionEnv',null,'AMSmath'],
        'alignat*':   ['ExtensionEnv',null,'AMSmath'],
        alignedat:    ['ExtensionEnv',null,'AMSmath']
      },
      
      p_height: 1.2 / .85   // cmex10 height plus depth over .85

    });
    
    //
    //  Add macros defined in the configuration
    //
    if (this.config.Macros) {
      var MACROS = this.config.Macros;
      for (var id in MACROS) {if (MACROS.hasOwnProperty(id)) {
        if (typeof(MACROS[id]) === "string") {TEXDEF.macros[id] = ['Macro',MACROS[id]]}
        else {TEXDEF.macros[id] = ["Macro"].concat(MACROS[id])}
        TEXDEF.macros[id].isUser = true;
      }}
    }
  };
  
  /************************************************************************/
  /*
   *   The TeX Parser
   */

  var PARSE = MathJax.Object.Subclass({
    Init: function (string,env) {
      this.string = string; this.i = 0; this.macroCount = 0;
      var ENV; if (env) {ENV = {}; for (var id in env) {if (env.hasOwnProperty(id)) {ENV[id] = env[id]}}}
      this.stack = TEX.Stack(ENV,!!env);
      this.Parse(); this.Push(STACKITEM.stop());
    },
    Parse: function () {
      var c;
      while (this.i < this.string.length) {
        c = this.string.charAt(this.i++);
        if (TEXDEF.special[c]) {this[TEXDEF.special[c]](c)}
        else if (TEXDEF.letter.test(c)) {this.Variable(c)}
        else if (TEXDEF.digit.test(c)) {this.Number(c)}
        else {this.Other(c)}
      }
    },
    Push: function () {this.stack.Push.apply(this.stack,arguments)},
    mml: function () {
      if (this.stack.Top().type !== "mml") {return null}
      return this.stack.Top().data[0];
    },
    mmlToken: function (token) {return token}, // used by boldsymbol extension
    
    /************************************************************************/
    /*
     *   Handle various token classes
     */

    /*
     *  Lookup a control-sequence and process it
     */
    ControlSequence: function (c) {
      var name = this.GetCS(), macro = this.csFindMacro(name);
      if (macro) {
        if (!(macro instanceof Array)) {macro = [macro]}
        var fn = macro[0]; if (!(fn instanceof Function)) {fn = this[fn]}
        fn.apply(this,[c+name].concat(macro.slice(1)));
      } else if (TEXDEF.mathchar0mi[name])            {this.csMathchar0mi(name,TEXDEF.mathchar0mi[name])}
        else if (TEXDEF.mathchar0mo[name])            {this.csMathchar0mo(name,TEXDEF.mathchar0mo[name])}
        else if (TEXDEF.mathchar7[name])              {this.csMathchar7(name,TEXDEF.mathchar7[name])}
        else if (TEXDEF.delimiter["\\"+name] != null) {this.csDelimiter(name,TEXDEF.delimiter["\\"+name])}
        else                                          {this.csUndefined(c+name)}
    },
    //
    //  Look up a macro in the macros list
    //  (overridden in begingroup extension)
    //
    csFindMacro: function (name) {return TEXDEF.macros[name]},
    //
    //  Handle normal mathchar (as an mi)
    //
    csMathchar0mi: function (name,mchar) {
      var def = {mathvariant: MML.VARIANT.ITALIC};
      if (mchar instanceof Array) {def = mchar[1]; mchar = mchar[0]}
      this.Push(this.mmlToken(MML.mi(MML.entity("#x"+mchar)).With(def)));
    },
    //
    //  Handle normal mathchar (as an m0)
    //
    csMathchar0mo: function (name,mchar) {
      var def = {stretchy: false};
      if (mchar instanceof Array) {def = mchar[1]; def.stretchy = false; mchar = mchar[0]}
      this.Push(this.mmlToken(MML.mo(MML.entity("#x"+mchar)).With(def)));
    },
    //
    //  Handle mathchar in current family
    //
    csMathchar7: function (name,mchar) {
      var def = {mathvariant: MML.VARIANT.NORMAL};
      if (mchar instanceof Array) {def = mchar[1]; mchar = mchar[0]}
      if (this.stack.env.font) {def.mathvariant = this.stack.env.font}
      this.Push(this.mmlToken(MML.mi(MML.entity("#x"+mchar)).With(def)));
    },
    //
    //  Handle delimiter
    //
    csDelimiter: function (name,delim) {
      var def = {};
      if (delim instanceof Array) {def = delim[1]; delim = delim[0]}
      if (delim.length === 4) {delim = MML.entity('#x'+delim)} else {delim = MML.chars(delim)}
      this.Push(this.mmlToken(MML.mo(delim).With({fence: false, stretchy: false}).With(def)));
    },
    //
    //  Handle undefined control sequence
    //  (overridden in noUndefined extension)
    //
    csUndefined: function (name) {
      TEX.Error("Undefined control sequence "+name);
    },

    /*
     *  Handle a variable (a single letter)
     */
    Variable: function (c) {
      var def = {}; if (this.stack.env.font) {def.mathvariant = this.stack.env.font}
      this.Push(this.mmlToken(MML.mi(MML.chars(c)).With(def)));
    },

    /*
     *  Determine the extent of a number (pattern may need work)
     */
    Number: function (c) {
      var mml, n = this.string.slice(this.i-1).match(TEXDEF.number);
      if (n) {mml = MML.mn(n[0].replace(/[{}]/g,"")); this.i += n[0].length - 1}
        else {mml = MML.mo(MML.chars(c))}
      if (this.stack.env.font) {mml.mathvariant = this.stack.env.font}
      this.Push(this.mmlToken(mml));
    },
    
    /*
     *  Handle { and }
     */
    Open: function (c) {this.Push(STACKITEM.open())},
    Close: function (c) {this.Push(STACKITEM.close())},
    
    /*
     *  Handle tilde and spaces
     */
    Tilde: function (c) {this.Push(MML.mtext(MML.chars(NBSP)))},
    Space: function (c) {},
    
    /*
     *  Handle ^, _, and '
     */
    Superscript: function (c) {
      var position, base = this.stack.Prev(); if (!base) {base = MML.mi("")}
      if (base.isEmbellishedWrapper) {base = base.data[0].data[0]}
      if (base.type === "msubsup") {
        if (base.data[base.sup]) {
          if (!base.data[base.sup].isPrime) {TEX.Error("Double exponent: use braces to clarify")}
          base = MML.msubsup(base,null,null);
        }
        position = base.sup;
      } else if (base.movesupsub) {
        if (base.type !== "munderover" || base.data[base.over])
          {base = MML.munderover(base,null,null).With({movesupsub:TRUE})}
        position = base.over;
      } else {
        base = MML.msubsup(base,null,null);
        position = base.sup;
      }
      this.Push(STACKITEM.subsup(base).With({position: position}));
    },
    Subscript: function (c) {
      var position, base = this.stack.Prev(); if (!base) {base = MML.mi("")}
      if (base.isEmbellishedWrapper) {base = base.data[0].data[0]}
      if (base.type === "msubsup") {
        if (base.data[base.sub]) {TEX.Error("Double subscripts: use braces to clarify")}
        position = base.sub;
      } else if (base.movesupsub) {
        if (base.type !== "munderover" || base.data[base.under])
          {base = MML.munderover(base,null,null).With({movesupsub:TRUE})}
        position = base.under;
      } else {
        base = MML.msubsup(base,null,null);
        position = base.sub;
      }
      this.Push(STACKITEM.subsup(base).With({position: position}));
    },
    PRIME: String.fromCharCode(0x2032), SMARTQUOTE: String.fromCharCode(0x2019),
    Prime: function (c) {
      var base = this.stack.Prev(); if (!base) {base = MML.mi()}
      if (base.type === "msubsup" && base.data[base.sup])
        {TEX.Error("Prime causes double exponent: use braces to clarify")}
      var sup = ""; this.i--;
      do {sup += this.PRIME; this.i++, c = this.GetNext()}
        while (c === "'" || c === this.SMARTQUOTE);
      sup = this.mmlToken(MML.mo(MML.chars(sup)).With({isPrime: TRUE, variantForm: TEX.isSTIX}));
      this.Push(MML.msup(base,sup));
    },
    
    /*
     *  Handle comments
     */
    Comment: function (c) {
      while (this.i < this.string.length && this.string.charAt(this.i) != "\n") {this.i++}
    },
    
    /*
     *  Handle hash marks outside of definitions
     */
    Hash: function (c) {
      TEX.Error("You can't use 'macro parameter character #' in math mode");
    },
    
    /*
     *  Handle other characters (as <mo> elements)
     */
    Other: function (c) {
      var def = {stretchy: false}, mo;
      if (this.stack.env.font) {def.mathvariant = this.stack.env.font}
      if (TEXDEF.remap[c]) {
        c = TEXDEF.remap[c];
        if (c instanceof Array) {def = c[1]; c = c[0]}
        mo = MML.mo(MML.entity('#x'+c));
      } else {
        mo = MML.mo(c);
      }
      if (mo.autoDefault("texClass",true) == "") {mo = MML.TeXAtom(mo)}
      this.Push(this.mmlToken(mo.With(def)));
    },
    
    /************************************************************************/
    /*
     *   Macros
     */
    
    SetFont: function (name,font) {this.stack.env.font = font},
    SetStyle: function (name,texStyle,style,level) {
      this.stack.env.style = texStyle; this.stack.env.level = level;
      this.Push(STACKITEM.style().With({styles: {displaystyle: style, scriptlevel: level}}));
    },
    SetSize: function (name,size) {
      this.stack.env.size = size;
      this.Push(STACKITEM.style().With({styles: {mathsize: size+"em"}})); // convert to absolute?
    },

    Color: function (name) {
      var color = this.GetArgument(name);
      var old = this.stack.env.color; this.stack.env.color = color;
      var math = this.ParseArg(name);
      if (old) {this.stack.env.color} else {delete this.stack.env.color}
      this.Push(MML.mstyle(math).With({mathcolor: color}));
    },
    
    Spacer: function (name,space) {
      this.Push(MML.mspace().With({width: space, mathsize: MML.SIZE.NORMAL, scriptlevel:0}));
    },
    
    LeftRight: function (name) {
      this.Push(STACKITEM[name.substr(1)]().With({delim: this.GetDelimiter(name)}));
    },
    
    NamedFn: function (name,id) {
      if (!id) {id = name.substr(1)};
      var mml = MML.mi(id).With({texClass: MML.TEXCLASS.OP});
      this.Push(STACKITEM.fn(this.mmlToken(mml)));
    },
    NamedOp: function (name,id) {
      if (!id) {id = name.substr(1)};
      id = id.replace(/&thinsp;/,String.fromCharCode(0x2006));
      var mml = MML.mo(id).With({
        movablelimits: TRUE,
        movesupsub: TRUE,
        form: MML.FORM.PREFIX,
        texClass: MML.TEXCLASS.OP
      });
      mml.useMMLspacing &= ~mml.SPACE_ATTR.form;  // don't count this explicit form setting
      this.Push(this.mmlToken(mml));
    },
    Limits: function (name,limits) {
      var op = this.stack.Prev("nopop");
      if (op.texClass !== MML.TEXCLASS.OP) {TEX.Error(name+" is allowed only on operators")}
      op.movesupsub = (limits ? TRUE : FALSE);
      op.movablelimits = FALSE;
    },
    
    Over: function (name,open,close) {
      var mml = STACKITEM.over().With({name: name});
      if (open || close) {
        mml.open = open; mml.close = close;
      } else if (name.match(/withdelims$/)) {
        mml.open  = this.GetDelimiter(name);
        mml.close = this.GetDelimiter(name);
      }
      if (name.match(/^\\above/)) {mml.thickness = this.GetDimen(name)}
      else if (name.match(/^\\atop/) || open || close) {mml.thickness = 0}
      this.Push(mml);
    },

    Frac: function (name) {
      var num = this.ParseArg(name);
      var den = this.ParseArg(name);
      this.Push(MML.mfrac(num,den));
    },

    Sqrt: function (name) {
      var n = this.GetBrackets(name), arg = this.GetArgument(name);
      if (arg === "\\frac") {arg += "{"+this.GetArgument(arg)+"}{"+this.GetArgument(arg)+"}"}
      var mml = TEX.Parse(arg,this.stack.env).mml();
      if (n == "") {mml = MML.msqrt.apply(MML,mml.array())}
              else {mml = MML.mroot(mml,this.parseRoot(n))}
      this.Push(mml);
    },
    Root: function (name) {
      var n = this.GetUpTo(name,"\\of");
      var arg = this.ParseArg(name);
      this.Push(MML.mroot(arg,this.parseRoot(n)));
    },
    parseRoot: function (n) {
      var env = this.stack.env, inRoot = env.inRoot; env.inRoot = true;
      var parser = TEX.Parse(n,env); n = parser.mml(); var global = parser.stack.global;
      if (global.leftRoot || global.upRoot) {
        n = MML.mpadded(n);
        if (global.leftRoot) {n.width = global.leftRoot}
        if (global.upRoot) {n.voffset = global.upRoot; n.height = global.upRoot}
      }
      env.inRoot = inRoot;
      return n;
    },
    MoveRoot: function (name,id) {
      if (!this.stack.env.inRoot) TEX.Error(name+" can appear only within a root");
      if (this.stack.global[id]) TEX.Error("Multiple use of "+name);
      var n = this.GetArgument(name);
      if (!n.match(/-?[0-9]+/)) TEX.Error("The argument to "+name+" must be an integer");
      n = (n/15)+"em";
      if (n.substr(0,1) !== "-") {n = "+"+n}
      this.stack.global[id] = n;
    },
    
    Accent: function (name,accent,stretchy) {
      var c = this.ParseArg(name);
      var def = {accent: true}; if (this.stack.env.font) {def.mathvariant = this.stack.env.font}
      var mml = this.mmlToken(MML.mo(MML.entity("#x"+accent)).With(def));
      mml.stretchy = (stretchy ? TRUE : FALSE);
      this.Push(MML.TeXAtom(MML.munderover(c,null,mml).With({accent: TRUE})));
    },
    
    UnderOver: function (name,c,stack) {
      var pos = {o: "over", u: "under"}[name.charAt(1)];
      var base = this.ParseArg(name);
      if (base.Get("movablelimits")) {base.movablelimits = false}
      var mml = MML.munderover(base,null,null);
      if (stack) {mml.movesupsub = TRUE}
      mml.data[mml[pos]] = 
        this.mmlToken(MML.mo(MML.entity("#x"+c)).With({stretchy: TRUE, accent: (pos == "under")}));
      this.Push(MML.TeXAtom(mml));
    },
    
    Overset: function (name) {
      var top = this.ParseArg(name), base = this.ParseArg(name);
      this.Push(MML.mover(base,top));
    },
    Underset: function (name) {
      var bot = this.ParseArg(name), base = this.ParseArg(name);
      this.Push(MML.munder(base,bot));
    },
    
    TeXAtom: function (name,mclass) {
      var def = {texClass: mclass}, mml;
      if (mclass == MML.TEXCLASS.OP) {
        def.movesupsub = def.movablelimits = TRUE;
        var arg = this.GetArgument(name);
        var match = arg.match(/^\s*\\rm\s+([a-zA-Z0-9 ]+)$/);
        if (match) {
          def.mathvariant = MML.VARIANT.NORMAL;
          mml = STACKITEM.fn(this.mmlToken(MML.mi(match[1]).With(def)));
        } else {
          mml = STACKITEM.fn(MML.TeXAtom(TEX.Parse(arg,this.stack.env).mml()).With(def));
        }
      } else {mml = MML.TeXAtom(this.ParseArg(name)).With(def)}
      this.Push(mml);
    },
    
    MmlToken: function (name) {
      var type = this.GetArgument(name),
          attr = this.GetBrackets(name).replace(/^\s+/,""),
          data = this.GetArgument(name),
          def = {}, match;
      if (!MML[type] || !MML[type].prototype.isToken) {TEX.Error(type+" is not a token element")}
      while (attr !== "") {
        match = attr.match(/^([a-z]+)\s*=\s*('[^']*'|"[^"]*"|[^ ]*)\s*/i);
        if (!match) {TEX.Error("Invalid MathML attribute: "+attr)}
        def[match[1]] = match[2].replace(/^(['"])(.*)\1$/,"$2");
        attr = attr.substr(match[0].length);
      }
      this.Push(this.mmlToken(MML[type](data).With(def)));
    },
    
    Strut: function (name) {
      this.Push(MML.mpadded(MML.mrow()).With({height: "8.6pt", depth: "3pt", width: 0}));
    },
    
    Phantom: function (name,v,h) {
      var box = MML.TeXAtom(MML.mphantom(this.ParseArg(name)));
      if (v || h) {
        box = MML.mpadded(box);
        if (h) {box.height = box.depth = 0}
        if (v) {box.width = 0}
      }
      this.Push(box);
    },
    
    Smash: function (name) {
      var bt = this.trimSpaces(this.GetBrackets(name));
      var smash = MML.TeXAtom(MML.mpadded(this.ParseArg(name)));
      switch (bt) {
        case "b": smash.depth = 0; break;
        case "t": smash.height = 0; break;
        default: smash.height = smash.depth = 0;
      }
      this.Push(smash);
    },
    
    Lap: function (name) {
      var mml = MML.TeXAtom(MML.mpadded(this.ParseArg(name)).With({width: 0}));
      if (name === "\\llap") {mml.lspace = "-1 width"}
      this.Push(mml);
    },
    
    RaiseLower: function (name) {
      var h = this.GetDimen(name);
      var item = STACKITEM.position().With({name: name, move: 'vertical'});
      if (h.charAt(0) === '-') {h = h.slice(1); name = {raise: "\\lower", lower: "\\raise"}[name.substr(1)]}
      if (name === "\\lower") {item.dh = '-'+h; item.dd = '+'+h} else {item.dh = '+'+h; item.dd = '-'+h}
      this.Push(item);
    },
    
    MoveLeftRight: function (name) {
      var h = this.GetDimen(name);
      var nh = (h.charAt(0) === '-' ? h.slice(1) : '-'+h);
      if (name === "\\moveleft") {var tmp = h; h = nh; nh = tmp}
      this.Push(STACKITEM.position().With({
        name: name, move: 'horizontal',
        left:  MML.mspace().With({width: h, mathsize: MML.SIZE.NORMAL}),
        right: MML.mspace().With({width: nh, mathsize: MML.SIZE.NORMAL})
      }));
    },
    
    Hskip: function (name) {
      this.Push(MML.mspace().With({width: this.GetDimen(name), mathsize: MML.SIZE.NORMAL}));
    },
    
    Rule: function (name,style) {
      var w = this.GetDimen(name),
          h = this.GetDimen(name),
          d = this.GetDimen(name);
      var mml, def = {width:w, height:h, depth:d};
      if (style !== 'blank') {
        if (parseFloat(w) && parseFloat(h)+parseFloat(d))
          {def.mathbackground = (this.stack.env.color || "black")}
        mml = MML.mpadded(MML.mrow()).With(def);
      } else {
        mml = MML.mspace().With(def);
      }
      this.Push(mml);
    },
    
    MakeBig: function (name,mclass,size) {
      size *= TEXDEF.p_height;
      size = String(size).replace(/(\.\d\d\d).+/,'$1')+"em";
      var delim = this.GetDelimiter(name);
      this.Push(MML.TeXAtom(MML.mo(delim).With({
        minsize: size, maxsize: size, scriptlevel: 0,
        fence: TRUE, stretchy: TRUE, symmetric: TRUE
      })).With({texClass: mclass}));
    },
    
    BuildRel: function (name) {
      var top = this.ParseUpTo(name,"\\over");
      var bot = this.ParseArg(name);
      this.Push(MML.TeXAtom(MML.munderover(bot,null,top)).With({mclass: MML.TEXCLASS.REL}));
    },
    
    HBox: function (name,style) {
      this.Push.apply(this,this.InternalMath(this.GetArgument(name),style));
    },
    
    FBox: function (name) {
      this.Push(MML.menclose.apply(MML,this.InternalMath(this.GetArgument(name))).With({notation:"box"}));
    },
    
    Require: function (name) {
      var file = this.GetArgument(name); // @@@ FIXME: check for OK URL
      this.Extension(null,file);
    },
    
    Extension: function (name,file,array) {
      if (name && !typeof(name) === "string") {name = name.name}
      file = TEX.extensionDir+"/"+file;
      if (!file.match(/\.js$/)) {file += ".js"}
      if (!AJAX.loaded[AJAX.fileURL(file)]) {
        if (name != null) {delete TEXDEF[array || 'macros'][name.replace(/^\\/,"")]}
        HUB.RestartAfter(AJAX.Require(file));
      }
    },
    
    Macro: function (name,macro,argcount) {
      if (argcount) {
        var args = [];
        for (var i = 0; i < argcount; i++) {args.push(this.GetArgument(name))}
        macro = this.SubstituteArgs(args,macro);
      }
      this.string = this.AddArgs(macro,this.string.slice(this.i));
      this.i = 0;
      if (++this.macroCount > TEX.config.MAXMACROS)
        {TEX.Error("MathJax maximum macro substitution count exceeded; is there a recursive macro call?")}
    },
    
    Matrix: function (name,open,close,align,spacing,vspacing,style,cases) {
      var c = this.GetNext(); if (c === "") {TEX.Error("Missing argument for "+name)}
      if (c === "{") {this.i++} else {this.string = c+"}"+this.string.slice(this.i+1); this.i = 0}
      var array = STACKITEM.array().With({
        requireClose: TRUE,
        arraydef: {
          rowspacing: (vspacing||"4pt"),
          columnspacing: (spacing||"1em")
        }
      });
      if (cases)         {array.isCases = TRUE}
      if (open || close) {array.open = open; array.close = close}
      if (style === "D") {array.arraydef.displaystyle = TRUE}
      if (align != null) {array.arraydef.columnalign = align}
      this.Push(array);
    },
    
    Entry: function (name) {
      this.Push(STACKITEM.cell().With({isEntry: TRUE, name: name}));
      if (this.stack.Top().isCases) {
        var string = this.string;
        var braces = 0, i = this.i, m = string.length;
        while (i < m) {
          var c = string.charAt(i);
          if (c === "{") {braces++; i++}
          else if (c === "}") {if (braces === 0) {m = 0} else {braces--; i++}}
          else if (c === "&" && braces === 0) {TEX.Error("Extra alignment tab in \\cases text")}
          else if (c === "\\") {
            if (string.substr(i).match(/^((\\cr)[^a-zA-Z]|\\\\)/)) {m = 0} else {i += 2}
          } else {i++}
        }
        var text = string.substr(this.i,i-this.i);
        if (!text.match(/^\s*\\text[^a-zA-Z]/)) {
          this.Push.apply(this,this.InternalMath(text));
          this.i = i;
        }
      }
    },
    
    Cr: function (name) {
      this.Push(STACKITEM.cell().With({isCR: TRUE, name: name}));
    },
    
    CrLaTeX: function (name) {
      var n = this.GetBrackets(name).replace(/ /g,"");
      if (n && !n.match(/^(((\.\d+|\d+(\.\d*)?))(pt|em|ex|mu|mm|cm|in|pc))$/))
        {TEX.Error("Bracket argument to "+name+" must be a dimension")}
      this.Push(STACKITEM.cell().With({isCR: TRUE, name: name}));
      var top = this.stack.Top();
      if (top.isa(STACKITEM.array)) {
        if (n && top.arraydef.rowspacing) {
          var rows = top.arraydef.rowspacing.split(/ /);
          if (!top.rowspacing) {top.rowspacing = this.dimen2em(rows[0])}
          while (rows.length < top.table.length) {rows.push(top.rowspacing)}
          rows[top.table.length-1] = (top.rowspacing+this.dimen2em(n)) + "em";
          top.arraydef.rowspacing = rows.join(' ');
        }
      } else {
        // force line break
      }
    },
    emPerInch: 7.2,
    dimen2em: function (dim) {
      var match = dim.match(/^((?:\.\d+|\d+(?:\.\d*)?))(pt|em|ex|mu|pc|in|mm|cm)/);
      var m = parseFloat(match[1]||"1"), unit = match[2];
      if (unit === "em") {return m}
      if (unit === "ex") {return m * .43}
      if (unit === "pt") {return m / 10}                    // 10 pt to an em
      if (unit === "pc") {return m * 1.2}                   // 12 pt to a pc
      if (unit === "in") {return m * this.emPerInch}
      if (unit === "cm") {return m * this.emPerInch / 2.54} // 2.54 cm to an inch
      if (unit === "mm") {return m * this.emPerInch / 25.4} // 10 mm to a cm
      if (unit === "mu") {return m / 18}
      return 0;
    },
    
    HLine: function (name,style) {
      if (style == null) {style = "solid"}
      var top = this.stack.Top();
      if (!top.isa(STACKITEM.array) || top.data.length) {TEX.Error("Misplaced "+name)}
      if (top.table.length == 0) {
        top.arraydef.frame = style;
      } else {
        var lines = (top.arraydef.rowlines ? top.arraydef.rowlines.split(/ /) : []);
        while (lines.length < top.table.length) {lines.push("none")}
        lines[top.table.length-1] = style;
        top.arraydef.rowlines = lines.join(' ');
      }
    },
    
   /************************************************************************/
   /*
    *   LaTeX environments
    */

    Begin: function (name) {
      var env = this.GetArgument(name);
      if (env.match(/[^a-z*]/i)) {TEX.Error('Invalid environment name "'+env+'"')}
      var cmd = this.envFindName(env); if (!cmd) {TEX.Error('Unknown environment "'+env+'"')}
      if (++this.macroCount > TEX.config.MAXMACROS)
        {TEX.Error("MathJax maximum substitution count exceeded; is there a recursive latex environment?")}
      if (!(cmd instanceof Array)) {cmd = [cmd]}
      var mml = STACKITEM.begin().With({name: env, end: cmd[1], parse:this});
      if (cmd[0] && this[cmd[0]]) {mml = this[cmd[0]].apply(this,[mml].concat(cmd.slice(2)))}
      this.Push(mml);
    },
    End: function (name) {
      this.Push(STACKITEM.end().With({name: this.GetArgument(name)}));
    },
    envFindName: function (name) {return TEXDEF.environment[name]},
    
    Equation: function (begin,row) {return row},
    
    ExtensionEnv: function (begin,file) {this.Extension(begin.name,file,"environment")},
    
    Array: function (begin,open,close,align,spacing,vspacing,style,raggedHeight) {
      if (!align) {align = this.GetArgument("\\begin{"+begin.name+"}")}
      var lines = ("c"+align).replace(/[^clr|:]/g,'').replace(/[^|:]([|:])+/g,'$1');
      align = align.replace(/[^clr]/g,'').split('').join(' ');
      align = align.replace(/l/g,'left').replace(/r/g,'right').replace(/c/g,'center');
      var array = STACKITEM.array().With({
        arraydef: {
          columnalign: align,
          columnspacing: (spacing||"1em"),
          rowspacing: (vspacing||"4pt")
        }
      });
      if (lines.match(/[|:]/)) {
        var frame = (lines.charAt(0)+lines.charAt(lines.length-1)).replace(/[^|:]/g,"");
        if (frame !== "") {
          array.arraydef.frame = {'|':'solid', ':':'dashed'}[frame.charAt(0)];
          array.arraydef.framespacing = ".5em .5ex"
        }
        lines = lines.substr(1,lines.length-2);
        array.arraydef.columnlines =
          lines.split('').join(' ').replace(/[^|: ]/g,'none').replace(/\|/g,'solid').replace(/:/g,'dashed');
      }
      if (open)  {array.open  = this.convertDelimiter(open)}
      if (close) {array.close = this.convertDelimiter(close)}
      if (style === "D") {array.arraydef.displaystyle = TRUE}
      if (style === "S") {array.arraydef.scriptlevel = 1} // FIXME: should use mstyle?
      if (raggedHeight)  {array.arraydef.useHeight = FALSE}
      this.Push(begin);
      return array;
    },
    
    /************************************************************************/
    /*
     *   String handling routines
     */

    /*
     *  Convert delimiter to character
     */
    convertDelimiter: function (c) {
      if (c) {c = TEXDEF.delimiter[c]}
      if (c == null) {return null}
      if (c instanceof Array) {c = c[0]}
      if (c.length === 4) {c = String.fromCharCode(parseInt(c,16))}
      return c;
    },

    /*
     *  Trim spaces from a string
     */
    trimSpaces: function (text) {
      if (typeof(text) != 'string') {return text}
      return text.replace(/^\s+|\s+$/g,'');
    },

    /*
     *   Check if the next character is a space
     */
    nextIsSpace: function () {
      return this.string.charAt(this.i).match(/[ \n\r\t]/);
    },
    
    /*
     *  Get the next non-space character
     */
    GetNext: function () {
      while (this.nextIsSpace()) {this.i++}
      return this.string.charAt(this.i);
    },
  
    /*
     *  Get and return a control-sequence name
     */
    GetCS: function () {
      var CS = this.string.slice(this.i).match(/^([a-z]+|.) ?/i);
      if (CS) {this.i += CS[1].length; return CS[1]} else {this.i++; return " "}
    },

    /*
     *  Get and return a TeX argument (either a single character or control sequence,
     *  or the contents of the next set of braces).
     */
    GetArgument: function (name,noneOK) {
      switch (this.GetNext()) {
       case "":
        if (!noneOK) {TEX.Error("Missing argument for "+name)}
        return null;
       case '}':
        if (!noneOK) {TEX.Error("Extra close brace or missing open brace")}
        return null;
       case '\\':
        this.i++; return "\\"+this.GetCS();
       case '{':
        var j = ++this.i, parens = 1;
        while (this.i < this.string.length) {
          switch (this.string.charAt(this.i++)) {
           case '\\':  this.i++; break;
           case '{':   parens++; break;
           case '}':
            if (parens == 0) {TEX.Error("Extra close brace")}
            if (--parens == 0) {return this.string.slice(j,this.i-1)}
            break;
          }
        }
        TEX.Error("Missing close brace");
        break;
      }        
      return this.string.charAt(this.i++);
    },
    
    /*
     *  Get an optional LaTeX argument in brackets
     */
    GetBrackets: function (name) {
      if (this.GetNext() != '[') {return ''};
      var j = ++this.i, parens = 0;
      while (this.i < this.string.length) {
        switch (this.string.charAt(this.i++)) {
         case '{':   parens++; break;
         case '\\':  this.i++; break;
         case '}':
          if (parens-- <= 0) {TEX.Error("Extra close brace while looking for ']'")}
          break;   
         case ']':
          if (parens == 0) {return this.string.slice(j,this.i-1)}
          break;
        }
      }
      TEX.Error("Couldn't find closing ']' for argument to "+name);
    },
  
    /*
     *  Get the name of a delimiter (check it in the delimiter list).
     */
    GetDelimiter: function (name) {
      while (this.nextIsSpace()) {this.i++}
      var c = this.string.charAt(this.i);
      if (this.i < this.string.length) {
        this.i++; if (c == "\\") {c += this.GetCS(name)}
        if (TEXDEF.delimiter[c] != null) {return this.convertDelimiter(c)}
      }
      TEX.Error("Missing or unrecognized delimiter for "+name);
    },

    /*
     *  Get a dimension (including its units).
     */
    GetDimen: function (name) {
      var dimen;
      if (this.nextIsSpace()) {this.i++}
      if (this.string.charAt(this.i) == '{') {
        dimen = this.GetArgument(name);
        if (dimen.match(/^\s*([-+]?(\.\d+|\d+(\.\d*)?))\s*(pt|em|ex|mu|px|mm|cm|in|pc)\s*$/))
          {return dimen.replace(/ /g,"")}
      } else {
        dimen = this.string.slice(this.i);
        var match = dimen.match(/^\s*(([-+]?(\.\d+|\d+(\.\d*)?))\s*(pt|em|ex|mu|px|mm|cm|in|pc)) ?/);
        if (match) {
          this.i += match[0].length;
          return match[1].replace(/ /g,"");
        }
      }
      TEX.Error("Missing dimension or its units for "+name);
    },
    
    /*
     *  Get everything up to the given control sequence (token)
     */
    GetUpTo: function (name,token) {
      while (this.nextIsSpace()) {this.i++}
      var j = this.i, k, c, parens = 0;
      while (this.i < this.string.length) {
        k = this.i; c = this.string.charAt(this.i++);
        switch (c) {
         case '\\':  c += this.GetCS(); break;
         case '{':   parens++; break;
         case '}':
          if (parens == 0) {TEX.Error("Extra close brace while looking for "+token)}
          parens--;
          break;
        }
        if (parens == 0 && c == token) {return this.string.slice(j,k)}
      }
      TEX.Error("Couldn't find "+token+" for "+name);
    },

    /*
     *  Parse various substrings
     */
    ParseArg: function (name) {return TEX.Parse(this.GetArgument(name),this.stack.env).mml()},
    ParseUpTo: function (name,token) {return TEX.Parse(this.GetUpTo(name,token),this.stack.env).mml()},
    
    /*
     *  Break up a string into text and math blocks
     *  @@@ FIXME:  skip over braced groups?  @@@
     *  @@@ FIXME:  pass environment to TEX.Parse? @@@
     */
    InternalMath: function (text,level) {
      var def = {displaystyle: FALSE}; if (level != null) {def.scriptlevel = level}
      if (this.stack.env.font) {def.mathvariant = this.stack.env.font}
      if (!text.match(/\$|\\\(|\\(eq)?ref\s*\{/)) {return [this.InternalText(text,def)]}
      var i = 0, k = 0, c, match = '';
      var mml = [];
      while (i < text.length) {
        c = text.charAt(i++);
        if (c === '$') {
          if (match === '$') {
            mml.push(MML.TeXAtom(TEX.Parse(text.slice(k,i-1),{}).mml().With(def)));
            match = ''; k = i;
          } else if (match === '') {
            if (k < i-1) {mml.push(this.InternalText(text.slice(k,i-1),def))}
            match = '$'; k = i;
          }
        } else if (c === '}' && match === '}') {
          mml.push(MML.TeXAtom(TEX.Parse(text.slice(k,i),{}).mml().With(def)));
          match = ''; k = i;
        } else if (c === '\\') {
          if (match === '' && text.substr(i).match(/^(eq)?ref\s*\{/)) {
            if (k < i-1) {mml.push(this.InternalText(text.slice(k,i-1),def))}
            match = '}'; k = i-1;
          } else {
            c = text.charAt(i++);
            if (c === '(' && match === '') {
              if (k < i-2) {mml.push(this.InternalText(text.slice(k,i-2),def))}
              match = ')'; k = i;
            } else if (c === ')' && match === ')') {
              mml.push(MML.TeXAtom(TEX.Parse(text.slice(k,i-2),{}).mml().With(def)));
              match = ''; k = i;
            }
          }
        }
      }
      if (match !== '') {TEX.Error("Math not terminated in text box")}
      if (k < text.length) {mml.push(this.InternalText(text.slice(k),def))}
      return mml;
    },
    InternalText: function (text,def) {
      text = text.replace(/^\s+/,NBSP).replace(/\s+$/,NBSP);
      return MML.mtext(MML.chars(text)).With(def);
    },

    /*
     *  Replace macro paramters with their values
     */
    SubstituteArgs: function (args,string) {
      var text = ''; var newstring = ''; var c; var i = 0;
      while (i < string.length) {
        c = string.charAt(i++);
        if (c === "\\") {text += c + string.charAt(i++)}
        else if (c === '#') {
          c = string.charAt(i++);
          if (c === '#') {text += c} else {
            if (!c.match(/[1-9]/) || c > args.length)
              {TEX.Error("Illegal macro parameter reference")}
            newstring = this.AddArgs(this.AddArgs(newstring,text),args[c-1]);
            text = '';
          }
        } else {text += c}
      }
      return this.AddArgs(newstring,text);
    },
    
    /*
     *  Make sure that macros are followed by a space if their names
     *  could accidentally be continued into the following text.
     */
    AddArgs: function (s1,s2) {
      if (s2.match(/^[a-z]/i) && s1.match(/(^|[^\\])(\\\\)*\\[a-z]+$/i)) {s1 += ' '}
      if (s1.length + s2.length > TEX.config.MAXBUFFER)
        {TEX.Error("MathJax internal buffer size exceeded; is there a recursive macro call?")}
      return s1+s2;
    }
    
  });
  
  /************************************************************************/

  TEX.Augment({
    Stack: STACK, Parse: PARSE, Definitions: TEXDEF, Startup: STARTUP,
    
    config: {
      MAXMACROS: 10000,    // maximum number of macro substitutions per equation
      MAXBUFFER: 5*1024    // maximum size of TeX string to process
    },
    
<<<<<<< HEAD
    sourceMenuTitle: "TeX Commands",

=======
    prefilterHooks: MathJax.Callback.Hooks(true),    // hooks to run before processing TeX
    postfilterHooks: MathJax.Callback.Hooks(true),   // hooks to run after processing TeX
    
    //
    //  Check if AMSmath extension must be loaded and push
    //    it on the extensions array, if needed
    //
    Config: function () {
      this.SUPER(arguments).Config.apply(this,arguments);
      if (this.config.equationNumbers.autoNumber !== "none") {
        if (!this.config.extensions) {this.config.extensions = []}
        this.config.extensions.push("AMSmath.js");
      }
    },

    //
    //  Convert TeX to ElementJax
    //
>>>>>>> 4ff36e71
    Translate: function (script) {
      var mml, isError = false, math = script.innerHTML.replace(/^\s+/,"").replace(/\s+$/,"");
      var display = (script.type.replace(/\n/g," ").match(/(;|\s|\n)mode\s*=\s*display(;|\s|\n|$)/) != null);
      var data = {math:math, display:display, script:script};
      this.prefilterHooks.Execute(data); math = data.math;
      try {
        mml = TEX.Parse(math).mml();
//        mml = MML.semantics(mml,MML.annotation(math).With({encoding:"application:x-tex"}));
      } catch(err) {
        if (!err.texError) {throw err}
        mml = this.formatError(err,math,display,script);
        isError = true;
      }
      if (mml.inferred) {mml = MML.apply(MathJax.ElementJax,mml.data)} else {mml = MML(mml)}
      if (display) {mml.root.display = "block"}
      if (isError) {mml.texError = true}
      data.math = mml; this.postfilterHooks.Execute(data);
      return data.math;
    },
    prefilterMath: function (data) {
      // Konqueror incorrectly quotes these characters in script.innerHTML 
      if (HUB.Browser.isKonqueror)
        {data.math = data.math.replace(/&lt;/g,"<").replace(/&gt;/g,">").replace(/&amp;/g,"&")}
      // avoid parsing super- and subscript numbers as a unit
      data.math = data.math.replace(/([_^]\s*\d)([0-9.,])/g,"$1 $2");
    },
    postfilterMath: function (data) {
      this.combineRelations(data.math.root);
    },
    formatError: function (err,math,display,script) {
      return MML.merror(err.message.replace(/\n.*/,""));
    },

    //
    //  Produce an error and stop processing this equation
    //
    Error: function (message) {
      throw HUB.Insert(Error(message),{texError: TRUE});
    },
    
    //
    //  Add a user-defined macro to the macro list
    //
    Macro: function (name,def,argn) {
      TEXDEF.macros[name] = ['Macro'].concat([].slice.call(arguments,1));
      TEXDEF.macros[name].isUser = true;
    },
    
    //
    //  Combine adjacent <mo> elements that are relations
    //    (since MathML treats the spacing very differently)
    //
    combineRelations: function (mml) {
      var i, m, m1, m2;
      for (i = 0, m = mml.data.length; i < m; i++) {
        if (mml.data[i]) {
          if (mml.isa(MML.mrow)) {
            while (i+1 < m && (m1 = mml.data[i]) && (m2 = mml.data[i+1]) &&
                   m1.isa(MML.mo) && m2.isa(MML.mo) &&
                   m1.Get("texClass") === MML.TEXCLASS.REL &&
                   m2.Get("texClass") === MML.TEXCLASS.REL) {
              if (m1.variantForm == m2.variantForm) {
                m1.Append.apply(m1,m2.data);
                mml.data.splice(i+1,1); m--;
              } else {
                m1.rspace = m2.lspace = "0pt"; i++;
              }
            }
          }
          if (!mml.data[i].isToken) {this.combineRelations(mml.data[i])}
        }
      }
    }
  });

  //
  //  Add the default filters
  //
  TEX.prefilterHooks.Add(["prefilterMath",TEX]);
  TEX.postfilterHooks.Add(["postfilterMath",TEX]);

  TEX.loadComplete("jax.js");
  
})(MathJax.InputJax.TeX,MathJax.Hub,MathJax.Ajax);<|MERGE_RESOLUTION|>--- conflicted
+++ resolved
@@ -1836,10 +1836,8 @@
       MAXBUFFER: 5*1024    // maximum size of TeX string to process
     },
     
-<<<<<<< HEAD
     sourceMenuTitle: "TeX Commands",
 
-=======
     prefilterHooks: MathJax.Callback.Hooks(true),    // hooks to run before processing TeX
     postfilterHooks: MathJax.Callback.Hooks(true),   // hooks to run after processing TeX
     
@@ -1858,7 +1856,6 @@
     //
     //  Convert TeX to ElementJax
     //
->>>>>>> 4ff36e71
     Translate: function (script) {
       var mml, isError = false, math = script.innerHTML.replace(/^\s+/,"").replace(/\s+$/,"");
       var display = (script.type.replace(/\n/g," ").match(/(;|\s|\n)mode\s*=\s*display(;|\s|\n|$)/) != null);
