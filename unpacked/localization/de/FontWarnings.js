--- conflicted
+++ resolved
@@ -40,16 +40,6 @@
 //    "browsers) could improve the quality of the mathematics on this page.",
 
     fonts:
-<<<<<<< HEAD
-      "MathJax kann %1 oder %2 verwenden. "+
-      "Installieren dieser Fonts wird die Geschwindigkeit verbessern.", // "Installing these fonts will improve speed"
-//    "MathJax can use either the %1 or the %2.  " +
-//    "Download and install one of those fonts to improve your MathJax experience.",
-
-    PageDesigned:
-      "Diese Seite ist optimiert f\u00FCr %1. " +
-      "Installieren dieser Fonts wird die Geschwindigkeit verbessern.", //"Installing these fonts will improve speed"
-=======
       "MathJax kann [STIX Fonts](%1) oder [MathJax TeX Fonts](%2) verwenden. "+
       "Herunterladen und installieren dieser Fonts wird Ihre MathJax-Erfahrung verbessern.", //TODO ????
 //    "MathJax can use either the [STIX Fonts](%1) or the [MathJax TeX fonts](%2).  " +
@@ -58,7 +48,6 @@
     STIXPage:
       "Diese Seite ist optimiert fuer [STIX Fonts](%1). " +
       "Herunterladen und installieren dieser Fonts wird Ihre MathJax-Erfahrung verbessern.", //TODO ????
->>>>>>> 03f6e853
 //    "This page is designed to use the %1.  " +
 //    "Download and install those fonts to improve your MathJax experience.",
 
