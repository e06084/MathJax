
<!DOCTYPE html PUBLIC "-//W3C//DTD XHTML 1.0 Transitional//EN"
  "http://www.w3.org/TR/xhtml1/DTD/xhtml1-transitional.dtd">

<html xmlns="http://www.w3.org/1999/xhtml">
  <head>
    <meta http-equiv="Content-Type" content="text/html; charset=utf-8" />
    
    <title>MathJax Documentation &mdash; MathJax v1.1 documentation</title>
    <link rel="stylesheet" href="_static/mj.css" type="text/css" />
    <link rel="stylesheet" href="_static/pygments.css" type="text/css" />
    <script type="text/javascript">
      var DOCUMENTATION_OPTIONS = {
        URL_ROOT:    '',
        VERSION:     '1.1',
        COLLAPSE_INDEX: false,
        FILE_SUFFIX: '.html',
        HAS_SOURCE:  true
      };
    </script>
    <script type="text/javascript" src="_static/jquery.js"></script>
    <script type="text/javascript" src="_static/underscore.js"></script>
    <script type="text/javascript" src="_static/doctools.js"></script>
    <!--<script type="text/javascript" src="../../MathJax.js?config=TeX-AMS-MML_HTMLorMML"></script>-->
    <link rel="top" title="MathJax v1.1 documentation" href="#" />
    <link rel="next" title="What is MathJax?" href="mathjax.html" /> 
  </head>
  <body>
    
    <div class="related">
      <h3>Navigation</h3>
      <ul>
        <li class="right" style="margin-right: 10px">
          <a href="genindex.html" title="General Index"
             accesskey="I">index</a></li>
        <li class="right" >
          <a href="mathjax.html" title="What is MathJax?"
             accesskey="N">next</a> |</li>
        <li><a href="#">MathJax v1.1 documentation</a> &raquo;</li> 
      </ul>
    </div>  

    <div class="document">
      <div class="documentwrapper">
        <div class="bodywrapper">
          <div class="body">
            
  <div class="section" id="mathjax-documentation">
<h1>MathJax Documentation<a class="headerlink" href="#mathjax-documentation" title="Permalink to this headline">¶</a></h1>
<p>MathJax is an open-source JavaScript display engine for LaTeX and
MathML that works in all modern browsers.</p>
<div class="section" id="basic-usage">
<h2>Basic Usage<a class="headerlink" href="#basic-usage" title="Permalink to this headline">¶</a></h2>
<div class="toctree-wrapper compound">
<ul>
<li class="toctree-l1"><a class="reference internal" href="mathjax.html">What is MathJax?</a></li>
<li class="toctree-l1"><a class="reference internal" href="start.html">Getting Started with MathJax</a></li>
<li class="toctree-l1"><a class="reference internal" href="installation.html">Installing and Testing MathJax</a></li>
<li class="toctree-l1"><a class="reference internal" href="configuration.html">Loading and Configuring MathJax</a></li>
<li class="toctree-l1"><a class="reference internal" href="config-files.html">Common MathJax Configurations</a></li>
<li class="toctree-l1"><a class="reference internal" href="options/index.html">MathJax Configuration Options</a></li>
<li class="toctree-l1"><a class="reference internal" href="platforms/index.html">Using MathJax in Web Platforms</a></li>
</ul>
</div>
<div class="toctree-wrapper compound">
<ul>
<li class="toctree-l1"><a class="reference internal" href="tex.html">MathJax TeX and LaTeX Support</a></li>
<li class="toctree-l1"><a class="reference internal" href="mathml.html">MathJax MathML Support</a></li>
<li class="toctree-l1"><a class="reference internal" href="output.html">MathJax Output Formats</a></li>
</ul>
</div>
<div class="toctree-wrapper compound">
<ul>
<li class="toctree-l1"><a class="reference internal" href="community.html">The MathJax Community</a></li>
</ul>
</div>
</div>
<div class="section" id="upgrading-mathjax">
<span id="id1"></span><h2>Upgrading MathJax<a class="headerlink" href="#upgrading-mathjax" title="Permalink to this headline">¶</a></h2>
<div class="toctree-wrapper compound">
<ul>
<li class="toctree-l1"><a class="reference internal" href="whats-new.html">What&#8217;s New in MathJax v1.1</a></li>
<li class="toctree-l1"><a class="reference internal" href="upgrade.html">Migrating from MathJax v1.0 to v1.1</a></li>
<li class="toctree-l1"><a class="reference internal" href="jsMath.html">Converting to MathJax from jsMath</a></li>
</ul>
</div>
</div>
<div class="section" id="advanced-topics">
<span id="id2"></span><h2>Advanced Topics<a class="headerlink" href="#advanced-topics" title="Permalink to this headline">¶</a></h2>
<div class="toctree-wrapper compound">
<ul>
<li class="toctree-l1"><a class="reference internal" href="model.html">The MathJax Processing Model</a></li>
<li class="toctree-l1"><a class="reference internal" href="startup.html">The MathJax Startup Sequence</a></li>
<li class="toctree-l1"><a class="reference internal" href="synchronize.html">Synchronizing Your Code with MathJax</a></li>
<li class="toctree-l1"><a class="reference internal" href="dynamic.html">Loading MathJax Dynamically</a></li>
<li class="toctree-l1"><a class="reference internal" href="typeset.html">Modifying Math on the Page</a></li>
</ul>
</div>
<div class="toctree-wrapper compound">
<ul>
<li class="toctree-l1"><a class="reference internal" href="api/index.html">Details of the MathJax API</a></li>
</ul>
</div>
</div>
<div class="section" id="reference-pages">
<h2>Reference Pages<a class="headerlink" href="#reference-pages" title="Permalink to this headline">¶</a></h2>
<div class="toctree-wrapper compound">
<ul>
<li class="toctree-l1"><a class="reference internal" href="HTML-snippets.html">HTML snippets</a></li>
<li class="toctree-l1"><a class="reference internal" href="CSS-styles.html">CSS style objects</a></li>
<li class="toctree-l1"><a class="reference internal" href="glossary.html">Glossary</a></li>
</ul>
</div>
<ul class="simple">
<li><a class="reference internal" href="search.html"><em>Search</em></a></li>
<li><a class="reference external" href="http://www.mathjax.org/help/user">User Help Pages</a>:<ul>
<li><a class="reference external" href="http://www.mathjax.org/help/fonts">MathJax Font Help</a></li>
<li><a class="reference external" href="http://www.mathjax.org/help/menu">MathJax Contextual Menu</a></li>
<li><a class="reference external" href="http://www.mathjax.org/help/zoom">MathJax Zoom Feature</a></li>
</ul>
</li>
</ul>
<hr class="docutils" />
<<<<<<< HEAD
<p>This version of the documentation was built March 29, 2011.</p>
=======
<p>This version of the documentation was built March 24, 2011.</p>
>>>>>>> 827c4b3e
</div>
</div>


          </div>
        </div>
      </div>
      <div class="sphinxsidebar">
        <div class="sphinxsidebarwrapper">
  <h3><a href="#">Table Of Contents</a></h3>
  <ul>
<li><a class="reference internal" href="#">MathJax Documentation</a><ul>
<li><a class="reference internal" href="#basic-usage">Basic Usage</a><ul>
</ul>
</li>
<li><a class="reference internal" href="#upgrading-mathjax">Upgrading MathJax</a><ul>
</ul>
</li>
<li><a class="reference internal" href="#advanced-topics">Advanced Topics</a><ul>
</ul>
</li>
<li><a class="reference internal" href="#reference-pages">Reference Pages</a><ul>
</ul>
</li>
</ul>
</li>
</ul>

  <h4>Next topic</h4>
  <p class="topless"><a href="mathjax.html"
                        title="next chapter">What is MathJax?</a></p>
<div id="searchbox" style="display: none">
  <h3>Quick search</h3>
    <form class="search" action="search.html" method="get">
      <input type="text" name="q" size="18" />
      <input type="submit" value="Go" />
      <input type="hidden" name="check_keywords" value="yes" />
      <input type="hidden" name="area" value="default" />
    </form>
    <p class="searchtip" style="font-size: 90%">
    Enter search terms or a module, class or function name.
    </p>
</div>
<script type="text/javascript">$('#searchbox').show(0);</script>
        </div>
      </div>
      <div class="clearer"></div>
    </div>
    <div class="related">
      <h3>Navigation</h3>
      <ul>
        <li class="right" style="margin-right: 10px">
          <a href="genindex.html" title="General Index"
             >index</a></li>
        <li class="right" >
          <a href="mathjax.html" title="What is MathJax?"
             >next</a> |</li>
        <li><a href="#">MathJax v1.1 documentation</a> &raquo;</li> 
      </ul>
    </div>
    <div class="footer">
        &copy; Copyright 2011 Design Science.
      Created using <a href="http://sphinx.pocoo.org/">Sphinx</a> 1.0.7.
    </div>
    
  </body>
</html><|MERGE_RESOLUTION|>--- conflicted
+++ resolved
@@ -121,11 +121,7 @@
 </li>
 </ul>
 <hr class="docutils" />
-<<<<<<< HEAD
-<p>This version of the documentation was built March 29, 2011.</p>
-=======
-<p>This version of the documentation was built March 24, 2011.</p>
->>>>>>> 827c4b3e
+<p>This version of the documentation was built April 05, 2011.</p>
 </div>
 </div>
 
