{
  "name": "mathjax",
<<<<<<< HEAD
  "version": "2.7.6",
  "description": "Beautiful math in all browsers. MathJax is an open-source JavaScript display engine for LaTeX, MathML, and AsciiMath notation that works in all browsers.",
  "main": "./unpacked/MathJax.js",
=======
  "version": "3.0.0",
  "description": "Beautiful math in all browsers. MathJax is an open-source JavaScript display engine for LaTeX, MathML, and AsciiMath notation that works in all browsers. This package includes the packaged components (install mathjax-full to get the source code).",
>>>>>>> c926ed82
  "keywords": [
    "math",
    "svg",
    "mathml",
    "tex",
    "latex",
    "asciimath",
    "browser",
    "node"
  ],
  "maintainers": [
    "MathJax Consortium <info@mathjax.org> (http://www.mathjax.org)"
  ],
  "bugs": {
    "url": "http://github.com/mathjax/MathJax/issues"
  },
  "license": "Apache-2.0",
  "repository": {
    "type": "git",
    "url": "git://github.com/mathjax/MathJax.git"
  },
<<<<<<< HEAD
  "files": [
    "/config",
    "/extensions",
    "/fonts/HTML-CSS/*-*",
    "/fonts/HTML-CSS/TeX/eot",
    "/fonts/HTML-CSS/TeX/otf",
    "/fonts/HTML-CSS/TeX/svg",
    "/fonts/HTML-CSS/TeX/woff",
    "/jax",
    "/latest.js",
    "/localization",
    "/package.json",
    "/test",
    "/unpacked",
    "/LICENSE",
    "/README.md",
    "/CONTRIBUTING.md"
=======
  "main": "es5/node-main.js",
  "files": [
    "/es5"
>>>>>>> c926ed82
  ],
  "scripts": {
    "test": "echo 'No tests defined'",
    "clean": "npm run --silent clean:es5 && npm run --silent clean:node",
    "clean:es5": "rm -rf es5",
    "clean:node": "rm -rf node_modules package-lock.json",
    "message": "echo \"$(tput setaf 4)${npm_package_config_message}$(tput setaf 0)\" && echo",
    "line": "echo '--------------------------------------------'",
    "title": "npm run --silent line && npm run --silent message --mathjax:message=\"${npm_package_config_title}\"",
    "preinstall:mj3": "npm run --silent title --mathjax:title='Installing MathJax...'",
    "install:mj3": "npm install git://github.com/mathjax/MathJax-src",
    "preinstall:mj3-deps": "npm run --silent message --mathjax:message='Installing MathJax Dependencies...'",
    "install:mj3-deps": "cd node_modules/mathjax-full && npm install",
    "install:all": "npm run --silent install:mj3 && npm run --silent install:mj3-deps",
    "precompile": "npm run --silent title --mathjax:title='Compiling MathJax...'",
    "compile": "cd node_modules/mathjax-full && npm run --silent compile",
    "precomponents": "npm run --silent title --mathjax:title='Building MathJax Components...'",
    "components": "cd node_modules/mathjax-full && npm run --silent make-components",
    "premove": "npm run --silent title --mathjax:title='Moving MathJax Components...'",
    "move": "npm run --silent clean:es5 && mv node_modules/mathjax-full/es5 .",
    "premake-es5": "npm run --silent clean:node",
    "make-es5": "npm run --silent install:all && npm run --silent compile && npm run --silent components && npm run --silent move",
    "postmake-es5": "npm run --silent title --mathjax:title='Cleaning Up...' && npm run --silent clean:node"
  },
  "dependencies": {
    "mathjax-full": "git://github.com/mathjax/MathJax-src.git"
  }
}<|MERGE_RESOLUTION|>--- conflicted
+++ resolved
@@ -1,13 +1,7 @@
 {
   "name": "mathjax",
-<<<<<<< HEAD
-  "version": "2.7.6",
-  "description": "Beautiful math in all browsers. MathJax is an open-source JavaScript display engine for LaTeX, MathML, and AsciiMath notation that works in all browsers.",
-  "main": "./unpacked/MathJax.js",
-=======
   "version": "3.0.0",
   "description": "Beautiful math in all browsers. MathJax is an open-source JavaScript display engine for LaTeX, MathML, and AsciiMath notation that works in all browsers. This package includes the packaged components (install mathjax-full to get the source code).",
->>>>>>> c926ed82
   "keywords": [
     "math",
     "svg",
@@ -29,29 +23,9 @@
     "type": "git",
     "url": "git://github.com/mathjax/MathJax.git"
   },
-<<<<<<< HEAD
-  "files": [
-    "/config",
-    "/extensions",
-    "/fonts/HTML-CSS/*-*",
-    "/fonts/HTML-CSS/TeX/eot",
-    "/fonts/HTML-CSS/TeX/otf",
-    "/fonts/HTML-CSS/TeX/svg",
-    "/fonts/HTML-CSS/TeX/woff",
-    "/jax",
-    "/latest.js",
-    "/localization",
-    "/package.json",
-    "/test",
-    "/unpacked",
-    "/LICENSE",
-    "/README.md",
-    "/CONTRIBUTING.md"
-=======
   "main": "es5/node-main.js",
   "files": [
     "/es5"
->>>>>>> c926ed82
   ],
   "scripts": {
     "test": "echo 'No tests defined'",
