/*************************************************************
 *
 *  MathJax/extensions/mml2jax.js
 *  
 *  Implements the MathML to Jax preprocessor that locates <math> nodes
 *  within the text of a document and replaces them with SCRIPT tags
 *  for processing by MathJax.
 *
 *  ---------------------------------------------------------------------
 *  
 *  Copyright (c) 2010 Design Science, Inc.
 * 
 *  Licensed under the Apache License, Version 2.0 (the "License");
 *  you may not use this file except in compliance with the License.
 *  You may obtain a copy of the License at
 * 
 *      http://www.apache.org/licenses/LICENSE-2.0
 * 
 *  Unless required by applicable law or agreed to in writing, software
 *  distributed under the License is distributed on an "AS IS" BASIS,
 *  WITHOUT WARRANTIES OR CONDITIONS OF ANY KIND, either express or implied.
 *  See the License for the specific language governing permissions and
 *  limitations under the License.
 */

MathJax.Extension.mml2jax = {
  varsion: "1.0.3",
  config: {
    element: null,          // The ID of the element to be processed
                            //   (defaults to full document)

    preview: "alttext"      // Use the <math> element's alttext as the 
                            //   preview.  Set to "none" for no preview,
                            //   or set to an array specifying an HTML snippet
                            //   to use a fixed preview for all math

  },
  MMLnamespace: "http://www.w3.org/1998/Math/MathML",
  
  PreProcess: function (element) {
    if (!this.configured) {
      MathJax.Hub.Insert(this.config,(MathJax.Hub.config.mml2jax||{}));
      if (this.config.Augment) {MathJax.Hub.Insert(this,this.config.Augment)}
      this.InitBrowser();
      this.configured = true;
    }
    if (typeof(element) === "string") {element = document.getElementById(element)}
    if (!element) {element = this.config.element || document.body}
    //
    //  Handle all math tags with no namespaces
    //
    this.ProcessMathArray(element.getElementsByTagName("math"));
    //
    //  Handle math with namespaces in XHTML
    //
    if (element.getElementsByTagNameNS)
      {this.ProcessMathArray(element.getElementsByTagNameNS(this.MMLnamespace,"math"))}
    //
    //  Handle math with namespaces in HTML
    //
    var html = document.getElementsByTagName("html")[0];
    if (html) {
      for (var i = 0, m = html.attributes.length; i < m; i++) {
        var attr = html.attributes[i];
        if (attr.nodeName.substr(0,6) === "xmlns:" && attr.nodeValue === this.MMLnamespace)
          {this.ProcessMathArray(element.getElementsByTagName(attr.nodeName.substr(6)+":math"))}
      }
    }
  },
  
  ProcessMathArray: function (math) {
    var i;
    if (math.length) {
      if (this.msieMathTagBug) {
        for (i = math.length-1; i >= 0; i--) {
          if (math[i].nodeName === "MATH") {this.msieProcessMath(math[i])}
                                      else {this.ProcessMath(math[i])}
        }
      } else {
        for (i = math.length-1; i >= 0; i--) {this.ProcessMath(math[i])}
      }
    }
  },
  
  ProcessMath: function (math) {
    var parent = math.parentNode;
    var script = document.createElement("script");
    script.type = "math/mml";
    parent.insertBefore(script,math);
    if (this.msieScriptBug) {
      var html = this.msieOuterHTML(math);
      html = html.replace(/<\?import .*?>/i,"").replace(/<\?xml:namespace .*?\/>/i,"");
      script.text = html.replace(/&nbsp;/g,"&#xA0;");
      parent.removeChild(math);
    } else {
      var span = MathJax.HTML.Element("span"); span.appendChild(math);
      MathJax.HTML.addText(script,span.innerHTML);
    }
    if (this.config.preview !== "none") {this.createPreview(math,script)}
  },
  
  msieProcessMath: function (math) {
    var parent = math.parentNode;
    var script = document.createElement("script");
    script.type = "math/mml";
    parent.insertBefore(script,math);
    var mml = "", node;
    while (math && math.nodeName !== "/MATH") {
      node = math; math = math.nextSibling;
      mml += this.msieNodeHTML(node);
      node.parentNode.removeChild(node);
    }
    if (math && math.nodeName === "/MATH") {math.parentNode.removeChild(math)}
    script.text = mml + "</math>";
    if (this.config.preview !== "none") {this.createPreview(math,script)}
  },
  msieNodeHTML: function (node) {
    var html, i, m;
    if (node.nodeName === "#text" || node.nodeName === "#comment")
      {html = node.nodeValue.replace(/&/g,"&#x26;").replace(/</g,"&lt;").replace(/>/g,"&gt;")}
    else if (this.msieAttributeBug) {
      // In IE, outerHTML doesn't properly quote attributes, so quote them by hand
      html = "<"+node.nodeName.toLowerCase();
      for (i = 0, m = node.attributes.length; i < m; i++) {
        if (node.attributes[i].specified) {
          html += " "+node.attributes[i].nodeName.toLowerCase()+"=";
          html += '"'+node.attributes[i].nodeValue.replace(/\"/g,'\\"')+'"';
        }
      }
      html += ">";
    } else {
      html = this.toLowerCase(node.outerHTML)
      var parts = html.split(/"/);
      for (i = 0, m = parts.length; i < m; i += 2) {parts[i] = parts[i].toLowerCase()}
      html = parts.join('"');
    }
    return html;
  },
  msieOuterHTML: function (node) {
    // IE's outerHTML doesn't properly quote 
    if (node.nodeName.charAt(0) === "#") {return this.msieNodeHTML(node)}
    if (!this.msieAttributeBug) {return node.outerHTML}
    var html = this.msieNodeHTML(node);
    for (var i = 0, m = node.childNodes.length; i < m; i++)
      {html += this.msieOuterHTML(node.childNodes[i])}
    html += "</"+node.nodeName.toLowerCase()+">"
    return html;
  },
  
  createPreview: function (math,script) {
    var preview;
    if (this.config.preview === "alttext") {
      var text = math.getAttribute("alttext");
      if (text != null) {preview = [this.filterText(text)]}
    } else if (this.config.preview instanceof Array) {preview = this.config.preview}
    if (preview) {
      preview = MathJax.HTML.Element("span",{className:MathJax.Hub.config.preRemoveClass},preview);
      script.parentNode.insertBefore(preview,script);
    }
  },
  
  filterText: function (text) {return text},
  
  InitBrowser: function () {
    MathJax.Hub.Browser.Select({
      MSIE: function (browser) {
        var test = MathJax.HTML.Element("span",{className:"mathjax"});
        MathJax.Hub.Insert(MathJax.Extension.mml2jax,{
          msieScriptBug: true,
          msieMathTagBug: true,
          msieAttributeBug: (test.outerHTML.substr(12) !== '"') // attributes aren't quoted?
        })
      }
    });
  }

};

<<<<<<< HEAD
  
=======
MathJax.Hub.Browser.Select({
  MSIE: function (browser) {
    MathJax.Hub.Insert(MathJax.Extension.mml2jax,{
      msieScriptBug: true,
      msieMathTagBug: (MathJax.HTML.Element("span", {innerHTML:"<math><mi>x</mi></math>"}).childNodes.length !== 1) // IE < 9 corrupts MathML
    });
  }
});

>>>>>>> df61c069
MathJax.Hub.Register.PreProcessor(["PreProcess",MathJax.Extension.mml2jax]);
MathJax.Ajax.loadComplete("[MathJax]/extensions/mml2jax.js");<|MERGE_RESOLUTION|>--- conflicted
+++ resolved
@@ -24,7 +24,7 @@
  */
 
 MathJax.Extension.mml2jax = {
-  varsion: "1.0.3",
+  varsion: "1.0.4",
   config: {
     element: null,          // The ID of the element to be processed
                             //   (defaults to full document)
@@ -130,7 +130,7 @@
       html += ">";
     } else {
       html = this.toLowerCase(node.outerHTML)
-      var parts = html.split(/"/);
+      var parts = html.split(/\"/);
       for (i = 0, m = parts.length; i < m; i += 2) {parts[i] = parts[i].toLowerCase()}
       html = parts.join('"');
     }
@@ -167,27 +167,14 @@
         var test = MathJax.HTML.Element("span",{className:"mathjax"});
         MathJax.Hub.Insert(MathJax.Extension.mml2jax,{
           msieScriptBug: true,
-          msieMathTagBug: true,
+	  msieMathTagBug: (MathJax.HTML.Element("span", {innerHTML:"<math><mi>x</mi></math>"}).childNodes.length !== 1), // IE < 9 corrupts MathML
           msieAttributeBug: (test.outerHTML.substr(12) !== '"') // attributes aren't quoted?
-        })
+	})
       }
     });
   }
 
 };
 
-<<<<<<< HEAD
-  
-=======
-MathJax.Hub.Browser.Select({
-  MSIE: function (browser) {
-    MathJax.Hub.Insert(MathJax.Extension.mml2jax,{
-      msieScriptBug: true,
-      msieMathTagBug: (MathJax.HTML.Element("span", {innerHTML:"<math><mi>x</mi></math>"}).childNodes.length !== 1) // IE < 9 corrupts MathML
-    });
-  }
-});
-
->>>>>>> df61c069
 MathJax.Hub.Register.PreProcessor(["PreProcess",MathJax.Extension.mml2jax]);
 MathJax.Ajax.loadComplete("[MathJax]/extensions/mml2jax.js");